// ----------------- header declaration ----------------- 
init_code(includes) ::= <<
import org.apache.spark.SparkContext
import org.apache.spark.SparkContext._
import org.apache.spark.SparkConf
import org.apache.spark.rdd._
import dbis.pig.backends.spark._

<if (includes)>
<includes>
<endif>

<\n>
>>

// ----------------- BEGIN of code building and initializing the query --------
query_object(name, embedded_code) ::= <<
object <name> {
    <embedded_code>

>>

// ----------------- BEGIN of code building and initializing the query --------
begin_query(name, hook) ::= <<
    def main(args: Array[String]) {
        val conf = new SparkConf().setAppName("<name>_App")
        val sc = new SparkContext(conf)
        val perfMon = new PerfMonitor("<name>_App")
        sc.addSparkListener(perfMon)

    <if (hook)>
    	setupHook(sc)
    <endif>

>>

// ----------------- LOAD text file -------------------------------------------
loader(out,file,func,schema,params) ::=<<
        val <out> = <func>().load(sc, "<file>"<params>)
>>

// ------------------ DUMP results --------------------------------------------
dump(in) ::=<<
        <in>.collect.map(t => println(t.mkString(",")))
>>

// ------------------ STORE Results on disk -----------------------------------

store(in,file,schema,func) ::=<<
	<if (schema)>
    	val <in>_storehelper = <in>.map(t => <schema>) //.coalesce(1, true)
	<else>
		val <in>_storehelper = <in>
	<endif>
	
    <func>().write("<file>", <in>_storehelper)
>>

// ------------------ FILTER for a predicate ----------------------------------
filter(out,in,pred) ::=<<
        val <out> = <in>.filter(t => {<pred>})
>>

// ------------------ Executes an expression FOREACH input element -----------
foreach(out,in,expr,aggrs) ::=<<
        val <out> = <in>.map(t => <expr>)
>>

// ------------------ Executes an expression FOREACH input element requiring a flatMap -----------
foreachFlatMap(out,in,expr) ::=<<
        val <out> = <in>.flatMap(t => <expr>).map(t => List(t))
>>

// ------------------ GROUPs elements on an expression ------------------------
groupBy(out,in,expr) ::=<<
<if (expr)>
        val <out> = <in>.groupBy(t => {<expr>}).map{case (k,v) => List(k,v)}
<else>
        val <out> = <in>.coalesce(1).glom.map(t => List("all", t.toList))
<endif>
>>

// ------------------ Outputs only distinct values ----------------------------
distinct(out,in) ::=<<
        val <out> = <in>.distinct
>>

// ------------------ Outputs only num records --------------------------------
limit(out,in,num) ::=<<
        val <out> = sc.parallelize(<in>.take(<num>))
>>

// ------------------ Joins two streams on the specified keys -----------------
join(out,rel1,key1,rel2,key2) ::=<<
        val <rel1>_kv = <rel1>.map(t => (<key1>,t))
        <rel2,key2:{ rel,key |val <rel>_kv = <rel>.map(t => (<key>,t))
        }>
        val <out> = <rel1>_kv<rel2:{ rel |.join(<rel>_kv).map{case (k,(v,w)) => (k, v ++ w)\}}>.map{case (k,v) => v}

>>

// ------------------ UNIONs multiple streams to one --------------------------
union(out,in,others) ::=<<
        val <out> = <in><others:{ e | .union(<e>)}>
>>

// ------------------ Returns a SAMPLE of the data ----------------------------
sample(out,in,expr) ::=<<
        val <out> = <in>.sample(false, <expr>)
>>

// ------------------ ORDERs the input BY a key -------------------------------
orderBy(out,in,key,asc) ::=<<
        val <out> = <in>.keyBy(t => <key>).sortByKey(<asc>).map{case (k,v) => v}
>>

orderHelper(params) ::=<<
    case class <params.cname>(<params.fields>) extends Ordered[<params.cname>] {
        def compare(that: <params.cname>) = <params.cmpExpr>
    }
>>

// ------------------ STREAM operators ----------------------------------------
streamOp(out,in,op,params) ::=<<
        val <out> = <op>(sc, <in><params>)
>>

// ------------------ DELAY operator ----------------------------------------
delay(out,in,op,size,wait) ::=<<
        val <out> = <in>.map(t => {Thread.sleep(<wait>); t}).sample(true, <size>)
>>

// ----------------------- FS commands ----------------------------------------
fs(cmd,params) ::=<<
    HDFSService.process(<cmd>, <params>)
>>

<<<<<<< HEAD
stageIdentifier(line, lineage) ::=<<
	perfMon.register(<line>, "<lineage>")
>>	
=======
// ------------------ RSCRIPT operators ----------------------------------------
rscript(out,in,script) ::=<<
        val <out> = RScriptOp.process(sc, <in>, <script>, "res")
>>
>>>>>>> 4d1dd670

// ----------------- END of the code implementing the query -------------------
end_query(name, hook) ::= <<
    		
        sc.stop()
        
    <if (hook)>
		shutdownHook(sc, perfMon)
	<endif>
	
	perfMon.flush()
    }
}
>><|MERGE_RESOLUTION|>--- conflicted
+++ resolved
@@ -62,7 +62,7 @@
 >>
 
 // ------------------ Executes an expression FOREACH input element -----------
-foreach(out,in,expr,aggrs) ::=<<
+foreach(out,in,expr) ::=<<
         val <out> = <in>.map(t => <expr>)
 >>
 
@@ -91,10 +91,17 @@
 >>
 
 // ------------------ Joins two streams on the specified keys -----------------
+join_key_map(rels,keys) ::=<<
+        <rels,keys:{ rel,key |val <rel>_kv = <rel>.map(t => (<key>,t))
+        }>
+>>
+
+        //val <rel1>_kv = <rel1>.map(t => (<key1>,t))
+        //<rel2,key2:{ rel,key |val <rel>_kv = <rel>.map(t => (<key>,t))
+        //}>
+
+
 join(out,rel1,key1,rel2,key2) ::=<<
-        val <rel1>_kv = <rel1>.map(t => (<key1>,t))
-        <rel2,key2:{ rel,key |val <rel>_kv = <rel>.map(t => (<key>,t))
-        }>
         val <out> = <rel1>_kv<rel2:{ rel |.join(<rel>_kv).map{case (k,(v,w)) => (k, v ++ w)\}}>.map{case (k,v) => v}
 
 >>
@@ -135,16 +142,13 @@
     HDFSService.process(<cmd>, <params>)
 >>
 
-<<<<<<< HEAD
-stageIdentifier(line, lineage) ::=<<
-	perfMon.register(<line>, "<lineage>")
->>	
-=======
 // ------------------ RSCRIPT operators ----------------------------------------
 rscript(out,in,script) ::=<<
         val <out> = RScriptOp.process(sc, <in>, <script>, "res")
 >>
->>>>>>> 4d1dd670
+stageIdentifier(line, lineage) ::=<<
+	perfMon.register(<line>, "<lineage>")
+>>	
 
 // ----------------- END of the code implementing the query -------------------
 end_query(name, hook) ::= <<
@@ -155,7 +159,6 @@
 		shutdownHook(sc, perfMon)
 	<endif>
 	
-	perfMon.flush()
     }
 }
 >>