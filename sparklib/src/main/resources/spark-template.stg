--- conflicted
+++ resolved
@@ -23,10 +23,6 @@
     def main(args: Array[String]) {
         val conf = new SparkConf().setAppName("<name>_App")
         val sc = new SparkContext(conf)
-<<<<<<< HEAD
-        sc.addSparkListener(monitor)
-=======
->>>>>>> 9f532a07
 
 >>
 
