// ----------------- header declaration ----------------- 
init_code(includes) ::= <<
import org.apache.spark._
import org.apache.spark.streaming._
import dbis.pig.backend.{SchemaClass, Record}
import dbis.pig.backends.spark._

object SECONDS {
  def apply(p: Long) = Seconds(p)
}
object MINUTES {
  def apply(p: Long) = Minutes(p)
}
<\n>
>>

// ----------------- schema class -----------------
schema_class(name, fields, string_rep) ::= <<
case class <name> (<fields>) extends java.io.Serializable with SchemaClass {
override def mkString(_c: String = ",") = <string_rep>
}

>>

// ----------------- BEGIN of code building and initializing the query --------
query_object(name, embedded_code) ::= <<
object <name> {
    <embedded_code>

>>

// ----------------- BEGIN of code building and initializing the query --------
begin_query(name, profiling) ::= <<
    def main(args: Array[String]) {
        val conf = new SparkConf().setAppName("<name>_App")
        val ssc = new StreamingContext(conf, Seconds(1))
        <if (profiling)>
<<<<<<< HEAD
        val perfMon = new PerfMonitor("<name>_App")
        sc.sparkContext.addSparkListener(perfMon)
        <endif>

=======
    	val perfMon = new PerfMonitor("<name>_App")
    	<endif>
>>>>>>> 19a73a95
>>

// ----------------- LOAD text file -------------------------------------------
loader(out, file, class, func, extractor, params) ::=<<
        val <out> = <func>[<class>]().loadStream(ssc, "<file>", <extractor><if (params)>, <params><endif>)
>>
// ------------------ DUMP results --------------------------------------------
dump(in) ::=<<
        //<in>.foreachRDD(rdd => rdd.foreach(elem => println(elem.mkString())))
        <in>.print
>>

// ------------------ STORE Results on disk -----------------------------------

store(in, file, class, func, params) ::= <<
    <func>[<class>]().writeStream("<file>", <in> <if (params)>, <params><endif>)
>>

/*
store(in,file,schema,func) ::=<<
    <if (schema)>
        <in>.foreachRDD(rdd => <func>().write("<file>",  rdd.map(t => <schema>)))
    <else>
        <in>.foreachRDD(rdd => <func>().write("<file>",  rdd))
    <endif>
    */


// ------------------ FILTER for a predicate ----------------------------------
filter(out,in,pred) ::=<<
        val <out> = <in>.filter(t => {<pred>}) 
>>

// ------------------ Executes an expression FOREACH input element -----------
foreach(out,in,expr,aggrs, class) ::=<<
        val <out> = <in>.map(t => <class>(<expr>))
>>

// ------------------ Executes an expression FOREACH input element where the expression is a nested plan -----------
foreachNested(out, in, expr) ::=<<
        val <out> = <in>.map(t => <expr>)
>>

// ------------------ Executes an expression FOREACH input element requiring a flatMap -----------
// Note, that the closing parenthesis is intentionally missing
foreachFlatMap(out, in, expr) ::=<<
        val <out> = <in>.flatMap(t => <expr>
>>

// ------------------ Passes Stream through a Window Operator -----------------
window(out, in, window, wUnit, slider, sUnit) ::=<<
    val <out> = <in>.window(<wUnit>(<window>)<if (sUnit)>, <sUnit>(<slider>)<endif>)
>>

// ------------------ GROUPs elements on an expression ------------------------
groupBy(out, in, expr, class, keyExtr) ::=<<
<if (expr)>
        val <out> = <in>.transform(rdd => rdd.groupBy(t => {<expr>}).map{case (k,v) => <class>(<keyExtr>,v)})
<else>
        val <out> = <in>.transform(rdd => rdd.coalesce(1).glom.map(t => <class>("all", t)))
<endif>
>>


// ------------------ Outputs only distinct values ----------------------------
distinct(out,in) ::=<<
        val <out> = <in>.transform(rdd => rdd.distinct)
>>

// ------------------ Outputs only num records --------------------------------
limit(out,in,num) ::=<<
        val <out> = <in>.transform(rdd => ssc.sparkContext.parallelize(rdd.take(<num>)))
>>

// ------------------ Joins two streams on the specified keys -----------------
join_key_map(rels, keys) ::=<<
        <rels,keys:{ rel,key |val <rel>_kv = <rel>.map(t => (<key>,t))
        }>
>>

join(out, class, rel1, rel2, fields) ::=<<
        val <out> = <rel1>_kv.join(<rel2>_kv).map{case (k,(v,w)) => <class>(<fields>)\}
>>


m_join(out, class, rel1, rel2, pairs, fields) ::=<<
        val <out> = <rel1>_kv<rel2: {rel | .join(<rel>_kv)}>.map{case (k,<pairs>) => <class>(<fields>)\}
>>

/*
join_key_map(rels,keys) ::=<<
        <rels,keys:{ rel,key |val <rel>_kv = <rel>.map(t => (<key>,t))
        }>
>>

join(out,rel1,key1,rel2,key2) ::=<<
        val <out> = <rel1>_kv<rel2:{ rel |.join(<rel>_kv).map{case (k,(v,w)) => (k, v ++ w)\}}>.map{case (k,v) => v}

>>
*/
// ------------------ UNIONs multiple streams to one --------------------------
union(out,in,others) ::=<<
        val <out> = <in><others:{ e | .union(<e>)}>
>>

// ------------------ Returns a SAMPLE of the data ----------------------------
sample(out,in,expr) ::=<<
        val <out> = <in>.transform(rdd => rdd.sample(false, <expr>))
>>

// ------------------ ORDERs the input BY a key -------------------------------
orderBy(out,in,key,asc) ::=<<
        val <out> = <in>.transform(rdd => rdd.keyBy(t => <key>).sortByKey(<asc>).map{case (k,v) => v})
>>

orderHelper(params) ::=<<
    case class <params.cname>(<params.fields>) extends Ordered[<params.cname>] {
        def compare(that: <params.cname>) = <params.cmpExpr>
    }
>>

// ------------------ Reads from a SOCKET -------------------------------------
socketRead(out, addr_hostname, addr_port, class, func, extractor, mode, params) ::=<<
    val <out> = <func>[<class>]().receiveStream(ssc, "<addr_hostname>", <addr_port>, <extractor><if (params)><params><endif>)
>>
/*
<if (mode)>
    val <out> = <func>().zmqSubscribe(env, "<addr.protocol><addr.hostname>:<addr.port>"<params>)
<else>
    val <out> = <func>().connect(env, "<addr.hostname>", <addr.port><params>)
<endif>
*/


// ------------------ STREAM operators ----------------------------------------
streamOp(out,in,op,params) ::=<<
        val <out> = <op>(ssc, <in><params>)
>>

// ----------------------- FS commands ----------------------------------------
fs(cmd,params) ::=<<
    HDFSService.process(<cmd>, <params>)
>>

// ------------------ RSCRIPT operators ----------------------------------------
rscript(out,in,script) ::=<<
        val <out> = RScriptOp.process(ssc, <in>, <script>, "res")
>>

// ----------------- END of the code implementing the query -------------------
end_query(name) ::= <<
        ssc.start()             
        ssc.awaitTermination() 
    }
}
>><|MERGE_RESOLUTION|>--- conflicted
+++ resolved
@@ -35,15 +35,9 @@
         val conf = new SparkConf().setAppName("<name>_App")
         val ssc = new StreamingContext(conf, Seconds(1))
         <if (profiling)>
-<<<<<<< HEAD
         val perfMon = new PerfMonitor("<name>_App")
         sc.sparkContext.addSparkListener(perfMon)
         <endif>
-
-=======
-    	val perfMon = new PerfMonitor("<name>_App")
-    	<endif>
->>>>>>> 19a73a95
 >>
 
 // ----------------- LOAD text file -------------------------------------------
