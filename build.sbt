name := "Piglet"

libraryDependencies ++= Dependencies.rootDeps

mainClass in (Compile, packageBin) := Some("dbis.pig.PigREPL")

mainClass in (Compile, run) := Some("dbis.pig.PigCompiler")

assemblyJarName in assembly := "PigCompiler.jar"

mainClass in assembly := Some("dbis.pig.PigCompiler")

test in assembly := {}

<<<<<<< HEAD
testOptions in IntegrationTest += Tests.Argument("-oDF")

// scalacOptions ++= Seq("-unchecked", "-deprecation", "-feature","-Ylog-classpath")

//excludeFilter in (IntegrationTest, unmanagedSources) := HiddenFileFilter || itExludes
testOptions in IntegrationTest := Seq(Tests.Filter(s => {println(s); itTests.contains(s)}))
=======
mainClass in assembly := Some("dbis.pig.PigCompiler")

EclipseKeys.skipParents in ThisBuild := false
>>>>>>> 56f3cbe6
<|MERGE_RESOLUTION|>--- conflicted
+++ resolved
@@ -8,19 +8,13 @@
 
 assemblyJarName in assembly := "PigCompiler.jar"
 
+test in assembly := {}
+
 mainClass in assembly := Some("dbis.pig.PigCompiler")
 
-test in assembly := {}
-
-<<<<<<< HEAD
 testOptions in IntegrationTest += Tests.Argument("-oDF")
 
 // scalacOptions ++= Seq("-unchecked", "-deprecation", "-feature","-Ylog-classpath")
 
 //excludeFilter in (IntegrationTest, unmanagedSources) := HiddenFileFilter || itExludes
-testOptions in IntegrationTest := Seq(Tests.Filter(s => {println(s); itTests.contains(s)}))
-=======
-mainClass in assembly := Some("dbis.pig.PigCompiler")
-
-EclipseKeys.skipParents in ThisBuild := false
->>>>>>> 56f3cbe6
+testOptions in IntegrationTest := Seq(Tests.Filter(s => {println(s); itTests.contains(s)}))