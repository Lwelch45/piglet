name := "PigParser"

lazy val commonSettings = Seq(
  version := "1.0",
  scalaVersion := "2.11.6",
  organization := "dbis"
)

// scalacOptions ++= Seq("-unchecked", "-deprecation", "-feature","-Ylog-classpath")


/*  
 * define the backend for the compiler: currently we support spark and flink
 */

val backendEnv = sys.props.getOrElse("backend", default="spark")
//possibleBackends.contains(backendEnv) //TODO: outsource case _ => Exception part in all functions to here
val backends = settingKey[Map[String,Map[String,String]]]("Backend Settings")
backends := (backendEnv match {
  case "flink"      => flinkBackend
  case "spark"      => sparkBackend
  case "sparkflink" => flinksparkBackend
  case _            => throw new Exception(s"Backend $backendEnv not available")
})  
// For Testing:
lazy val print = taskKey[Unit]("Print out")
print := println(backends.value.get("default").get("name"))



//Main Project
lazy val root = (project in file(".")).
<<<<<<< HEAD
configs(IntegrationTest).
settings(commonSettings: _*).
settings(Defaults.itSettings: _*).
enablePlugins(BuildInfoPlugin).
settings(
  buildInfoKeys := Seq[BuildInfoKey](name, version, scalaVersion, sbtVersion, backends),
  buildInfoPackage := "dbis.pig",
  buildInfoObject := "BuildSettings",
  bintrayResolverSettings,
  libraryDependencies ++= Dependencies.rootDeps ++ backendDependencies(backendEnv)
).
settings(excludes(backendEnv): _*).
aggregate(backendlib(backendEnv).map(a => a.project): _*)
.dependsOn(backendlib(backendEnv): _*)

=======
  configs(IntegrationTest).
  settings(commonSettings: _*).
  settings(Defaults.itSettings: _*).
  settings(
    libraryDependencies ++= Seq(
      "jline" % "jline" % "2.12.1",
      "org.scalatest" % "scalatest_2.11" % "2.2.0" % "test,it" withSources(),
      "org.scala-lang.modules" %% "scala-parser-combinators" % "1.0.3" withSources(),
      "org.scala-lang" % "scala-compiler" % "2.11.6",
      "com.assembla.scala-incubator" %% "graph-core" % "1.9.1",
      backendDependencies(backend),
      // "org.apache.spark" %% "spark-core" % "1.3.0" % "provided",
      "com.github.scopt" %% "scopt" % "3.3.0",
      "com.github.scala-incubator.io" % "scala-io-file_2.11" % "0.4.3-1"
    )
  ).
  aggregate(sparklib).
  dependsOn(sparklib).
  aggregate(eventlib).
  dependsOn(eventlib)
>>>>>>> a66e0b15

//Sub-Projects
lazy val sparklib = (project in file("sparklib")).
settings(commonSettings: _*).
settings(
  libraryDependencies ++= Dependencies.sparkDeps
)

lazy val flinklib = (project in file("flinklib")).
settings(commonSettings: _*).
settings(
  libraryDependencies ++= Dependencies.flinkDeps
)

def backendlib(backend: String): List[ClasspathDep[ProjectReference]] = backend match {
  case "flink" => List(flinklib)
  case "spark" => List(sparklib)
  case "sparkflink" => List(sparklib, flinklib)
  case _ => throw new Exception(s"Backend $backend not available")
}


<<<<<<< HEAD
//Extra Settings
=======
lazy val eventlib = (project in file("eventlib")).
  settings(commonSettings: _*).
  settings(
    libraryDependencies ++= Seq(
      "org.scalatest" % "scalatest_2.11" % "2.2.0" % "test" withSources(),
      "org.scala-lang" % "scala-compiler" % "2.11.6",
      "org.apache.spark" %% "spark-core" % "1.3.0"
      // other settings
    )
  )

>>>>>>> a66e0b15
mainClass in (Compile, packageBin) := Some("dbis.pig.PigREPL")

mainClass in (Compile, run) := Some("dbis.pig.PigCompiler")

assemblyJarName in assembly := "PigCompiler.jar"

test in assembly := {}

mainClass in assembly := Some("dbis.pig.PigCompiler")<|MERGE_RESOLUTION|>--- conflicted
+++ resolved
@@ -30,7 +30,6 @@
 
 //Main Project
 lazy val root = (project in file(".")).
-<<<<<<< HEAD
 configs(IntegrationTest).
 settings(commonSettings: _*).
 settings(Defaults.itSettings: _*).
@@ -43,31 +42,10 @@
   libraryDependencies ++= Dependencies.rootDeps ++ backendDependencies(backendEnv)
 ).
 settings(excludes(backendEnv): _*).
-aggregate(backendlib(backendEnv).map(a => a.project): _*)
-.dependsOn(backendlib(backendEnv): _*)
-
-=======
-  configs(IntegrationTest).
-  settings(commonSettings: _*).
-  settings(Defaults.itSettings: _*).
-  settings(
-    libraryDependencies ++= Seq(
-      "jline" % "jline" % "2.12.1",
-      "org.scalatest" % "scalatest_2.11" % "2.2.0" % "test,it" withSources(),
-      "org.scala-lang.modules" %% "scala-parser-combinators" % "1.0.3" withSources(),
-      "org.scala-lang" % "scala-compiler" % "2.11.6",
-      "com.assembla.scala-incubator" %% "graph-core" % "1.9.1",
-      backendDependencies(backend),
-      // "org.apache.spark" %% "spark-core" % "1.3.0" % "provided",
-      "com.github.scopt" %% "scopt" % "3.3.0",
-      "com.github.scala-incubator.io" % "scala-io-file_2.11" % "0.4.3-1"
-    )
-  ).
-  aggregate(sparklib).
-  dependsOn(sparklib).
-  aggregate(eventlib).
-  dependsOn(eventlib)
->>>>>>> a66e0b15
+aggregate(backendlib(backendEnv).map(a => a.project): _*).
+dependsOn(backendlib(backendEnv): _*).
+aggregate(eventlib).
+dependsOn(eventlib)
 
 //Sub-Projects
 lazy val sparklib = (project in file("sparklib")).
@@ -82,6 +60,17 @@
   libraryDependencies ++= Dependencies.flinkDeps
 )
 
+lazy val eventlib = (project in file("eventlib")).
+settings(commonSettings: _*).
+settings(
+  libraryDependencies ++= Seq(
+    "org.scalatest" % "scalatest_2.11" % "2.2.0" % "test" withSources(),
+    "org.scala-lang" % "scala-compiler" % "2.11.6",
+    "org.apache.spark" %% "spark-core" % "1.3.0" % "provided"
+    // other settings
+  )
+)
+
 def backendlib(backend: String): List[ClasspathDep[ProjectReference]] = backend match {
   case "flink" => List(flinklib)
   case "spark" => List(sparklib)
@@ -89,22 +78,7 @@
   case _ => throw new Exception(s"Backend $backend not available")
 }
 
-
-<<<<<<< HEAD
 //Extra Settings
-=======
-lazy val eventlib = (project in file("eventlib")).
-  settings(commonSettings: _*).
-  settings(
-    libraryDependencies ++= Seq(
-      "org.scalatest" % "scalatest_2.11" % "2.2.0" % "test" withSources(),
-      "org.scala-lang" % "scala-compiler" % "2.11.6",
-      "org.apache.spark" %% "spark-core" % "1.3.0"
-      // other settings
-    )
-  )
-
->>>>>>> a66e0b15
 mainClass in (Compile, packageBin) := Some("dbis.pig.PigREPL")
 
 mainClass in (Compile, run) := Some("dbis.pig.PigCompiler")
