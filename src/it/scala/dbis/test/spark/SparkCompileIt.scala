/*
 * Licensed to the Apache Software Foundation (ASF) under one or more
 * contributor license agreements.  See the NOTICE file distributed with
 * this work for additional information regarding copyright ownership.
 * The ASF licenses this file to You under the Apache License, Version 2.0
 * (the "License"); you may not use this file except in compliance with
 * the License.  You may obtain a copy of the License at
 *
 *    http://www.apache.org/licenses/LICENSE-2.0
 *
 * Unless required by applicable law or agreed to in writing, software
 * distributed under the License is distributed on an "AS IS" BASIS,
 * WITHOUT WARRANTIES OR CONDITIONS OF ANY KIND, either express or implied.
 * See the License for the specific language governing permissions and
 * limitations under the License.
 */

package dbis.test.spark

import dbis.pig.PigCompiler
import org.scalatest.{Matchers, FlatSpec}
import org.scalatest.prop.TableDrivenPropertyChecks._
import scala.io.Source
import scalax.file.Path

class SparkCompileIt extends FlatSpec with Matchers {
  val scripts = Table(
    ("script", "result", "truth", "inOrder"), // only the header of the table
    ("load.pig", "result1.out", "truth/result1.data", true),
    ("load2.pig", "result2.out", "truth/result2.data", true),
    ("selfjoin.pig", "joined.out", "truth/joined.data", true),
    ("selfjoin_ambiguous_fieldnames.pig", "joined_ambiguous_fieldnames.out", "truth/joined_ambiguous_fieldnames.data",
      // Pigs OrderBy is not a stable sort
      false),
    ("selfjoin_filtered.pig", "joined_filtered.out", "truth/joined_filtered.data", true),
    ("sort.pig", "sorted.out", "truth/sorted.data", true),
    ("filter.pig", "filtered.out", "truth/filtered.data", true),
    ("foreach1.pig", "distances.out", "truth/distances.data", true),
    ("nforeach.pig", "nested.out", "truth/nested.data", true),
    ("grouping.pig", "grouping.out", "truth/grouping.data", false),
    ("groupall.pig", "groupall.out", "truth/groupall.data", false),
    ("wordcount.pig", "marycounts.out", "truth/marycount.data", false),
    ("construct.pig", "result3.out", "truth/result3.data", true),
    ("union.pig", "united.out", "truth/united.data", true),
    ("aggregate.pig", "aggregate.out", "truth/aggregate.data", false),
    ("sampling.pig", "sampling.out", "truth/sampling.data", false),
<<<<<<< HEAD
    ("embedded.pig", "embedded.out", "truth/embedded.data", true)
    /* Works, but requires fork := true which breaks other tests
    ("macro1.pig", "macro1.out", "truth/macro1.data", true)
    */
    /* Works, but requires a R installation
    ("rscript.pig", "cluster.out", "truth/cluster.data", true)
    */
    /* Not working yet
    ("json.pig", "json.out", "json.data", true), // not working yet
    */
    /* Works, but requires a H2 database and the corresponding JDBC driver
    ("jdbc.pig", "jdbc.out", "truth/jdbc-data.data", true) 
    */
=======
// TODO the embedded test case is commented out because the default languagefeature has temporarily been set to
// sparqlpig which doesn't include embedding
//    ("embedded.pig", "embedded.out", "truth/embedded.data", true),
    ("rdf_starjoin_plain.pig", "rdf_starjoin_plain.out", "truth/rdf_starjoin_plain.data", false),
    ("rdf_pathjoin_plain.pig", "rdf_pathjoin_plain.out", "truth/rdf_pathjoin_plain.data", false)
    //("rscript.pig", "cluster.out", "truth/cluster.data", true), // requires an installation of R
    //("json.pig", "json.out", "json.data", true), // not working yet
    // ("jdbc.pig", "jdbc.out", "truth/jdbc-data.data", true) // requires a H2 database and the corresponding JDBC driver
>>>>>>> 4256534f
  //  ("aggrwogrouping.pig", "aggrwogrouping.out", "truth/aggrwogrouping.data", true)
  )

  def cleanupResult(dir: String): Unit = {
    import scalax.file.Path

    val path: Path = Path(dir)
    try {
      path.deleteRecursively(continueOnFailure = false)
    }
    catch {
      case e: java.io.IOException => // some file could not be deleted
    }

  }

  "The Pig compiler" should "compile and execute the script" in {
    forAll(scripts) { (script: String, resultDir: String, truthFile: String, inOrder: Boolean) =>
      // 1. make sure the output directory is empty
      cleanupResult(resultDir)
      cleanupResult(script.replace(".pig",""))

      val resultPath = Path.fromString(new java.io.File(".").getCanonicalPath)./(resultDir)
      val resourcePath = getClass.getResource("").getPath + "../../../"

      // 2. compile and execute Pig script
      PigCompiler.main(Array("--backend", "spark",
        "--params", s"inbase=$resourcePath,outfile=${resultPath.path}",
        "--master", "local[2]",
        "--outdir", ".", resourcePath + script))
      println("execute: " + script)

      // 3. load the output file and the truth file
      val result = Source.fromFile(resultDir + "/part-00000").getLines()
      val truth = Source.fromFile(resourcePath + truthFile).getLines()
      // 4. compare both files
      if (inOrder)
        result.toSeq should contain theSameElementsInOrderAs (truth.toTraversable)
      else
        result.toSeq should contain theSameElementsAs (truth.toTraversable)

      // 5. delete the output directory
      cleanupResult(resultDir)
      cleanupResult(script.replace(".pig",""))
    }
  }
}<|MERGE_RESOLUTION|>--- conflicted
+++ resolved
@@ -44,8 +44,6 @@
     ("union.pig", "united.out", "truth/united.data", true),
     ("aggregate.pig", "aggregate.out", "truth/aggregate.data", false),
     ("sampling.pig", "sampling.out", "truth/sampling.data", false),
-<<<<<<< HEAD
-    ("embedded.pig", "embedded.out", "truth/embedded.data", true)
     /* Works, but requires fork := true which breaks other tests
     ("macro1.pig", "macro1.out", "truth/macro1.data", true)
     */
@@ -58,16 +56,11 @@
     /* Works, but requires a H2 database and the corresponding JDBC driver
     ("jdbc.pig", "jdbc.out", "truth/jdbc-data.data", true) 
     */
-=======
 // TODO the embedded test case is commented out because the default languagefeature has temporarily been set to
 // sparqlpig which doesn't include embedding
 //    ("embedded.pig", "embedded.out", "truth/embedded.data", true),
     ("rdf_starjoin_plain.pig", "rdf_starjoin_plain.out", "truth/rdf_starjoin_plain.data", false),
     ("rdf_pathjoin_plain.pig", "rdf_pathjoin_plain.out", "truth/rdf_pathjoin_plain.data", false)
-    //("rscript.pig", "cluster.out", "truth/cluster.data", true), // requires an installation of R
-    //("json.pig", "json.out", "json.data", true), // not working yet
-    // ("jdbc.pig", "jdbc.out", "truth/jdbc-data.data", true) // requires a H2 database and the corresponding JDBC driver
->>>>>>> 4256534f
   //  ("aggrwogrouping.pig", "aggrwogrouping.out", "truth/aggrwogrouping.data", true)
   )
 
