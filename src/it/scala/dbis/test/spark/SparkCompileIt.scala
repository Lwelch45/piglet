/*
 * Licensed to the Apache Software Foundation (ASF) under one or more
 * contributor license agreements.  See the NOTICE file distributed with
 * this work for additional information regarding copyright ownership.
 * The ASF licenses this file to You under the Apache License, Version 2.0
 * (the "License"); you may not use this file except in compliance with
 * the License.  You may obtain a copy of the License at
 *
 *    http://www.apache.org/licenses/LICENSE-2.0
 *
 * Unless required by applicable law or agreed to in writing, software
 * distributed under the License is distributed on an "AS IS" BASIS,
 * WITHOUT WARRANTIES OR CONDITIONS OF ANY KIND, either express or implied.
 * See the License for the specific language governing permissions and
 * limitations under the License.
 */

package dbis.test.spark

import dbis.pig.PigCompiler
import org.scalatest.{Matchers, FlatSpec}
import org.scalatest.prop.TableDrivenPropertyChecks._
import scala.io.Source
import scalax.file.Path

class SparkCompileIt extends FlatSpec with Matchers {
  val scripts = Table(
    ("script", "result", "truth", "inOrder"), // only the header of the table
    ("load.pig", "result1.out", "truth/result1.data", true),
    ("load2.pig", "result2.out", "truth/result2.data", true),
    ("selfjoin.pig", "joined.out", "truth/joined.data", true),
    ("sort.pig", "sorted.out", "truth/sorted.data", true),
    ("filter.pig", "filtered.out", "truth/filtered.data", true),
    ("foreach1.pig", "distances.out", "truth/distances.data", true),
    ("nforeach.pig", "nested.out", "truth/nested.data", true),
    ("grouping.pig", "grouping.out", "truth/grouping.data", false),
    ("wordcount.pig", "marycounts.out", "truth/marycount.data", false),
    ("construct.pig", "result3.out", "truth/result3.data", true),
<<<<<<< HEAD
    ("union.pig", "united.out", "truth/united.data", true)
=======
    ("aggregate.pig", "aggregate.out", "truth/aggregate.data", false)
  //  ("aggrwogrouping.pig", "aggrwogrouping.out", "truth/aggrwogrouping.data", true)
>>>>>>> a466374d
    // ("json.pig", "json.out", "json.data", true)
  )

  def cleanupResult(dir: String): Unit = {
    import scalax.file.Path

    val path: Path = Path(dir)
    try {
      path.deleteRecursively(continueOnFailure = false)
    }
    catch {
      case e: java.io.IOException => // some file could not be deleted
    }

  }

  "The Pig compiler" should "compile and execute the script" in {
    forAll(scripts) { (script: String, resultDir: String, truthFile: String, inOrder: Boolean) =>
      // 1. make sure the output directory is empty
      cleanupResult(resultDir)
      cleanupResult(script.replace(".pig",""))

      val resultPath = Path.fromString(new java.io.File(".").getCanonicalPath)./(resultDir)
      val resourcePath = getClass.getResource("").getPath + "../../../"
      
      // 2. compile and execute Pig script
      PigCompiler.main(Array("--backend", "spark", "--params", s"inbase=$resourcePath,outfile=${resultPath.path}", "--master", "local[2]", "--outdir", ".", resourcePath + script))
      println("execute: " + script)

      // 3. load the output file and the truth file
      val result = Source.fromFile(resultDir + "/part-00000").getLines()
      val truth = Source.fromFile(resourcePath + truthFile).getLines()
      // 4. compare both files
      if (inOrder)
        result.toSeq should contain theSameElementsInOrderAs (truth.toTraversable)
      else
        result.toSeq should contain theSameElementsAs (truth.toTraversable)

      // 5. delete the output directory
      cleanupResult(resultDir)
      cleanupResult(script.replace(".pig",""))
    }
  }
}<|MERGE_RESOLUTION|>--- conflicted
+++ resolved
@@ -36,13 +36,10 @@
     ("grouping.pig", "grouping.out", "truth/grouping.data", false),
     ("wordcount.pig", "marycounts.out", "truth/marycount.data", false),
     ("construct.pig", "result3.out", "truth/result3.data", true),
-<<<<<<< HEAD
-    ("union.pig", "united.out", "truth/united.data", true)
-=======
+    ("union.pig", "united.out", "truth/united.data", true),
     ("aggregate.pig", "aggregate.out", "truth/aggregate.data", false)
-  //  ("aggrwogrouping.pig", "aggrwogrouping.out", "truth/aggrwogrouping.data", true)
->>>>>>> a466374d
-    // ("json.pig", "json.out", "json.data", true)
+//  ("aggrwogrouping.pig", "aggrwogrouping.out", "truth/aggrwogrouping.data", true)
+//  ("json.pig", "json.out", "json.data", true)
   )
 
   def cleanupResult(dir: String): Unit = {
