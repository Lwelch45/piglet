--- conflicted
+++ resolved
@@ -35,12 +35,9 @@
     ("grouping.pig", "grouping.out", "truth/grouping.data", false),
     ("wordcount.pig", "marycounts.out", "truth/marycount.data", false),
     ("construct.pig", "result3.out", "truth/result3.data", true),
-<<<<<<< HEAD
-    ("rscript.pig", "cluster.out", "truth/cluster.data", true)
-=======
+    ("rscript.pig", "cluster.out", "truth/cluster.data", true),
     ("aggregate.pig", "aggregate.out", "truth/aggregate.data", false)
   //  ("aggrwogrouping.pig", "aggrwogrouping.out", "truth/aggrwogrouping.data", true)
->>>>>>> a466374d
     // ("json.pig", "json.out", "json.data", true)
   )
 
