--- conflicted
+++ resolved
@@ -26,30 +26,17 @@
 class FlinksCompileIt extends FlatSpec with Matchers {
   val scripts = Table(
     ("script", "result", "truth", "inOrder"), // only the header of the table
-<<<<<<< HEAD
-    ("load.pig", "result1.out", "result1.data",false),
-    ("load2.pig", "result2.out", "result2.data",false),
-    ("foreach1.pig", "distances.out", "distances.data",false),
-    ("construct.pig", "result3.out", "result3.data",false),
-    ("windowJoin.pig", "joinedW.out", "joined.data", false),
-    ("windowCross.pig", "crossedW.out", "crossed.data", false),
-    ("windowGrouping.pig", "grouping.out", "grouping.data", false),
-    ("windowNforeach.pig", "nested.out", "nested.data", false),
-    ("windowCount.pig", "marycounts.out", "marycount.data", false),
-    ("windowDistinct.pig", "unique.out", "unique.data", false),
-    ("windowSort.pig","sorted.out","sorted.data", true)
-=======
     ("load.pig", "result1.out", "truth/result1.data",false),
     ("load2.pig", "result2.out", "truth/result2.data",false),
     ("foreach1.pig", "distances.out", "truth/distances.data",false),
     ("construct.pig", "result3.out", "truth/result3.data",false),
     ("windowJoin.pig", "joinedW.out", "truth/joined.data", false),
+    ("windowCross.pig", "crossedW.out", "truth/crossed.data", false),
     ("windowGrouping.pig", "grouping.out", "truth/grouping.data", false),
     ("windowNforeach.pig", "nested.out", "truth/nested.data", false),
     ("windowCount.pig", "marycounts.out", "truth/marycount.data", false),
     ("windowDistinct.pig", "unique.out", "truth/unique.data", false),
     ("windowSort.pig","sorted.out", "truth/sorted.data", true)
->>>>>>> f7eb0482
     //TODO: Limit, Filter
   )
 
