/*
 * Copyright (c) 2015 The Piglet team,
 *                    All Rights Reserved.
 *
 * This file is part of the Piglet package.
 *
 * PipeFabric is free software; you can redistribute it and/or
 * modify it under the terms of the GNU General Public License (GPL) as
 * published by the Free Software Foundation; either version 2 of
 * the License, or (at your option) any later version.
 *
 * This package is distributed in the hope that it will be useful,
 * but WITHOUT ANY WARRANTY; without even the implied warranty of
 * MERCHANTABILITY or FITNESS FOR A PARTICULAR PURPOSE. See the
 * GNU General Public License for more details.
 *
 * You should have received a copy of the GNU General Public License
 * along with this program; see the file LICENSE.
 * If not you can find the GPL at http://www.gnu.org/copyleft/gpl.html
 */
package dbis.pig.op

import dbis.pig.schema.Schema

/**
 * Load represents the LOAD operator of Pig.
 *
 * @param initialOutPipeName the name of the initial output pipe (relation).
 * @param file the name of the file to be loaded
 * @param loadSchema
 * @param loaderFunc
 * @param loaderParams
 */
case class Load(out: Pipe, file: String,
                var loadSchema: Option[Schema] = None,
<<<<<<< HEAD
                loaderFunc: String = "", loaderParams: List[String] = null) extends PigOperator {
  _outputs = List(out)
  _inputs = List()
  schema = loadSchema

=======
                loaderFunc: String = "PigStorage", loaderParams: List[String] = null) extends PigOperator(initialOutPipeName, List(), loadSchema) {
>>>>>>> da2781dd
  override def constructSchema: Option[Schema] = {
    /*
     * Either the schema was defined or it is None.
     */
    schema
  }

  /**
   * Returns the lineage string describing the sub-plan producing the input for this operator.
   *
   * @return a string representation of the sub-plan.
   */
  override def lineageString: String = {
    s"""LOAD%${file}%""" + super.lineageString
  }
}<|MERGE_RESOLUTION|>--- conflicted
+++ resolved
@@ -33,15 +33,11 @@
  */
 case class Load(out: Pipe, file: String,
                 var loadSchema: Option[Schema] = None,
-<<<<<<< HEAD
-                loaderFunc: String = "", loaderParams: List[String] = null) extends PigOperator {
+                loaderFunc: String = "PigStorage", loaderParams: List[String] = null) extends PigOperator {
   _outputs = List(out)
   _inputs = List()
   schema = loadSchema
 
-=======
-                loaderFunc: String = "PigStorage", loaderParams: List[String] = null) extends PigOperator(initialOutPipeName, List(), loadSchema) {
->>>>>>> da2781dd
   override def constructSchema: Option[Schema] = {
     /*
      * Either the schema was defined or it is None.
