--- conflicted
+++ resolved
@@ -24,11 +24,7 @@
  * @param initialInPipeName the name of the input pipe
  * @param file the name of the output file
  */
-<<<<<<< HEAD
-case class Store(private val in: Pipe, file: String, func: String = "PigStorage") extends PigOperator {
-=======
-case class Store(in: Pipe, file: URI, func: String = "PigStorage") extends PigOperator {
->>>>>>> ce1b45fd
+case class Store(private val in: Pipe, file: URI, func: String = "PigStorage") extends PigOperator {
   _outputs = List()
   _inputs = List(in)
 
