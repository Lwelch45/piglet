--- conflicted
+++ resolved
@@ -18,17 +18,9 @@
 package dbis.pig.op
 
 
-<<<<<<< HEAD
-/**
- * EmbedCmd represents a pseudo operator embedding code (e.g. Scala) into a script. This "operator" will
- * be eliminated during building the dataflow plan.
- *
- * @param code a string representing the embedded code
-=======
 /** Wraps code that is to be embedded in the compiled Scala application.
  *
  * @param code The embedded code.
->>>>>>> 661ae340
  */
 case class EmbedCmd(code: String, ruleCode: String) extends PigOperator {
   def this(code: String) = this(code, "")
