--- conflicted
+++ resolved
@@ -23,15 +23,11 @@
 import dbis.pig.codegen.ScalaBackendCompile
 import dbis.pig.plan.DataflowPlan
 import com.typesafe.scalalogging.LazyLogging
-<<<<<<< HEAD
+import dbis.pig.backends.BackendManager
+import dbis.pig.backends.BackendConf
 import java.nio.file.Path
 import java.nio.file.Files
 import java.nio.file.Paths
-=======
-import dbis.pig.backends.BackendManager
-import dbis.pig.backends.BackendConf
-import java.nio.file.Path
->>>>>>> 36f6554b
 
 object FileTools extends LazyLogging {
   def copyStream(istream : InputStream, ostream : OutputStream) : Unit = {
@@ -69,11 +65,7 @@
     }
   }
   
-<<<<<<< HEAD
-  def compileToJar(plan: DataflowPlan, scriptName: String, outDir: Path, compileOnly: Boolean = false, backend: String = "spark"): Option[Path] = {
-=======
-  def compileToJar(plan: DataflowPlan, scriptName: String, outDir: String, compileOnly: Boolean = false, backendJar: Path, templateFile: String): Boolean = {
->>>>>>> 36f6554b
+  def compileToJar(plan: DataflowPlan, scriptName: String, outDir: Path, compileOnly: Boolean = false, backendJar: Path, templateFile: String): Option[Path] = {
     // 4. compile it into Scala code for Spark
     val compiler = new ScalaBackendCompile(templateFile) 
 
