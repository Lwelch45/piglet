/*
 * Licensed to the Apache Software Foundation (ASF) under one or more
 * contributor license agreements.  See the NOTICE file distributed with
 * this work for additional information regarding copyright ownership.
 * The ASF licenses this file to You under the Apache License, Version 2.0
 * (the "License"); you may not use this file except in compliance with
 * the License.  You may obtain a copy of the License at
 *
 *    http://www.apache.org/licenses/LICENSE-2.0
 *
 * Unless required by applicable law or agreed to in writing, software
 * distributed under the License is distributed on an "AS IS" BASIS,
 * WITHOUT WARRANTIES OR CONDITIONS OF ANY KIND, either express or implied.
 * See the License for the specific language governing permissions and
 * limitations under the License.
 */

package dbis.pig.tools

import java.io.{ File, FileOutputStream, FileWriter, InputStream, OutputStream }
import java.util.jar.JarFile
import dbis.pig._
import dbis.pig.codegen._
import dbis.pig.plan.DataflowPlan
import com.typesafe.scalalogging.LazyLogging
import dbis.pig.backends.BackendManager
import dbis.pig.backends.BackendConf
import java.nio.file.Path
import java.nio.file.Files
import java.nio.file.Paths
import java.io.FileInputStream
import scala.collection.mutable.ListBuffer

object FileTools extends LazyLogging {
  def copyStream(istream: InputStream, ostream: OutputStream): Unit = {
    var bytes = new Array[Byte](1024)
    var len = -1
    while ({ len = istream.read(bytes, 0, 1024); len != -1 })
      ostream.write(bytes, 0, len)
  }

  def extractJarToDir(jarName: String, outDir: Path): Unit = {

    logger.debug(s"extracting jar $jarName to $outDir")

    val jar = new JarFile(jarName)
    val enu = jar.entries
    while (enu.hasMoreElements) {
      val entry = enu.nextElement
      val entryPath = entry.getName

      // we don't need the MANIFEST.MF file
      if (!entryPath.endsWith("MANIFEST.MF")) {

        // println("Extracting to " + outDir + "/" + entryPath)
        if (entry.isDirectory) {
          Files.createDirectories(outDir.resolve(entryPath))
        } else {
          val istream = jar.getInputStream(entry)
          val ostream = new FileOutputStream(outDir.resolve(entryPath).toFile())
          copyStream(istream, ostream)
          ostream.close
          istream.close
        }
      }
    }
  }
<<<<<<< HEAD
  
  def compileToJar(plan: DataflowPlan, scriptName: String, outDir: Path, compileOnly: Boolean = false, backendJar: Path, templateFile: String, hookFile: Option[Path] = None): Option[Path] = {
    // 4. compile it into Scala code for Spark
    val compiler = new ScalaBackendCompile(templateFile, hookFile) 
=======

  def compilePlan(plan: DataflowPlan, scriptName: String, outDir: Path, compileOnly: Boolean, backendJar: Path, templateFile: String, backend: String): Option[Path] = {
    // 4. compile it into Scala code for Spark
    val generatorClass = Conf.backendGenerator(backend)
    val extension = Conf.backendExtension(backend)
    val args = Array(templateFile).asInstanceOf[Array[AnyRef]]
    val compiler = Class.forName(generatorClass).getConstructors()(0).newInstance(args: _*).asInstanceOf[Compile]
>>>>>>> 4d1dd670

    // 5. generate the Scala code
    val code = compiler.compile(scriptName, plan)

    logger.debug("successfully generated scala program")

    // 6. write it to a file

    val outputDir = outDir.resolve(scriptName) //new File(s"$outDir${File.separator}${scriptName}")

    logger.debug(s"outputDir: $outputDir")

    if (!Files.exists(outputDir)) {
      Files.createDirectories(outputDir)
    }

    val outputDirectory = outputDir.resolve("out") //s"${outputDir.getCanonicalPath}${File.separator}out"
    logger.debug(s"outputDirectory: $outputDirectory")

    // check whether output directory exists
    if (!Files.exists(outputDirectory)) {
      Files.createDirectory(outputDirectory)
    }

    val outputFile = outputDirectory.resolve(s"$scriptName.$extension")
    logger.debug(s"outputFile: $outputFile")
    val writer = new FileWriter(outputFile.toFile())
    writer.append(code)
    writer.close()
    if (extension.equalsIgnoreCase("scala")) {
      // 7. extract all additional jar files to output
      plan.additionalJars.foreach(jarFile => FileTools.extractJarToDir(jarFile, outputDirectory))

      // 8. copy the sparklib library to output
      val jobJar = backendJar.toAbsolutePath().toString()
      FileTools.extractJarToDir(jobJar, outputDirectory)

      //    if (compileOnly) 
      //      return false // sys.exit(0)

<<<<<<< HEAD
    // 7. extract all additional jar files to output
    plan.additionalJars.foreach(jarFile => FileTools.extractJarToDir(jarFile, outputDirectory))
    
    // 8. copy the sparklib library to output
    val jobJar = backendJar.toAbsolutePath().toString()
    FileTools.extractJarToDir(jobJar, outputDirectory)
    
    val sources = ListBuffer(outputFile)
    
    if(hookFile.isDefined) {
      val in = hookFile.get.toAbsolutePath().toFile()
      val out = outputDirectory.resolve(hookFile.get.getFileName)
      
      logger.debug(s"copying hook file from '$in' to '$out'")
      FileTools.copyStream(new FileInputStream(in), new FileOutputStream(out.toFile()))
      
      // add the hook file to the list of files to
      sources += out
      
    }
    
    
    // 9. compile the scala code
    if (!ScalaCompiler.compile(outputDirectory, sources))
      return None


    // 10. build a jar file
    val jarFile = Paths.get(outDir.toAbsolutePath().toString(), scriptName, s"$scriptName.jar") //s"$outDir${File.separator}${scriptName}${File.separator}${scriptName}.jar" //scriptName + ".jar"
    
    if(JarBuilder(outputDirectory, jarFile, verbose = false)) {
      logger.info(s"created job's jar file at $jarFile")
      return Some(jarFile)
    } else 
      return None
  }
  
=======
      // 9. compile the scala code
      if (!ScalaCompiler.compile(outputDirectory, outputFile))
        return None

      // 10. build a jar file
      val jarFile = Paths.get(outDir.toAbsolutePath().toString(), scriptName, s"$scriptName.jar") //s"$outDir${File.separator}${scriptName}${File.separator}${scriptName}.jar" //scriptName + ".jar"

      if (JarBuilder(outputDirectory, jarFile, verbose = false)) {
        logger.info(s"created job's jar file at $jarFile")
        return Some(jarFile)
      } else
        return None
    } else {
      if (CppCompiler.compile(outputDirectory.toString(), outputFile.toString(), CppCompilerConf.cppConf(backend))) {
        logger.info(s"created job's file at $outputFile")
        return Some(outputFile)
      } else
        return None
    }
  }

  //  private def getTemplateFile(backend: String): String = {
  //    BuildSettings.backends.get(backend).get("templateFile")
  //  }
  //
  //  def getRunner(backend: String): Run = { 
  //    val className = BuildSettings.backends.get(backend).get("runClass")
  //    Class.forName(className).newInstance().asInstanceOf[Run]
  //  }
>>>>>>> 4d1dd670
}<|MERGE_RESOLUTION|>--- conflicted
+++ resolved
@@ -17,7 +17,7 @@
 
 package dbis.pig.tools
 
-import java.io.{ File, FileOutputStream, FileWriter, InputStream, OutputStream }
+import java.io.{ File, FileOutputStream, FileWriter, InputStream, OutputStream, FileInputStream }
 import java.util.jar.JarFile
 import dbis.pig._
 import dbis.pig.codegen._
@@ -28,7 +28,7 @@
 import java.nio.file.Path
 import java.nio.file.Files
 import java.nio.file.Paths
-import java.io.FileInputStream
+
 import scala.collection.mutable.ListBuffer
 
 object FileTools extends LazyLogging {
@@ -65,20 +65,18 @@
       }
     }
   }
-<<<<<<< HEAD
-  
-  def compileToJar(plan: DataflowPlan, scriptName: String, outDir: Path, compileOnly: Boolean = false, backendJar: Path, templateFile: String, hookFile: Option[Path] = None): Option[Path] = {
-    // 4. compile it into Scala code for Spark
-    val compiler = new ScalaBackendCompile(templateFile, hookFile) 
-=======
 
-  def compilePlan(plan: DataflowPlan, scriptName: String, outDir: Path, compileOnly: Boolean, backendJar: Path, templateFile: String, backend: String): Option[Path] = {
+  def compilePlan(plan: DataflowPlan, scriptName: String, outDir: Path, compileOnly: Boolean, backendJar: Path, templateFile: String, backend: String, hookFile: Option[Path] = None): Option[Path] = {
     // 4. compile it into Scala code for Spark
     val generatorClass = Conf.backendGenerator(backend)
+    logger.debug(s"using generator class: $generatorClass")
     val extension = Conf.backendExtension(backend)
+    logger.debug(s"file extension for generated code: $extension")
     val args = Array(templateFile).asInstanceOf[Array[AnyRef]]
+    logger.debug(s"""arguments to generator class: "${args.mkString(",")}" """)
+    
     val compiler = Class.forName(generatorClass).getConstructors()(0).newInstance(args: _*).asInstanceOf[Compile]
->>>>>>> 4d1dd670
+    logger.debug(s"successfully created code generator class $compiler")
 
     // 5. generate the Scala code
     val code = compiler.compile(scriptName, plan)
@@ -94,6 +92,7 @@
     if (!Files.exists(outputDir)) {
       Files.createDirectories(outputDir)
     }
+    
 
     val outputDirectory = outputDir.resolve("out") //s"${outputDir.getCanonicalPath}${File.separator}out"
     logger.debug(s"outputDirectory: $outputDirectory")
@@ -116,50 +115,22 @@
       val jobJar = backendJar.toAbsolutePath().toString()
       FileTools.extractJarToDir(jobJar, outputDirectory)
 
-      //    if (compileOnly) 
-      //      return false // sys.exit(0)
+      val sources = ListBuffer(outputFile)
+      
+      if(hookFile.isDefined) {
+        val in = hookFile.get.toAbsolutePath().toFile()
+        val out = outputDirectory.resolve(hookFile.get.getFileName)
+        
+        logger.debug(s"copying hook file from '$in' to '$out'")
+        FileTools.copyStream(new FileInputStream(in), new FileOutputStream(out.toFile()))
+        
+        // add the hook file to the list of files to
+        sources += out
+        
+      }
 
-<<<<<<< HEAD
-    // 7. extract all additional jar files to output
-    plan.additionalJars.foreach(jarFile => FileTools.extractJarToDir(jarFile, outputDirectory))
-    
-    // 8. copy the sparklib library to output
-    val jobJar = backendJar.toAbsolutePath().toString()
-    FileTools.extractJarToDir(jobJar, outputDirectory)
-    
-    val sources = ListBuffer(outputFile)
-    
-    if(hookFile.isDefined) {
-      val in = hookFile.get.toAbsolutePath().toFile()
-      val out = outputDirectory.resolve(hookFile.get.getFileName)
-      
-      logger.debug(s"copying hook file from '$in' to '$out'")
-      FileTools.copyStream(new FileInputStream(in), new FileOutputStream(out.toFile()))
-      
-      // add the hook file to the list of files to
-      sources += out
-      
-    }
-    
-    
-    // 9. compile the scala code
-    if (!ScalaCompiler.compile(outputDirectory, sources))
-      return None
-
-
-    // 10. build a jar file
-    val jarFile = Paths.get(outDir.toAbsolutePath().toString(), scriptName, s"$scriptName.jar") //s"$outDir${File.separator}${scriptName}${File.separator}${scriptName}.jar" //scriptName + ".jar"
-    
-    if(JarBuilder(outputDirectory, jarFile, verbose = false)) {
-      logger.info(s"created job's jar file at $jarFile")
-      return Some(jarFile)
-    } else 
-      return None
-  }
-  
-=======
       // 9. compile the scala code
-      if (!ScalaCompiler.compile(outputDirectory, outputFile))
+      if (!ScalaCompiler.compile(outputDirectory, sources))
         return None
 
       // 10. build a jar file
@@ -187,5 +158,4 @@
   //    val className = BuildSettings.backends.get(backend).get("runClass")
   //    Class.forName(className).newInstance().asInstanceOf[Run]
   //  }
->>>>>>> 4d1dd670
 }