/*
 * Licensed to the Apache Software Foundation (ASF) under one or more
 * contributor license agreements.  See the NOTICE file distributed with
 * this work for additional information regarding copyright ownership.
 * The ASF licenses this file to You under the Apache License, Version 2.0
 * (the "License"); you may not use this file except in compliance with
 * the License.  You may obtain a copy of the License at
 *
 *    http://www.apache.org/licenses/LICENSE-2.0
 *
 * Unless required by applicable law or agreed to in writing, software
 * distributed under the License is distributed on an "AS IS" BASIS,
 * WITHOUT WARRANTIES OR CONDITIONS OF ANY KIND, either express or implied.
 * See the License for the specific language governing permissions and
 * limitations under the License.
 */

package dbis.pig.tools

import java.io.{File, FileOutputStream, FileWriter, InputStream, OutputStream}
import java.util.jar.JarFile
import dbis.pig._
import dbis.pig.codegen.ScalaBackendCompile
import dbis.pig.plan.DataflowPlan
import com.typesafe.scalalogging.LazyLogging

object FileTools extends LazyLogging {
  def copyStream(istream : InputStream, ostream : OutputStream) : Unit = {
    var bytes =  new Array[Byte](1024)
    var len = -1
    while({ len = istream.read(bytes, 0, 1024); len != -1 })
      ostream.write(bytes, 0, len)
  }

  def extractJarToDir(jarName: String, outDir: String): Unit = {
    
    logger.debug(s"extracting jar $jarName to $outDir" )
    
    val jar = new JarFile(jarName)
    val enu = jar.entries
    while (enu.hasMoreElements) {
      val entry = enu.nextElement
      val entryPath = entry.getName

      // we don't need the MANIFEST.MF file
      if (! entryPath.endsWith("MANIFEST.MF")) {

        // println("Extracting to " + outDir + "/" + entryPath)
        if (entry.isDirectory) {
          new File(outDir, entryPath).mkdirs
        }
        else {
          val istream = jar.getInputStream(entry)
          val ostream = new FileOutputStream(new File(outDir, entryPath))
          copyStream(istream, ostream)
          ostream.close
          istream.close
        }
      }
    }
  }
  
  def compileToJar(plan: DataflowPlan, scriptName: String, outDir: String, compileOnly: Boolean = false, backend: String = "spark"): Boolean = {
    // 4. compile it into Scala code for Spark
    val compiler = new ScalaBackendCompile(getTemplateFile(backend)) 

    // 5. generate the Scala code
    val code = compiler.compile(scriptName, plan)

    logger.debug("successfully generated scala program")
    
    // 6. write it to a file

    val outputDir = new File(s"$outDir${File.separator}${scriptName}")
    if(!outputDir.exists()) {
      outputDir.mkdirs()
    }
    

    val outputDirectory = s"${outputDir.getCanonicalPath}${File.separator}out"
    
    // check whether output directory exists
    val dirFile = new File(outputDirectory)
    // if not then create it
    if (!dirFile.exists)
      dirFile.mkdir()

    val outputFile = s"$outputDirectory${File.separator}${scriptName}.scala" //scriptName + ".scala"
    val writer = new FileWriter(outputFile)
    writer.append(code)
    writer.close()

    // 7. extract all additional jar files to output
    plan.additionalJars.foreach(jarFile => FileTools.extractJarToDir(jarFile, outputDirectory))
    
    // 8. copy the sparklib library to output
<<<<<<< HEAD
    backend match {
      // TODO: we could simplify this by giving the backend to the Conf class which uses this value to build the config key to retrieve: "backends.$backend.jar" 
      case "flink" | "flinks" => FileTools.extractJarToDir(Conf.flinkBackendJar, outputDirectory)
      case "spark" | "sparks" => FileTools.extractJarToDir(Conf.sparkBackendJar, outputDirectory)
    }
=======
//    backend match {
//      case "flink" => FileTools.extractJarToDir(Conf.flinkBackendJar, outputDirectory)
//      case "spark" => FileTools.extractJarToDir(Conf.sparkBackendJar, outputDirectory)
//    }
    
    FileTools.extractJarToDir(Conf.backendJar(backend), outputDirectory)
>>>>>>> 5f2941e4
    
//    if (compileOnly) 
//      return false // sys.exit(0)

    // 9. compile the scala code
    if (!ScalaCompiler.compile(outputDirectory, outputFile))
      return false


    // 10. build a jar file
    val jarFile = s"$outDir${File.separator}${scriptName}${File.separator}${scriptName}.jar" //scriptName + ".jar"
    JarBuilder.apply(outputDirectory, jarFile, verbose = false)
    
    logger.info(s"created job's jar file at $jarFile")
    
    true
  }

  private def getTemplateFile(backend: String): String = {
    BuildSettings.backends.get(backend).get("templateFile")
  }

  def getRunner(backend: String): Run = { 
    val className = BuildSettings.backends.get(backend).get("runClass")
    Class.forName(className).newInstance().asInstanceOf[Run]
  }
}<|MERGE_RESOLUTION|>--- conflicted
+++ resolved
@@ -94,20 +94,12 @@
     plan.additionalJars.foreach(jarFile => FileTools.extractJarToDir(jarFile, outputDirectory))
     
     // 8. copy the sparklib library to output
-<<<<<<< HEAD
-    backend match {
-      // TODO: we could simplify this by giving the backend to the Conf class which uses this value to build the config key to retrieve: "backends.$backend.jar" 
-      case "flink" | "flinks" => FileTools.extractJarToDir(Conf.flinkBackendJar, outputDirectory)
-      case "spark" | "sparks" => FileTools.extractJarToDir(Conf.sparkBackendJar, outputDirectory)
-    }
-=======
 //    backend match {
 //      case "flink" => FileTools.extractJarToDir(Conf.flinkBackendJar, outputDirectory)
 //      case "spark" => FileTools.extractJarToDir(Conf.sparkBackendJar, outputDirectory)
 //    }
     
     FileTools.extractJarToDir(Conf.backendJar(backend), outputDirectory)
->>>>>>> 5f2941e4
     
 //    if (compileOnly) 
 //      return false // sys.exit(0)
