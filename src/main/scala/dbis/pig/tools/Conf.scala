package dbis.pig.tools

import com.typesafe.config.ConfigFactory
import java.io.File
<<<<<<< HEAD
import java.net.URI
=======
import java.nio.file.Paths
import java.nio.file.Files
import java.nio.file.LinkOption
import java.nio.file.CopyOption
import com.typesafe.scalalogging.LazyLogging
import com.typesafe.config.Config
import java.nio.file.StandardCopyOption
>>>>>>> 007cc44b

/**
 * This is the global configuration object that contains all user-defined values
 */
object Conf extends LazyLogging {
  
  /**
   * The path to the config file. It will resolve to $USER_HOME/.piglet/application.conf
   */
  private val configFile = Paths.get(System.getProperty("user.home"), ".piglet", "application.conf")
  
  /**
   * Load the configuration.
   * 
   * This loads the configuration from the user's home directory. If the config file cannot be found
   * (see [[Conf#configFile]]) the default values found in src/main/resources/application.conf are
   * copied to [[Conf#configFile]]
   * 
   * @return Returns the config object
   */
  private def loadConf: Config = {
    
    // 1. check if the config file in the user's home directory exists
    if(!Files.exists(configFile)) {
      
      // 2. if not, create parent directory if necessary
      if(!Files.exists(configFile.getParent)) {
        Files.createDirectories(configFile.getParent)
        logger.info(s"""created program directory at ${configFile.getParent}""")
      }
      
      // 3. copy config file
      copyConfigFile()
    }
  
    // 4. parse the newly created config file
    ConfigFactory.parseFile(configFile.toFile())
  }

  protected[pig] def copyConfigFile() = {
    val source = Conf.getClass.getClassLoader.getResourceAsStream("application.conf")
    Files.copy(source, configFile, StandardCopyOption.REPLACE_EXISTING)
    logger.debug(s"copied config file to $configFile")
  }
  
  // loads the configuration file 
  private val appconf = loadConf
  
  def replHistoryFile = new File(appconf.getString("repl.history"))
  
  def materializationBaseDir = new URI(appconf.getString("materialization.basedir"))
  def materializationMapFile = new File(appconf.getString("materialization.mapfile")).toPath()
 
  
  def backendJar(backend: String) = appconf.getString(s"backends.$backend.jar")
}<|MERGE_RESOLUTION|>--- conflicted
+++ resolved
@@ -2,17 +2,12 @@
 
 import com.typesafe.config.ConfigFactory
 import java.io.File
-<<<<<<< HEAD
 import java.net.URI
-=======
+import com.typesafe.scalalogging.LazyLogging
 import java.nio.file.Paths
+import com.typesafe.config.Config
 import java.nio.file.Files
-import java.nio.file.LinkOption
-import java.nio.file.CopyOption
-import com.typesafe.scalalogging.LazyLogging
-import com.typesafe.config.Config
 import java.nio.file.StandardCopyOption
->>>>>>> 007cc44b
 
 /**
  * This is the global configuration object that contains all user-defined values
@@ -22,7 +17,7 @@
   /**
    * The path to the config file. It will resolve to $USER_HOME/.piglet/application.conf
    */
-  private val configFile = Paths.get(System.getProperty("user.home"), ".piglet", "application.conf")
+  private val configFile = programHome.resolve("application.conf")
   
   /**
    * Load the configuration.
@@ -61,10 +56,12 @@
   // loads the configuration file 
   private val appconf = loadConf
   
-  def replHistoryFile = new File(appconf.getString("repl.history"))
+  def programHome = Paths.get(System.getProperty("user.home"), ".piglet")
   
+  def replHistoryFile = programHome.resolve(appconf.getString("repl.history"))  
+
   def materializationBaseDir = new URI(appconf.getString("materialization.basedir"))
-  def materializationMapFile = new File(appconf.getString("materialization.mapfile")).toPath()
+  def materializationMapFile = Paths.get(appconf.getString("materialization.mapfile")).toAbsolutePath()
  
   
   def backendJar(backend: String) = appconf.getString(s"backends.$backend.jar")
