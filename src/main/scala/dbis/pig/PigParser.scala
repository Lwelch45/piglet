--- conflicted
+++ resolved
@@ -92,12 +92,9 @@
    */
   def storeStmt: Parser[PigOperator] = storeKeyword ~ bag ~ intoKeyword ~ fileName ^^ { case _ ~ b ~  _ ~ f => Store(b, f) }
 
-<<<<<<< HEAD
   /*
    * <A> = FOREACH <B> GENERATE ....
    */
-=======
->>>>>>> 279cffd5
   def foreachStmt: Parser[PigOperator] = bag ~ "=" ~ foreachKeyword ~ bag ~ generateKeyword ~ exprList ^^ {
     case out ~ _ ~ _ ~ in ~ _ ~ ex => Foreach(out, in, ex)
   }
@@ -147,7 +144,7 @@
     case out ~ _ ~ _ ~ jlist => Join(out, extractJoinRelation(jlist), extractJoinFields(jlist)) }
 
   /*
-   * A statement cocanuld be one of the above delimited by a semicolon.
+   * A statement can be one of the above delimited by a semicolon.
    */
   def stmt: Parser[PigOperator] = (loadStmt | dumpStmt | describeStmt | foreachStmt | filterStmt | groupingStmt |
     distinctStmt | joinStmt | storeStmt | limitStmt) ~ ";" ^^ {
