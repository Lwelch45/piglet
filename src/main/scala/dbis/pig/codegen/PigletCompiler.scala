package dbis.pig.codegen

import dbis.pig.backends.BackendManager
import dbis.pig.plan.DataflowPlan
import dbis.pig.parser.LanguageFeature._
import java.nio.file.Path
import dbis.pig.tools.logging.PigletLogging
import dbis.pig.parser.PigParser
import dbis.pig.plan.rewriting.Rewriter._
import scala.collection.mutable
import scala.io.Source
import scala.collection.mutable.ListBuffer
import dbis.pig.parser.PigParser
import dbis.pig.op.PigOperator
import java.nio.file.Paths
import java.nio.file.Files
import java.io.FileWriter
import dbis.pig.tools.FileTools
import dbis.pig.tools.ScalaCompiler
import dbis.pig.tools.JarBuilder
import dbis.pig.tools.CppCompiler
import dbis.pig.tools.CppCompilerConf
import dbis.pig.tools.Conf
import de.tuilmenau.setm.SETM.timing

object PigletCompiler extends PigletLogging {
  
  /**
   * Helper method to parse the given file into a dataflow plan
   * 
   * @param inputFile The file to parse
   * @param params Key value pairs to replace placeholders in the script
   * @param backend The name of the backend
   * @param langFeatures the Pig dialects used for parsing
   */
  def createDataflowPlan(inputFile: Path, params: Map[String,String], backend: String,
                         langFeatures: List[LanguageFeature]): Option[DataflowPlan] = timing("create DFP") {
    // 1. we read the Pig file
    val source = Source.fromFile(inputFile.toFile)

    logger.debug( s"""loaded pig script from "$inputFile" """)

    // 2. then we parse it and construct a dataflow plan
    val plan = new DataflowPlan(parseScriptFromSource(source, params, langFeatures))

    if (!plan.checkConnectivity) {
      logger.error(s"dataflow plan not connected for $inputFile")
      None
    }
    else {
      logger.debug(s"successfully created dataflow plan for $inputFile")
      Some(plan)
    }
  }

  /**
    * Helper method to parse the given Piglet script from a string into a dataflow plan
    *
    * @param input The file to parse
    * @param params Key value pairs to replace placeholders in the script
    * @param backend The name of the backend
    * @param langFeatures the Pig dialects used for parsing
    */
  def createDataflowPlan(input: String, params: Map[String,String], backend: String,
                         langFeatures: List[LanguageFeature]): Option[DataflowPlan] = {
    // 1. we prepare a source from the string
    val source = Source.fromString(input.stripMargin)
    // 2. then we parse it and construct a dataflow plan
    val plan = new DataflowPlan(parseScriptFromSource(source, params, langFeatures))

    if (!plan.checkConnectivity) {
      logger.error("dataflow plan not connected")
      None
    }
    else {
      logger.debug("successfully created dataflow plan from input")
      Some(plan)
    }
  }

  /**
   * Replace placeholders in the script with values provided by the given map
   * 
   * @param line The line to process
   * @param params The map of placeholder key and the value to use as replacement
   */
  def replaceParameters(line: String, params: Map[String,String]): String = {
    var s = line
    params.foreach{case (p, v) => s = s.replaceAll("\\$" + p, v)}
    s
  }
  
  /**
   * Handle IMPORT statements by simply replacing the line containing IMPORT with the content
   * of the imported file.
   *
   * @param lines the original script
   * @return the script where IMPORTs are replaced
   */
   def resolveImports(lines: Iterator[String]): (Iterator[String], Map[String,String]) = {
    var params = Map[String,String]()
    val buf = ListBuffer.empty[String]
    for (l <- lines) {
      if (l.matches("""[ \t]*[iI][mM][pP][oO][rR][tT][ \t]*'([^'\p{Cntrl}\\]|\\[\\"bfnrt]|\\u[a-fA-F0-9]{4})*'[ \t\n]*;""")) {
        val s = l.split(" ")(1)
        val name = s.substring(1, s.length - 2)
        val path = Paths.get(name)
        val (resolvedLine, newParams) = resolveImports(loadScript(path))
        buf ++= resolvedLine
        params ++= newParams
      }
      else if (l.trim.toLowerCase.startsWith("%declare")) {
        val res = l.split(" ")
        if (res.length >= 2)
          params += (res(1) -> res(2).stripSuffix(";"))
      }
      else
          buf += l
    }
    (buf.toIterator, params)
  }

  /**
 * Create Scala code for the given backend from the source string.
 * This method is provided mainly for Zeppelin.
 *
 * @param source the Piglet script
 * @param backend the backend used to compile and execute
 * @return the generated Scala code
 */
def createCodeFromInput(source: String, backend: String): String = {
  var plan = new DataflowPlan(PigParser.parseScript(source))

  if (!plan.checkConnectivity) {
    logger.error(s"dataflow plan not connected")
    return ""
  }

  logger.debug(s"successfully created dataflow plan")
  // plan = processPlan(plan)

  // compile it into Scala code for Spark
    val generatorClass = Conf.backendGenerator(backend)
  val extension = Conf.backendExtension(backend)
  val backendConf = BackendManager.backend(backend)
    BackendManager.backend = backendConf
  val templateFile = backendConf.templateFile
  val args = Array(templateFile).asInstanceOf[Array[AnyRef]]
  val compiler = Class.forName(generatorClass).getConstructors()(0).newInstance(args: _*).asInstanceOf[CodeGenerator]

  // 5. generate the Scala code
  val code = compiler.compile("blubs", plan, profiling = false, forREPL = true)
  logger.debug("successfully generated scala program")
  code
}


  /**
   * Compile the given plan into a executable program.
   * 
   * @param plan The plan to compile
   * @param scriptName The name of the script (used as program and file name)
   * @param outDir The directory to write generated files to
   * @param backendJar Path to the backend jar file
   * @param templateFile The template file to use for code generation
   * @param backend The name of the backend
   * @param profiling Flag indicating whether profiling code should be inserted
   * @param keepFiles Flag indicating whether generated source files should be deleted or kept
   */
  def compilePlan(plan: DataflowPlan, scriptName: String, outDir: Path, backendJar: Path, 
      templateFile: String, backend: String, profiling: Boolean, keepFiles: Boolean): Option[Path] = timing("compile plan") {
    
    // compile it into Scala code for Spark
    val generatorClass = Conf.backendGenerator(backend)
    logger.debug(s"using generator class: $generatorClass")
    val extension = Conf.backendExtension(backend)
    logger.debug(s"file extension for generated code: $extension")
    val args = Array(templateFile).asInstanceOf[Array[AnyRef]]
    logger.debug(s"""arguments to generator class: "${args.mkString(",")}" """)
    
    val codeGenerator = Class.forName(generatorClass).getConstructors()(0).newInstance(args: _*).asInstanceOf[CodeGenerator]
    logger.debug(s"successfully created code generator class $codeGenerator")

    // generate the Scala code
    val code = codeGenerator.compile(scriptName, plan, profiling)

    logger.debug("successfully generated scala program")

    // write it to a file

    val outputDir = outDir.resolve(scriptName) //new File(s"$outDir${File.separator}${scriptName}")

    logger.debug(s"outputDir: $outputDir")

    if (!Files.exists(outputDir)) {
      Files.createDirectories(outputDir)
    }
    

    val outputDirectory = outputDir.resolve("out") //s"${outputDir.getCanonicalPath}${File.separator}out"
    logger.debug(s"outputDirectory: $outputDirectory")

    // check whether output directory exists
    if (!Files.exists(outputDirectory)) {
      Files.createDirectory(outputDirectory)
    }

    val outputFile = outputDirectory.resolve(s"$scriptName.$extension")
    logger.debug(s"outputFile: $outputFile")
    val writer = new FileWriter(outputFile.toFile)
    writer.append(code)
    writer.close()
    if (extension.equalsIgnoreCase("scala")) {
      // extract all additional jar files to output
      plan.additionalJars.foreach(jarFile => FileTools.extractJarToDir(jarFile, outputDirectory))

      // copy the backend-specific library to output
      val jobJar = backendJar.toAbsolutePath.toString
      logger.info(s"add backend jar '${jobJar}' to job's jar file ...")
      FileTools.extractJarToDir(jobJar, outputDirectory)

      // copy the common library to output
      /*
       From the previous path the backend library part is replaced by "common". The question mark
       is necessary in case streaming mode is chosen, which would add an 's'. Since the backend
       libraries use the same Jar per plattform the streaming versions does not exist (e.g. there
       is only "flinklib" and no "flinkslib").
      */
      var commonJar =s"""(${backend}?lib)""".r.replaceAllIn(jobJar, "common")
      logger.info(s"add common jar '${commonJar}' to job's jar file ...")
      FileTools.extractJarToDir(commonJar, outputDirectory)

      val sources = ListBuffer(outputFile)
      
      // compile the scala code
      if (!ScalaCompiler.compile(outputDirectory, sources))
        return None

      // build a jar file
      logger.info(s"creating job's jar file ...")
      val jarFile = Paths.get(outDir.toAbsolutePath.toString, scriptName, s"$scriptName.jar")
      if (JarBuilder(outputDirectory, jarFile, verbose = false)) {
        logger.info(s"created job's jar file at $jarFile")
<<<<<<< HEAD
        // remove directory $outputDirectory
        //cleanupResult(outDir.toAbsolutePath.toString + "/" + scriptName + "/out")
=======

        if(!keepFiles) {
          // remove directory $outputDirectory
          val p = Paths.get(outDir.toAbsolutePath().toString(), scriptName, "out")
          cleanupResult(p)
        }
        
>>>>>>> 3e9e5f22
        Some(jarFile)
      } else
        None
    }
    else if (CppCompiler.compile(outputDirectory.toString, outputFile.toString, CppCompilerConf.cppConf(backend))) {
      logger.info(s"created job's file at $outputFile")
      Some(outputFile)
    }
    else
      None
  }

  /**
    * Load a Piglet script from the given file and return it as a Iterator on line strings.
    *
    * @param inputFile the path to the input file
    * @return the text lines
    */
  private def loadScript(inputFile: Path): Iterator[String] = Source.fromFile(inputFile.toFile).getLines()

 /**
    * Invokes the PigParser to process the given source. In addition, parameters specified by the --param flag
    * are resolved.
    *
    * @param source the source referring to the Piglet script
    * @param params a map of parameters
    * @param langFeatures the language dialects used to parse the script
    * @return a list of PigOperators constructed from parsing the script
    */
  private def parseScriptFromSource(source: Source, params: Map[String,String],
                  langFeatures: List[LanguageFeature]): List[PigOperator] = timing("parse script from source") {
    // Handle IMPORT and %DECLARE statements.
	  val (sourceLines, declareParams) = resolveImports(source.getLines())
    logger.info("declared parameters: " + declareParams.mkString(", "))
    val allParams = params ++ declareParams

	  if (allParams.nonEmpty) {
	    // Replace placeholders by parameters.
		  PigParser.parseScript(sourceLines.map(line => replaceParameters(line, allParams)).mkString("\n"), langFeatures)
	  }
	  else {
		  PigParser.parseScript(sourceLines.mkString("\n"), langFeatures)
	  }
  }

  private def cleanupResult(dir: Path): Unit = {
    val path = scalax.file.Path.fromString(dir.toString())
    try {
      path.deleteRecursively(continueOnFailure = false)
      logger.debug(s"removed output directory at $dir")
    }
    catch {
      case e: java.io.IOException => logger.debug(s"Could not remove result directory at ${path}: ${e.getMessage}")
    }
  }

}<|MERGE_RESOLUTION|>--- conflicted
+++ resolved
@@ -241,18 +241,12 @@
       val jarFile = Paths.get(outDir.toAbsolutePath.toString, scriptName, s"$scriptName.jar")
       if (JarBuilder(outputDirectory, jarFile, verbose = false)) {
         logger.info(s"created job's jar file at $jarFile")
-<<<<<<< HEAD
-        // remove directory $outputDirectory
-        //cleanupResult(outDir.toAbsolutePath.toString + "/" + scriptName + "/out")
-=======
 
         if(!keepFiles) {
           // remove directory $outputDirectory
           val p = Paths.get(outDir.toAbsolutePath().toString(), scriptName, "out")
           cleanupResult(p)
         }
-        
->>>>>>> 3e9e5f22
         Some(jarFile)
       } else
         None
