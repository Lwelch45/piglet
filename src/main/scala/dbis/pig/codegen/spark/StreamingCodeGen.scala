--- conflicted
+++ resolved
@@ -36,19 +36,11 @@
   def emitWindow(out: String, in: String, window: Tuple2[Int, String], slide: Tuple2[Int, String]): String = {
     if(window._2==""){
       if(slide._2=="") callST("window", Map("out"-> out,"in"->in, "window"->window._1, "slider"->slide._1))
-<<<<<<< HEAD
-      else callST("window", Map("out"-> out,"in"->in, "window"->window._1, "slider"->slide._1, "sUnit"->slide._2.toUpperCase()))
-    }
-    else {
-      if(slide._2=="") callST("window", Map("out"-> out,"in"->in, "window"->window._1, "wUnit"->window._2.toUpperCase(), "slider"->slide._1))
-      else callST("window", Map("out"-> out,"in"->in, "window"->window._1, "wUnit"->window._2.toUpperCase(), "slider"->slide._1, "sUnit"->slide._2.toUpperCase()))
-=======
       else callST("window", Map("out"-> out,"in"->in, "window"->window._1, "slider"->slide._1, "sUnit"->slide._2.toUpperCase))
     }
     else {
       if(slide._2=="") callST("window", Map("out"-> out,"in"->in, "window"->window._1, "wUnit"->window._2.toUpperCase, "slider"->slide._1))
       else callST("window", Map("out"-> out,"in"->in, "window"->window._1, "wUnit"->window._2.toUpperCase, "slider"->slide._1, "sUnit"->slide._2.toUpperCase))
->>>>>>> a9e67e90
     }
   }
 
