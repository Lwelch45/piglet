/*
 * Licensed to the Apache Software Foundation (ASF) under one or more
 * contributor license agreements.  See the NOTICE file distributed with
 * this work for additional information regarding copyright ownership.
 * The ASF licenses this file to You under the Apache License, Version 2.0
 * (the "License"); you may not use this file except in compliance with
 * the License.  You may obtain a copy of the License at
 *
 *    http://www.apache.org/licenses/LICENSE-2.0
 *
 * Unless required by applicable law or agreed to in writing, software
 * distributed under the License is distributed on an "AS IS" BASIS,
 * WITHOUT WARRANTIES OR CONDITIONS OF ANY KIND, either express or implied.
 * See the License for the specific language governing permissions and
 * limitations under the License.
 */
package dbis.pig.codegen.spark

import dbis.pig.expr.RefExprExtractor
import dbis.pig.op._
import dbis.pig.schema._
import dbis.pig.plan.DataflowPlan
import scala.collection.mutable.ArrayBuffer
import dbis.pig.expr.DerefTuple
import dbis.pig.expr.Ref
import dbis.pig.expr.Predicate
import dbis.pig.expr.Expr
import dbis.pig.expr.Func
import dbis.pig.expr.NamedField
import dbis.pig.expr.PositionalField
import dbis.pig.codegen.CodeGenerator
import dbis.pig.codegen.ScalaBackendCodeGen
import dbis.pig.codegen.TemplateException


class BatchCodeGen(template: String) extends ScalaBackendCodeGen(template) {


  /*------------------------------------------------------------------------------------------------- */
  /*                                  Scala-specific code generators                                  */
  /*------------------------------------------------------------------------------------------------- */

  /**
    *
    * @param schema
    * @param tuplePrefix
    * @return
    */
  override def emitRef(schema: Option[Schema], ref: Ref,
                       tuplePrefix: String = "t",
                       aggregate: Boolean = false,
                       namedRef: Boolean = false): String = ref match {
    case DerefTuple(r1, r2) =>
      if (aggregate)
        s"${emitRef(schema, r1, "t")}.map(e => e${emitRef(tupleSchema(schema, r1), r2, "")})"
      else
        s"${emitRef(schema, r1, "t")}${emitRef(tupleSchema(schema, r1), r2, "", aggregate, namedRef)}"
    case _ => super.emitRef(schema, ref, tuplePrefix, aggregate, namedRef)
  }

  /**
    * Generates Scala code for a nested plan, i.e. statements within nested FOREACH.
    *
    * @param parent the parent FOREACH statement
    * @param plan the dataflow plan representing the nested statements
    * @return the generated code
    */
  def emitNestedPlan(parent: PigOperator, plan: DataflowPlan): String = {
    val schema = parent.inputSchema
    require(parent.schema.isDefined)
    val className = schemaClassName(parent.schema.get.className)

    "{\n" + plan.operators.map {
      case Generate(expr) => s"""${className}(${emitGenerator(schema, expr, namedRef = true)})"""
      case n@ConstructBag(out, ref) => ref match {
        case DerefTuple(r1, r2) => {
          // there are two options of ConstructBag
          // 1. r1 refers to the input pipe of the outer operator (for automatically
          //    inserted ConstructBag operators)
          if (r1.toString == parent.inPipeName) {
            val pos = findFieldPosition(schema, r2)
            // println("pos = " + pos)
            s"""val ${n.outPipeName} = t._$pos.toList"""
          }
          else {
            // 2. r1 refers to a field in the schema
            val p1 = findFieldPosition(schema, r1)
            val p2 = findFieldPosition(tupleSchema(schema, r1), r2)
            // println("pos2 = " + p1 + ", " + p2)
            s"""val ${n.outPipeName} = t._$p1.map(l => l._$p2).toList"""
          }
        }
        case _ => "" // should not happen
      }
      case n@Distinct(out, in, _) => s"""val ${n.outPipeName} = ${n.inPipeName}.distinct"""
      case n@Filter(out, in, pred, _) => callST("filter", Map("out" -> n.outPipeName, "in" -> n.inPipeName, "pred" -> emitPredicate(n.schema, pred)))
      case n@Limit(out, in, num) => callST("limit", Map("out" -> n.outPipeName, "in" -> n.inPipeName, "num" -> num))
      case OrderBy(out, in, orderSpec, _) => "" // TODO!!!!
      case _ => ""
    }.mkString("\n") + "}"
  }

  def emitForeachExpr(node: PigOperator, gen: ForeachGenerator): String = {
    // we need to know if the generator contains flatten on tuples or on bags (which require flatMap)
    // val requiresPlainFlatten =  node.asInstanceOf[Foreach].containsFlatten(onBag = false)
    val requiresFlatMap = node.asInstanceOf[Foreach].containsFlatten(onBag = true)
    gen match {
      case GeneratorList(expr) => {
        if (requiresFlatMap)
          emitBagFlattenGenerator(node, expr)
        else
          emitGenerator(node.inputSchema, expr)
      }
      case GeneratorPlan(plan) => {
        val subPlan = node.asInstanceOf[Foreach].subPlan.get
        emitNestedPlan(node, subPlan)
      }
    }
  }
  
  def emitStageIdentifier(line: Int, lineage: String): String = callST("stageIdentifier", Map("line"->line, "lineage"->lineage))

  /*------------------------------------------------------------------------------------------------- */
  /*                                   Node code generators                                           */
  /*------------------------------------------------------------------------------------------------- */

  /**
    * Generates code for the CROSS operator.
    *
    * @param node the Cross Operator node
    * @return the Scala code implementing the CROSS operator
    */

  def emitCross(node: PigOperator): String = {
    val rels = node.inputs
    callST("cross", Map("out" -> node.outPipeName, "rel1" -> rels.head.name, "rel2" -> rels.tail.map(_.name)))
  }

  /**
    * Generates code for the DISTINCT Operator
    *
    * @param node the DISTINCT operator
    * @return the Scala code implementing the DISTINCT operator
    */
  def emitDistinct(node: PigOperator): String = {
    callST("distinct", Map("out" -> node.outPipeName, "in" -> node.inPipeName))
  }

  /**
    * Generates code for the FILTER Operator
    *
    * @param node the FILTER operator
    * @param pred the filter predicate
    * @return the Scala code implementing the FILTER operator
    */
  def emitFilter(node: PigOperator, pred: Predicate): String = {
    callST("filter", Map("out" -> node.outPipeName, "in" -> node.inPipeName,
      "pred" -> emitPredicate(node.schema, pred)))
  }

  /**
    * Generates code for the FOREACH Operator
    *
    * @param node the FOREACH Operator node
    * @param gen the generate expression
    * @return the Scala code implementing the FOREACH operator
    */
  def emitForeach(node: PigOperator, gen: ForeachGenerator): String = {
    require(node.schema.isDefined)
    val className = schemaClassName(node.schema.get.className)
    val expr = emitForeachExpr(node, gen)
    // in case of a nested FOREACH the tuples are creates as part of the GENERATE clause
    // -> no need to give the schema class
    if (gen.isInstanceOf[GeneratorPlan]) {
      callST("foreachNested", Map("out" -> node.outPipeName, "in" -> node.inPipeName, "expr" -> expr))
    }
    else {
      // we need to know if the generator contains flatten on tuples or on bags (which require flatMap)
      val requiresFlatMap = node.asInstanceOf[Foreach].containsFlatten(onBag = true)
      if (requiresFlatMap)
        callST("foreachFlatMap", Map("out" -> node.outPipeName, "in" -> node.inPipeName, "expr" -> expr))
      else
        callST("foreach", Map("out" -> node.outPipeName, "in" -> node.inPipeName, "class" -> className, "expr" -> expr))
    }
  }

  /**
    * Generates code for the GROUPING Operator
    *
    * @param node the GROUPING operator
    * @param groupExpr the grouping expression
    * @return the Scala code implementing the GROUPING operator
    */
  def emitGrouping(node: Grouping, groupExpr: GroupingExpression): String = {
    require(node.schema.isDefined)
    val className = schemaClassName(node.schema.get.className)

    // GROUP ALL: no need to generate a key
    if (groupExpr.keyList.isEmpty)
      callST("groupBy", Map("out" -> node.outPipeName, "in" -> node.inPipeName, "class" -> className))
    else {
      val keyExtr = if (groupExpr.keyList.size > 1) {
        // the grouping key consists of multiple fields, i.e. we have
        // to construct a tuple where the type is the TupleType of the group field
        val field = node.schema.get.field("group")
        val className = field.fType match {
          case TupleType(f, c) => schemaClassName(c)
          case _ => throw TemplateException("unknown type for grouping key")
        }

        s"${className}(" + (for (i <- 1 to groupExpr.keyList.size) yield s"k._$i").mkString(", ") + ")"
      }
      else "k" // the simple case: the key is a single field

      callST("groupBy", Map("out" -> node.outPipeName, "in" -> node.inPipeName, "class" -> className,
        "expr" -> emitGroupExpr(node.inputSchema, groupExpr),
        "keyExtr" -> keyExtr))
    }
  }

  /**
    * Generates code for the JOIN operator.
    *
    * @param node the JOIN operator node
    * @param rels list of Pipes to join
    * @param exprs list of join keys
    * @return the Scala code implementing the JOIN operator
    */
  def emitJoin(node: PigOperator, rels: List[Pipe], exprs: List[List[Ref]]): String = {
    require(node.schema.isDefined)

    val res = node.inputs.zip(exprs)
    val keys = res.map { case (i, k) => emitJoinKey(i.producer.schema, k) }

    /*
     * We don't generate key-value RDDs which we have already created and registered in joinKeyVars.
     * Thus, we build a list of 1 and 0's where 1 stands for a relation name for which we have already
     * created a _kv variable.
     */
    val duplicates = rels.map(r => if (joinKeyVars.contains(r.name)) 1 else 0)

    /*
     * Now we build lists for rels and keys by removing the elements corresponding to 1's in the duplicate
     * list.
     */
    val drels = rels.zipWithIndex.filter { r => duplicates(r._2) == 0 }.map(_._1)
    val dkeys = keys.zipWithIndex.filter { k => duplicates(k._2) == 0 }.map(_._1)

    /*
     * And finally, create the join kv vars for them...
     */
    var str = callST("join_key_map", Map("rels" -> drels.map(_.name), "keys" -> dkeys))

    /*
     * We construct a string v._0, v._1 ... w._0, w._1 ...
     * The numbers of v's and w's are determined by the size of the input schemas.
     */
    val className = node.schema match {
      case Some(s) => schemaClassName(s.className)
      case None => schemaClassName(node.outPipeName)
    }

    /*
      *  ...as well as the actual join.
      */
    if (rels.length == 2) {
      val vsize = rels.head.inputSchema.get.fields.length
      val fieldList = node.schema.get.fields.zipWithIndex
        .map { case (f, i) => if (i < vsize) s"v._$i" else s"w._${i - vsize}" }.mkString(", ")

      str += callST("join",
        Map("out" -> node.outPipeName,
          "rel1" -> rels.head.name,
          "class" -> className,
          "rel2" -> rels.tail.map(_.name),
          "fields" -> fieldList))
    }
    else {
      var pairs = "(v1,v2)"
      for (i <- 3 to rels.length) {
        pairs = s"($pairs,v$i)"
      }
      val fieldList = ArrayBuffer[String]()
      for (i <- 1 to node.inputs.length) {
        node.inputs(i - 1).producer.schema match {
          case Some(s) => fieldList ++= s.fields.zipWithIndex.map { case (f, k) => s"v$i._$k" }
          case None => fieldList += s"v$i._0"
        }
      }

      str += callST("m_join",
        Map("out" -> node.outPipeName,
          "rel1" -> rels.head.name,
          "class" -> className,
          "rel2" -> rels.tail.map(_.name),
          "pairs" -> pairs,
          "fields" -> fieldList.mkString(", ")))
    }
    joinKeyVars += rels.head.name
    joinKeyVars ++= rels.tail.map(_.name)
    str
  }

  /**
    * Generates code for the LIMIT operator
    *
    * @param node the LIMIT operator
    * @param num number of returned records
    * @return the Scala code implementing the LIMIT operator
    */
  def emitLimit(node: PigOperator, num: Int): String = {
    callST("limit", Map("out" -> node.outPipeName, "in" -> node.inPipeName, "num" -> num))
  }

  /**
    * Generates code for the ORDERBYoOperator
    *
    * @param node the OrderBy operator node
    * @param spec Order specification
    * @return the Scala code implementing the ORDERBY operator
    */
  def emitOrderBy(node: PigOperator, spec: List[OrderBySpec]): String = {
    val key = emitSortKey(node.schema, spec, node.outPipeName, node.inPipeName)
    val asc = ascendingSortOrder(spec.head)
    callST("orderBy", Map("out" -> node.outPipeName, "in" -> node.inPipeName, "key" -> key, "asc" -> asc))
  }

  def emitTop(node: PigOperator, spec: List[OrderBySpec], num: Int): String = {
    val key = emitSortKey(node.schema, spec, node.outPipeName, node.inPipeName)
    val asc = ascendingSortOrder(spec.head)
    callST("top", Map("out" -> node.outPipeName, "in" -> node.inPipeName, "num" -> num, "key" -> key))
  }

  private def callsAverageFunc(node: PigOperator, e: Expr): Boolean =
    e.traverseOr(node.inputSchema.getOrElse(null), Expr.containsAverageFunc)

  private def callsCountFunc(node: PigOperator, e: Expr): Boolean =
    e.traverseOr(node.inputSchema.getOrElse(null), Expr.containsCountFunc)

  /**
    * Generates code for the ACCUMULATE operator
    *
    * @param node the ACCUMULATE operator
    * @param gen the generator expressions containing the aggregates
    * @return the Scala code implementing the operator
    */
  def emitAccumulate(node: PigOperator, gen: GeneratorList): String = {
    val inputSchemaDefined = node.inputSchema.isDefined
    require(node.schema.isDefined)
    val outClassName = schemaClassName(node.schema.get.className)
    val helperClassName = s"_${node.schema.get.className}_HelperTuple"

    // generate update expression
    val updExpr = gen.exprs.zipWithIndex.map { case (e, i) =>
      // AVG requires special handling
      if (callsAverageFunc(node, e.expr))
        s"PigFuncs.incrSUM(acc._${i}sum, v._${i}sum), PigFuncs.incrCOUNT(acc._${i}cnt, v._${i}cnt)"
      else {
        require(e.expr.isInstanceOf[Func])
        val func = e.expr.asInstanceOf[Func]
        val funcName = func.f.toUpperCase
        s"PigFuncs.incr${funcName}(acc._$i, v._$i)"
      }
    }.mkString(", ")
    // generate final combination expression
    val compExpr = gen.exprs.zipWithIndex.map { case (e, i) =>
      // AVG requires special handling
      if (callsAverageFunc(node, e.expr))
        s"PigFuncs.incrSUM(acc._${i}sum, v._${i}sum), PigFuncs.incrSUM(acc._${i}cnt, v._${i}cnt)"
      else {
        require(e.expr.isInstanceOf[Func])
        val func = e.expr.asInstanceOf[Func]
        var funcName = func.f.toUpperCase
        if (funcName == "COUNT") funcName = "SUM"
        s"PigFuncs.incr${funcName}(acc._$i, v._$i)"
      }
    }.mkString(", ")

    // generate init expression
    val initExpr = gen.exprs.map { e =>
      // For each expression in GENERATE we have to extract the referenced fields.
      // So, we extract all RefExprs.
      val traverse = new RefExprExtractor
      e.expr.traverseAnd(null, traverse.collectRefExprs)
      val refExpr = traverse.exprs.head
      // in case of COUNT we simply pass 0 instead of the field: this allows COUNT on chararray
      if (callsCountFunc(node, e.expr))
        "0"
      else {
        val str = refExpr.r match {
          case nf@NamedField(n, _) => s"t._${node.inputSchema.get.indexOfField(nf)}"
          case PositionalField(p) => if (inputSchemaDefined) s"t._$p" else s"t.get(0)"
          case _ => ""
        }
        // in case of AVERAGE we need fields for SUM and COUNT
        if (callsAverageFunc(node, e.expr)) s"${str}, ${str}" else str
      }
    }.mkString(", ")

    // generate final aggregation expression
    val aggrExpr = gen.exprs.zipWithIndex.map { case (e, i) =>
      // For each expression we need to know the corresponding field in the helper tuple.
      // But because we assume that the expressions are only aggregate functions, we have to
      // distinguish only between avg and other functions.
      if (callsAverageFunc(node, e.expr))
       s"${node.outPipeName}_fold._${i}sum.toDouble / ${node.outPipeName}_fold._${i}cnt.toDouble"
      else
        s"${node.outPipeName}_fold._$i"
    }.mkString(", ")

    var res = callST("accumulate_aggr", Map("out" -> node.outPipeName,
      "helper_class" -> helperClassName,
      "seq_expr" -> updExpr,
      "comp_expr" -> compExpr))
    res += "\n"
    res += callST("accumulate", Map("out" -> node.outPipeName,
      "in" -> node.inPipeName,
      "helper_class" -> helperClassName,
      "class" -> outClassName,
      "init_expr" -> initExpr,
      "aggr_expr" -> aggrExpr))
    res
  }
  
  
  def emitSpatialJoin(j: SpatialJoin): String = {
    
    require(j.schema.isDefined, "Schema information is required for spatial join")
    require(j.inputs.size == 2, "A spatial join must be made between exactly two relations")

<<<<<<< HEAD
//    println(s"left schema: ${j.inputs(0).producer.schema}")
//    println(s"right schema: ${j.inputs(1).producer.schema}")

    /*
     * If the left relation is indexed, exclude it from kv generation (drop)
     */    
    val res = j.inputs.drop(if(j.withIndex) 1 else 0).zip(Seq(j.predicate.left, j.predicate.right).drop(if(j.withIndex) 1 else 0))
=======
    val res = j.inputs.zip(Seq(j.predicate.left, j.predicate.right))
>>>>>>> 4eb2dda3
    val keys = res.map { case (i, k) => emitJoinKey(i.producer.schema, List(k)) }

    /*
     * We don't generate key-value RDDs which we have already created and registered in joinKeyVars.
     * Thus, we build a list of 1 and 0's where 1 stands for a relation name for which we have already
     * created a _kv variable.
     */
<<<<<<< HEAD
    val duplicates = j.inputs.drop(if(j.withIndex) 1 else 0).map(r => if (joinKeyVars.contains(r.name)) 1 else 0)
=======
    val duplicates = j.inputs.map(r => if (joinKeyVars.contains(r.name)) 1 else 0)
>>>>>>> 4eb2dda3

    /*
     * Now we build lists for rels and keys by removing the elements corresponding to 1's in the duplicate
     * list.
     */
<<<<<<< HEAD
    val drels = j.inputs.drop(if(j.withIndex) 1 else 0).zipWithIndex.filter { r => duplicates(r._2) == 0 }.map(_._1)
=======
    val drels = j.inputs.zipWithIndex.filter { r => duplicates(r._2) == 0 }.map(_._1)
>>>>>>> 4eb2dda3
    val dkeys = keys.zipWithIndex.filter { k => duplicates(k._2) == 0 }.map(_._1)

    val className = j.schema match {
      case Some(s) => schemaClassName(s.className)
      case None => schemaClassName(j.outPipeName)
    }
    
//    logger.debug(s"j.in: ${j.in}")
    
    val vsize = j.inputs.head.inputSchema.get.fields.length
    val fieldList = j.schema.get.fields.zipWithIndex
        .map { case (f, i) => if (i < vsize) s"v._$i" else s"w._${i - vsize}" }.mkString(", ")
    
<<<<<<< HEAD
    // the name of the left relation. For indexed join, no _kv needs to be appended.
    val leftName = j.inputs(0).name + (if(j.withIndex) "" else "_kv")        
        
    val str = 
      // create the join kv vars
      callST("join_key_map", Map("rels" -> drels.map(_.name), "keys" -> dkeys)) +
      // create join op
      callST("spatialJoin",
        Map(
          "out" -> j.outPipeName,
          "rel1" -> leftName,
          "rel2" -> j.inputs(1).name,
          "predicate" -> j.predicate.predicateType.toString().toLowerCase(),  
          "className" -> className,
          "fields" -> fieldList
        )    
=======
    /*
     * And finally, create the join kv vars for them...
     */
    val str = 
      callST("join_key_map", Map("rels" -> drels.map(_.name), "keys" -> dkeys)) + 
      callST("spatialJoin",
      Map(
        "out" -> j.outPipeName,
        "rel1" -> j.inputs(0).name,
        "rel2" -> j.inputs(1).name,
        "predicate" -> j.predicate.predicateType.toString().toLowerCase(),  
        "className" -> className,
        "fields" -> fieldList
      )    
>>>>>>> 4eb2dda3
    )
    
    
    str
  }
  
  def emitIndex(op: IndexOp): String = {
    callST("index", Map(
      "out" -> op.outPipeName,
      "in" -> op.inPipeName,
<<<<<<< HEAD
      "field" -> emitRef(op.schema, op.field),
=======
      "field" -> emitRef(op.schema, op.field, "", false, false),
>>>>>>> 4eb2dda3
      "method" -> IndexMethod.methodName(op.method),
      "params" -> op.params.mkString(",")
    ))
  }

  /*------------------------------------------------------------------------------------------------- */
  /*                           implementation of the GenCodeBase interface                            */
  /*------------------------------------------------------------------------------------------------- */

  /**
    * Generate code for the given Pig operator.
    *
    * @param node the operator (an instance of PigOperator)
    * @return a string representing the code
    */
  override def emitNode(node: PigOperator): String = {
    node match {
      /*
       * NOTE: Don't use "out" here -> it refers only to initial constructor argument but isn't consistent
       *       after changing the pipe name. Instead, use node.outPipeName
       */
      case Cross(out, rels, _) => emitCross(node)
      case Distinct(out, in, _) => emitDistinct(node)
      case Filter(out, in, pred, _) => emitFilter(node, pred)
      case Foreach(out, in, gen, _) => emitForeach(node, gen)
      case op@Grouping(out, in, groupExpr, _) => emitGrouping(op, groupExpr)
      case Join(out, rels, exprs, _) => emitJoin(node, node.inputs, exprs)
      case Limit(out, in, num) => emitLimit(node, num)
      case OrderBy(out, in, orderSpec, _) => emitOrderBy(node, orderSpec)
      case Accumulate(out, in, gen) => emitAccumulate(node, gen)
      case Top(_, _, spec, num) => emitTop(node, spec, num)
      case spOp: SpatialJoin => emitSpatialJoin(spOp)
      case idxOp: IndexOp => emitIndex(idxOp)
      case _ => super.emitNode(node)
    }
  }

  
  
  

  /**
    * Generate code for helper classes supporting the actual transformation/action.
    *
    * @param node the Pig operator requiring helper code
    * @return a string representing the helper code
    */
  override def emitHelperClass(node: PigOperator): String = {
    node match {
      case op@Accumulate(out, in, gen) => {
        // TODO: for ACCUMULATE we need a special tuple class
        val inSchemaClassName = op.inputSchema match {
          case Some(s) => schemaClassName(s.className)
          case None => "Record"
        }
        val fieldStr = s"_t: ${inSchemaClassName} = null, " + op.generator.exprs.zipWithIndex.map{ case (e, i) =>
          if (callsAverageFunc(node, e.expr)) {
            // TODO: determine type
            val inType = "Long"
            s"_${i}sum: ${inType} = 0, _${i}cnt: Long = 0"
          }
          else {
            val resType = e.expr.resultType(op.inputSchema)
            require(e.expr.isInstanceOf[Func])
            val funcName = e.expr.asInstanceOf[Func].f.toUpperCase
            val defaultValue = if (Types.isNumericType(resType)) funcName match {
                // for min and max we need special initial values
                case "MIN" => "Int.MaxValue"
                case "MAX" => "Int.MinValue"
                case _ => 0
              }
              else "null"
            s"_$i: ${scalaTypeMappingTable(resType)} = ${defaultValue}"
          }
        }.mkString(", ")
        callST("schema_class", Map("name" -> s"_${op.schema.get.className}_HelperTuple",
          "fields" -> fieldStr,
          "string_rep" -> "\"\""))

      }
      case _ => super.emitHelperClass(node)
    }
  }

}

class BatchGenerator(templateFile: String) extends CodeGenerator {
  override val codeGen = new BatchCodeGen(templateFile)
}
<|MERGE_RESOLUTION|>--- conflicted
+++ resolved
@@ -428,17 +428,7 @@
     require(j.schema.isDefined, "Schema information is required for spatial join")
     require(j.inputs.size == 2, "A spatial join must be made between exactly two relations")
 
-<<<<<<< HEAD
-//    println(s"left schema: ${j.inputs(0).producer.schema}")
-//    println(s"right schema: ${j.inputs(1).producer.schema}")
-
-    /*
-     * If the left relation is indexed, exclude it from kv generation (drop)
-     */    
-    val res = j.inputs.drop(if(j.withIndex) 1 else 0).zip(Seq(j.predicate.left, j.predicate.right).drop(if(j.withIndex) 1 else 0))
-=======
     val res = j.inputs.zip(Seq(j.predicate.left, j.predicate.right))
->>>>>>> 4eb2dda3
     val keys = res.map { case (i, k) => emitJoinKey(i.producer.schema, List(k)) }
 
     /*
@@ -446,21 +436,13 @@
      * Thus, we build a list of 1 and 0's where 1 stands for a relation name for which we have already
      * created a _kv variable.
      */
-<<<<<<< HEAD
-    val duplicates = j.inputs.drop(if(j.withIndex) 1 else 0).map(r => if (joinKeyVars.contains(r.name)) 1 else 0)
-=======
     val duplicates = j.inputs.map(r => if (joinKeyVars.contains(r.name)) 1 else 0)
->>>>>>> 4eb2dda3
 
     /*
      * Now we build lists for rels and keys by removing the elements corresponding to 1's in the duplicate
      * list.
      */
-<<<<<<< HEAD
-    val drels = j.inputs.drop(if(j.withIndex) 1 else 0).zipWithIndex.filter { r => duplicates(r._2) == 0 }.map(_._1)
-=======
     val drels = j.inputs.zipWithIndex.filter { r => duplicates(r._2) == 0 }.map(_._1)
->>>>>>> 4eb2dda3
     val dkeys = keys.zipWithIndex.filter { k => duplicates(k._2) == 0 }.map(_._1)
 
     val className = j.schema match {
@@ -474,24 +456,6 @@
     val fieldList = j.schema.get.fields.zipWithIndex
         .map { case (f, i) => if (i < vsize) s"v._$i" else s"w._${i - vsize}" }.mkString(", ")
     
-<<<<<<< HEAD
-    // the name of the left relation. For indexed join, no _kv needs to be appended.
-    val leftName = j.inputs(0).name + (if(j.withIndex) "" else "_kv")        
-        
-    val str = 
-      // create the join kv vars
-      callST("join_key_map", Map("rels" -> drels.map(_.name), "keys" -> dkeys)) +
-      // create join op
-      callST("spatialJoin",
-        Map(
-          "out" -> j.outPipeName,
-          "rel1" -> leftName,
-          "rel2" -> j.inputs(1).name,
-          "predicate" -> j.predicate.predicateType.toString().toLowerCase(),  
-          "className" -> className,
-          "fields" -> fieldList
-        )    
-=======
     /*
      * And finally, create the join kv vars for them...
      */
@@ -506,7 +470,6 @@
         "className" -> className,
         "fields" -> fieldList
       )    
->>>>>>> 4eb2dda3
     )
     
     
@@ -517,11 +480,7 @@
     callST("index", Map(
       "out" -> op.outPipeName,
       "in" -> op.inPipeName,
-<<<<<<< HEAD
-      "field" -> emitRef(op.schema, op.field),
-=======
       "field" -> emitRef(op.schema, op.field, "", false, false),
->>>>>>> 4eb2dda3
       "method" -> IndexMethod.methodName(op.method),
       "params" -> op.params.mkString(",")
     ))
