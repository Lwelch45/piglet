--- conflicted
+++ resolved
@@ -517,21 +517,12 @@
   def emitNode(node: PigOperator): String = {
     val group = STGroupFile(templateFile)
     node match {
-<<<<<<< HEAD
-      case Load(out, file, schema, func, params) => emitLoader(out, file, func, params)
-      case Dump(in) => callST("dump", Map("in"->in)) 
-      case Store(in, file) => {
-        val path = if(file.startsWith("/")) "" else new java.io.File(".").getCanonicalPath + "/"
-        callST("store", Map("in"->in,"file"->(path + file),"schema"->s"tuple${in}ToString(t)"/*listToTuple(node.schema)*/))
-      }
-=======
       case Load(out, file, schema, func, params) => emitLoader(out.name, file, func, params)
       case Dump(in) => callST("dump", Map("in"->in.name))
       case Store(in, file) => {
         val path = if(file.startsWith("/")) "" else new java.io.File(".").getCanonicalPath + "/"
         callST("store", Map("in"->in.name,"file"->(path + file),"schema"->s"tuple${in.name}ToString(t)"/*listToTuple(node.schema)*/))
        }
->>>>>>> 5ceeb9dd
       case Describe(in) => s"""println("${node.schemaToString}")"""
       case Filter(out, in, pred) => callST("filter", Map("out"->out.name,"in"->in.name,"pred"->emitPredicate(node.schema, pred)))
       case Foreach(out, in, gen) => emitForeach(node, out.name, in.name, gen)
@@ -546,26 +537,17 @@
         val keys = res.map{case (i,k) => emitJoinKey(i.producer.schema, k)}
         callST("join", Map("out"->out.name,"rel1"->rels.head.name,"key1"->keys.head,"rel2"->rels.tail.map(_.name),"key2"->keys.tail))
       }
-<<<<<<< HEAD
-      case Union(out, rels) => callST("union", Map("out"->out,"in"->rels.head,"others"->rels.tail)) 
-      case Sample(out, in, expr) => callST("sample", Map("out"->out,"in"->in,"expr"->emitExpr(node.schema, expr)))
-      case OrderBy(out, in, orderSpec) => callST("orderBy", Map("out"->out,"in"->in,
-        "key"->emitSortKey(node.schema, orderSpec, out, in),"asc"->ascendingSortOrder(orderSpec.head).toString))
-      case StreamOp(out, in, op, params, schema) => callST("streamOp", Map("out"->out,"op"->op,"in"->in,
-=======
       case Union(out, rels) => callST("union", Map("out"->out.name,"in"->rels.head.name,"others"->rels.tail.map(_.name)))
       case Sample(out, in, expr) => callST("sample", Map("out"->out.name,"in"->in.name,"expr"->emitExpr(node.schema, expr)))
       case OrderBy(out, in, orderSpec) => callST("orderBy", Map("out"->out.name,"in"->in.name,
         "key"->emitSortKey(node.schema, orderSpec, out.name, in.name),"asc"->ascendingSortOrder(orderSpec.head)))
-      case StreamOp(out, in, op, params, schema) => callST("streamOp", Map("out"->out.name,"op"->op,"in"->in.name,
->>>>>>> 5ceeb9dd
-        "params"->emitParamList(node.schema, params)))
-      case SocketRead(out, address, mode, schema, func, params) => emitSocketRead(out, address, mode, func, params)
+      case StreamOp(out, in, op, params, schema) => callST("streamOp", Map("out"->out.name,"op"->op,"in"->in.name,"params"->emitParamList(node.schema, params)))
+      case SocketRead(out, address, mode, schema, func, params) => emitSocketRead(out.name, address, mode, func, params)
       case SocketWrite(in, address, mode) => {
         if(mode!="")
-          callST("socketWrite", Map("in"->in,"addr"->address,"mode"->mode))
+          callST("socketWrite", Map("in"->in.name,"addr"->address,"mode"->mode))
         else
-          callST("socketWrite", Map("in"->in,"addr"->address))
+          callST("socketWrite", Map("in"->in.name,"addr"->address))
       }
 
       /*     
