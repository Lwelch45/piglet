--- conflicted
+++ resolved
@@ -265,13 +265,13 @@
    * @return the Scala code implementing the LOAD operator
    */
   def emitLoader(out: String, file: URI, loaderFunc: String, loaderParams: List[String]): String = {
-//    val path = if(file.startsWith("/")) "" else new java.io.File(".").getCanonicalPath + "/"
+    val path = if(file.isAbsolute()) "" else new java.io.File(".").getCanonicalPath + "/"
     
     if (loaderFunc == "")
-      callST("loader", Map("out"->out,"file"->file.toString()))
+      callST("loader", Map("out"->out,"file"->(path + file.toString())))
     else {
       val params = if (loaderParams != null && loaderParams.nonEmpty) ", " + loaderParams/*.map(quote(_))*/.mkString(",") else ""
-      callST("loader", Map("out"->out,"file"->file.toString(),"func"->loaderFunc,"params"->params))
+      callST("loader", Map("out"->out,"file"->(path + file.toString()),"func"->loaderFunc,"params"->params))
     }
   }
 
@@ -573,16 +573,12 @@
     val group = STGroupFile(templateFile)
     node match {
       case Load(out, file, schema, func, params) => emitLoader(out.name, file, func, params)
-<<<<<<< HEAD
       case Dump(in) => callST("dump", Map("in"->node.inputs.head.name))
-      case Store(in, file,func) => callST("store", Map("in"->node.inputs.head.name,"file"->new java.io.File(file).getAbsolutePath,"schema"->s"tuple${node.inputs.head.name}ToString(t)","func"->func))
-=======
-      case Dump(in) => callST("dump", Map("in"->in.name))
       case Store(in, file,func) => {
-//        val path = if(file.startsWith("/")) "" else new java.io.File(".").getCanonicalPath + "/"
-        callST("store", Map("in"->in.name,"file"->(file.toString()),"schema"->s"tuple${in.name}ToString(t)"/*listToTuple(node.schema)*/,"func"->func))
-       }
->>>>>>> ce1b45fd
+        val path = if(file.isAbsolute()) "" else new java.io.File(".").getCanonicalPath + "/"
+        callST("store", Map("in"->node.inputs.head.name,
+        "file"->(path + file.toString()),"schema"->s"tuple${node.inputs.head.name}ToString(t)","func"->func))
+      }
       case Describe(in) => s"""println("${node.schemaToString}")"""
       case Filter(out, in, pred, windowMode) => {
         if (windowMode)
