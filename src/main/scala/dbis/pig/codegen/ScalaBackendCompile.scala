/*
 * Licensed to the Apache Software Foundation (ASF) under one or more
 * contributor license agreements.  See the NOTICE file distributed with
 * this work for additional information regarding copyright ownership.
 * The ASF licenses this file to You under the Apache License, Version 2.0
 * (the "License"); you may not use this file except in compliance with
 * the License.  You may obtain a copy of the License at
 *
 *    http://www.apache.org/licenses/LICENSE-2.0
 *
 * Unless required by applicable law or agreed to in writing, software
 * distributed under the License is distributed on an "AS IS" BASIS,
 * WITHOUT WARRANTIES OR CONDITIONS OF ANY KIND, either express or implied.
 * See the License for the specific language governing permissions and
 * limitations under the License.
 */
package dbis.pig.codegen

import dbis.pig.op._
import dbis.pig.plan.DataflowPlan
import dbis.pig.schema._
import dbis.pig.udf._
import org.clapper.scalasti._

/**
 * Implements a code generator for Scala-based backends such as Spark or Flink which use
 * a template file for the backend-specific code.
 *
 * The main idea of the generated code is the following: a record of the backend-specific data
 * structure (e.g. RDD in Spark) is represented by List[Any] to allow variable-sized tuples as
 * supported in Pig. This requires to always map the output of any backend transformation back
 * to such a list.
 *
 * @param templateFile the name of the backend-specific template fle
 */
class ScalaBackendGenCode(templateFile: String) extends GenCodeBase {

  /**
   * An exception representing an error in handling the templates for code generation.
   *
   * @param msg the error message
   */
  case class TemplateException(msg: String) extends Exception(msg)

  /*------------------------------------------------------------------------------------------------- */
  /*                                           helper functions                                       */
  /*------------------------------------------------------------------------------------------------- */

  /**
   *
   * @param schema
   * @param ref
   * @return
   */
  def tupleSchema(schema: Option[Schema], ref: Ref): Option[Schema] = {
    val tp = ref match {
      case NamedField(f) => schema match {
        case Some(s) => s.field(f).fType
        case None => throw new SchemaException(s"unknown schema for field $f")
      }
      case PositionalField(p) => schema match {
        case Some(s) => s.field(p).fType
        case None => None
      }
      case _ => None
    }
    if (tp == None)
      None
    else
      Some(new Schema( if (tp.isInstanceOf[BagType]) tp.asInstanceOf[BagType] else BagType(tp.asInstanceOf[TupleType])))
  }

  /**
   * Replaces Pig-style quotes (') by double quotes in a string.
   *
   * @param s a quoted string in Pig-style (')
   * @return a string with double quotes
   */
  def quote(s: String): String = s.replace('\'', '"')

  /**
   * Returns true if the sort order of the OrderBySpec is ascending
   *
   * @param spec the OrderBySpec value
   * @return true if sorting in ascending order
   */
  def ascendingSortOrder(spec: OrderBySpec): String = if (spec.dir == OrderByDirection.AscendingOrder) "true" else "false"


  // TODO: complex types
  val scalaTypeMappingTable = Map[PigType, String](
    Types.IntType -> "Int",
    Types.LongType -> "Long",
    Types.FloatType -> "Float",
    Types.DoubleType -> "Double",
    Types.CharArrayType -> "String",
    Types.ByteArrayType -> "String")

  /**
   * Returns the name of the Scala type for representing the given field. If the schema doesn't exist we assume
   * bytearray which is mapped to String.
   *
   * @param field a Ref representing the field (positional or named=
   * @param schema the schema of the field
   * @return the name of the Scala type
   */
  def scalaTypeOfField(field: Ref, schema: Option[Schema]) : String = {
    schema match {
      case Some(s) => {
        field match {
          case PositionalField(f) => scalaTypeMappingTable(s.field(f).fType)
          case NamedField(n) => scalaTypeMappingTable(s.field(n).fType)
          case _ => "String"
        }
      }
      case None => "String"
    }
  }

  /**
   *
   * @param schema
   * @return
   */
  def listToTuple(schema: Option[Schema]): String = schema match {
    case Some(s) => '"' + (0 to s.fields.length-1).toList.map(i => if (s.field(i).isBagType) s"{%s}" else s"%s").mkString(",") + '"' +
      ".format(" + (0 to s.fields.length-1).toList.map(i =>
      if (s.field(i).isBagType)
        s"""t($i).asInstanceOf[Seq[Any]].mkString(",")"""
      else
        s"t($i)").mkString(",") + ")"
    case None => s"t(0)"
  }

  /**
   * Find the index of the field represented by the reference in the given schema.
   * The reference could be a named field or a positional field. If not found -1 is returned.
   *
   * @param schema the schema containing the field
   * @param field the field denoted by a Ref object
   * @return the index of the field
   */
  def findFieldPosition(schema: Option[Schema], field: Ref): Int = field match {
    case NamedField(f) => schema match {
      case Some(s) => s.indexOfField(f)
      case None => -1
    }
    case PositionalField(p) => p
    case _ => -1
  }


  /*------------------------------------------------------------------------------------------------- */
  /*                                  Scala-specific code generators                                  */
  /*------------------------------------------------------------------------------------------------- */

   /**
   *
   * @param schema
   * @param ref
   * @param tuplePrefix
   * @param requiresTypeCast
   * @return
   */
  def emitRef(schema: Option[Schema], ref: Ref, tuplePrefix: String = "t", requiresTypeCast: Boolean = true): String = ref match {
    case NamedField(f) => schema match {
      case Some(s) => {
        val idx = s.indexOfField(f)
        if (idx == -1) {
          // TODO: field name not found, for now we assume that it refers to a bag (relation)
          f
        }
        else {
          if (requiresTypeCast) {
            val field = s.field(idx)
            val typeCast = if (field.fType.isInstanceOf[BagType]) s"List" else scalaTypeMappingTable(field.fType)
            s"${tuplePrefix}(${idx}).to${typeCast}"
          }
          else
            s"${tuplePrefix}(${idx})"
        }
      }
      case None => throw new SchemaException(s"unknown schema for field $f")
    } // TODO: should be position of field
    case PositionalField(pos) => s"$tuplePrefix($pos)"
    case Value(v) => v.toString
    // case DerefTuple(r1, r2) => s"${emitRef(schema, r1)}.asInstanceOf[List[Any]]${emitRef(schema, r2, "")}"
    // case DerefTuple(r1, r2) => s"${emitRef(schema, r1, "t", false)}.asInstanceOf[List[Any]]${emitRef(tupleSchema(schema, r1), r2, "", false)}"
    case DerefTuple(r1, r2) => s"${emitRef(schema, r1, "t", false)}.asInstanceOf[List[Any]]${emitRef(tupleSchema(schema, r1), r2, "", false)}"
    case DerefMap(m, k) => s"${emitRef(schema, m)}.asInstanceOf[Map[String,Any]](${k})"
    case _ => { "" }
  }

  /**
   * Generate Scala code for a predicate on expressions.
   *
   * @param schema the optional input schema of the operator where the expressions refer to.
   * @param predicate the actual predicate
   * @return a string representation of the generated Scala code
   */
  def emitPredicate(schema: Option[Schema], predicate: Predicate): String = predicate match {
    case Eq(left, right) => { s"${emitExpr(schema, left)} == ${emitExpr(schema, right)}"}
    case Neq(left, right) => { s"${emitExpr(schema, left)} != ${emitExpr(schema, right)}"}
    case Leq(left, right) => { s"${emitExpr(schema, left)} <= ${emitExpr(schema, right)}"}
    case Lt(left, right) => { s"${emitExpr(schema, left)} < ${emitExpr(schema, right)}"}
    case Geq(left, right) => { s"${emitExpr(schema, left)} >= ${emitExpr(schema, right)}"}
    case Gt(left, right) => { s"${emitExpr(schema, left)} > ${emitExpr(schema, right)}"}
    case And(left, right) => s"${emitPredicate(schema, left)} && ${emitPredicate(schema, right)}"
    case Or(left, right) => s"${emitPredicate(schema, left)} || ${emitPredicate(schema, right)}"
    case Not(pred) => s"!(${emitPredicate(schema, pred)})"
    case PPredicate(pred) => s"(${emitPredicate(schema, pred)})"
    case _ => { s"UNKNOWN PREDICATE: $predicate" }
  }

  /**
   * Generates Scala code for a grouping expression in GROUP BY. We construct code for map
   * in the form "map(t => {(t(0),t(1),...)}" if t(0), t(1) are grouping attributes.
   *
   * @param schema the optional input schema of the operator where the expressions refer to.
   * @param groupingExpr the actual grouping expression object
   * @return a string representation of the generated Scala code
   */
  def emitGrouping(schema: Option[Schema], groupingExpr: GroupingExpression): String = {
    if (groupingExpr.keyList.size == 1)
      groupingExpr.keyList.map(e => emitRef(schema, e, requiresTypeCast = false)).mkString
    else
      "(" + groupingExpr.keyList.map(e => emitRef(schema, e, requiresTypeCast = false)).mkString(",") + ")"
  }

  /**
   *
   * @param schema
   * @param joinExpr
   * @return
   */
  def emitJoinKey(schema: Option[Schema], joinExpr: List[Ref]): String = {
    if (joinExpr.size == 1)
      emitRef(schema, joinExpr.head)
    else
      s"Array(${joinExpr.map(e => emitRef(schema, e)).mkString(",")}).mkString"
  }

  def emitJoin(node: PigOperator, out: String, rels: List[Pipe], 
               exprs: List[List[Ref]], window: Tuple2[Int,String]): String = {
    val res = node.inputs.zip(exprs)
    val keys = res.map{case (i,k) => emitJoinKey(i.producer.schema, k)}
    if(window!=null)
      callST("join", Map("out"->out,"rel1"->rels.head.name,"key1"->keys.head,"rel2"->rels.tail.map(_.name),"key2"->keys.tail,"window"->window._1,"wUnit"->window._2))
    else
      callST("join", Map("out"->out,"rel1"->rels.head.name,"key1"->keys.head,"rel2"->rels.tail.map(_.name),"key2"->keys.tail))
  }

  /**
   * Generates code for the LOAD operator.
   *
   * @param out name of the output bag
   * @param file the name of the file to be loaded
   * @param loaderFunc an optional loader function (we assume a corresponding Scala function is available)
   * @param loaderParams an optional list of parameters to a loader function (e.g. separators)
   * @return the Scala code implementing the LOAD operator
   */
  def emitLoader(out: String, file: String, loaderFunc: String, loaderParams: List[String]): String = {
    val path = if(file.startsWith("/")) "" else new java.io.File(".").getCanonicalPath + "/"
    if (loaderFunc == "")
      callST("loader", Map("out"->out,"file"->(path + file)))
    else {
      val params = if (loaderParams != null && loaderParams.nonEmpty) ", " + loaderParams/*.map(quote(_))*/.mkString(",") else ""
      callST("loader", Map("out"->out,"file"->(path + file),"func"->loaderFunc,"params"->params))
    }
  }

  /**
   * Generates code for the SOCKET_READ Operator
   *
   * @param out name of the output bag
   * @param addr the socket address to connect to
   * @param mode the connection mode, e.g. zmq or empty for standard sockets
   * @param streamFunc an optional stream function (we assume a corresponding Scala function is available)
   * @param streamParams an optional list of parameters to a stream function (e.g. separators)
   * @return the Scala code implementing the SOCKET_READ operator
   */
  def emitSocketRead(out: String, addr: SocketAddress, mode: String, streamFunc: String, streamParams: List[String]): String ={
    if(streamFunc == ""){
      if(mode!="")
        callST("socketRead", Map("out"->out,"addr"->addr,"mode"->mode))
      else
        callST("socketRead", Map("out"->out,"addr"->addr))
    } else {
      val params = if (streamParams != null && streamParams.nonEmpty) ", " + streamParams.mkString(",") else ""
      if(mode!="")
        callST("socketRead", Map("out"->out,"addr"->addr,"mode"->mode,"func"->streamFunc,"params"->params))
      else
        callST("socketRead", Map("out"->out,"addr"->addr,"func"->streamFunc,"params"->params))
    }
  }
  
  /**
   *
   * @param schema
   * @param expr
   * @param requiresTypeCast
   * @return
   */
  def emitExpr(schema: Option[Schema], expr: ArithmeticExpr, requiresTypeCast: Boolean = true): String = expr match {
    case CastExpr(t, e) => {
      // TODO: check for invalid type
      val targetType = scalaTypeMappingTable(t)
      s"${emitExpr(schema, e)}.to$targetType"
    }
    case PExpr(e) => s"(${emitExpr(schema, e)})"
    case MSign(e) => s"-${emitExpr(schema, e)}"
    case Add(e1, e2) => s"${emitExpr(schema, e1)} + ${emitExpr(schema, e2)}"
    case Minus(e1, e2) => s"${emitExpr(schema, e1)} - ${emitExpr(schema, e2)}"
    case Mult(e1, e2) => s"${emitExpr(schema, e1)} * ${emitExpr(schema, e2)}"
    case Div(e1, e2) => s"${emitExpr(schema, e1)} / ${emitExpr(schema, e2)}"
    case RefExpr(e) => s"${emitRef(schema, e, "t", requiresTypeCast)}"
    case Func(f, params) => {
      val pTypes = params.map(p => {p.resultType(schema)._2})
      UDFTable.findUDF(f, pTypes) match {
        case Some(udf) => { if (udf.isAggregate) s"${udf.scalaName}(${emitExpr(schema, params.head, false)}.asInstanceOf[Seq[Any]])"
                            else s"${udf.scalaName}(${params.map(e => emitExpr(schema, e)).mkString(",")})"
        }
        case None => {
          // TODO: we don't know the function yet, let's assume there is a corresponding Scala function
          s"$f(${params.map(e => emitExpr(schema, e)).mkString(",")})"
        }
      }
    }
    case FlattenExpr(e) => emitExpr(schema, e)
    case ConstructTupleExpr(exprs) => s"PigFuncs.toTuple(${exprs.map(e => emitExpr(schema, e)).mkString(",")})"
    case ConstructBagExpr(exprs) => s"PigFuncs.toBag(${exprs.map(e => emitExpr(schema, e)).mkString(",")})"
    case ConstructMapExpr(exprs) => s"PigFuncs.toMap(${exprs.map(e => emitExpr(schema, e)).mkString(",")})"
    case _ => println("unsupported expression: " + expr); ""
  }

  /**
   *
   * @param schema
   * @param genExprs
   * @return
   */
  def emitGenerator(schema: Option[Schema], genExprs: List[GeneratorExpr]): String = {
    s"List(${genExprs.map(e => emitExpr(schema, e.expr, false)).mkString(",")})"
  }

  /**
   * Constructs the GENERATE expression list in FOREACH for cases where this list contains the FLATTEN
   * operator. This case requires to unwrap the list in flatten.
   *
   * @param schema
   * @param genExprs
   * @return
   */
  def emitFlattenGenerator(schema: Option[Schema], genExprs: List[GeneratorExpr]): String = {
    s"PigFuncs.flatTuple(${emitGenerator(schema, genExprs)})"
  }

  /**
   *
   * @param schema
   * @param genExprs
   * @return
   */
  def emitBagFlattenGenerator(schema: Option[Schema], genExprs: List[GeneratorExpr]): String = {
    val flattenExprs = genExprs.filter(e => e.expr.traverseOr(schema.getOrElse(null), Expr.containsFlattenOnBag))
    val otherExprs = genExprs.diff(flattenExprs)
    if (flattenExprs.size == 1) {
      val ex = flattenExprs.head.expr
      if (otherExprs.nonEmpty)
        s"List(${emitExpr(schema, ex, false)}.asInstanceOf[Seq[Any]].map(s => (${otherExprs.map(e => emitExpr(schema, e.expr, false))}, s))"
      else
        s"${emitExpr(schema, ex, false)}"
    }
    else
      s"" // i.flatMap(t => t(1).asInstanceOf[Seq[Any]].map(s => List(t(0),s)))
  }

  /**
   *
   * @param schema the input schema of the operator
   * @param params the list of parameters (as Refs)
   * @return the generated code
   */
  def emitParamList(schema: Option[Schema], params: Option[List[Ref]]): String = params match {
    case Some(refList) => s",${refList.map(r => emitRef(schema, r)).mkString(",")}"
    case None => ""
  }

  /**
   *
   * @param schema
   * @param orderSpec
   * @param out
   * @param in
   * @return
   */
  def emitSortKey(schema: Option[Schema], orderSpec: List[OrderBySpec], out: String, in: String) : String = {
    if (orderSpec.size == 1)
      emitRef(schema, orderSpec.head.field)
    else
      s"custKey_${out}_${in}(${orderSpec.map(r => emitRef(schema, r.field)).mkString(",")})"
  }

  def emitHelperClass(node: PigOperator): String = {
    def genCmpExpr(col: Int, num: Int) : String =
      if (col == num) s"{ this.c$col compare that.c$col }"
      else s"{ if (this.c$col == that.c$col) ${genCmpExpr(col+1, num)} else this.c$col compare that.c$col }"

    /**
     * Generates a function for producing a string representation of a tuple. This is needed because
     * Spark's saveAsTextFile simply calls the toString method which results in "List(...)" or
     * "CompactBuffer(...)" in the output.
     *
     * @param schema a schema describing the tuple structure
     * @return the string representation
     */
    def genStringRepOfTuple(schema: Option[Schema]): String = schema match {
      case Some(s) => (0 to s.fields.length-1).toList.map{ i => s.field(i).fType match {
          // TODO: this should be processed recursively
        case BagType(n, t) => s""".append(t(${i}).map(s => s.mkString("(", ",", ")")).mkString("{", ",", "}"))"""
        case TupleType(n, f) => s""".append(t(${i}).map(s => s.toString).mkString("(", ",", ")"))"""
        case MapType(t, n) => s""".append(t(${i}).asInstanceOf[Map[String,Any]].map{case (k,v) => k + "#" + v}.mkString("[", ",", "]"))"""
        case _ => s".append(t($i))"
      }}.mkString("\n.append(\",\")\n")
      case None => s".append(t(0))\n"
    }

    node match {
      case OrderBy(out, in, orderSpec) => {
        val cname = s"custKey_${out.name}_${in.name}"
        var col = 0
        val fields = orderSpec.map(o => { col += 1; s"c$col: ${scalaTypeOfField(o.field, node.schema)}" }).mkString(", ")
        val cmpExpr = genCmpExpr(1, orderSpec.size)
        s"""
        |case class ${cname}(${fields}) extends Ordered[${cname}] {
          |  def compare(that: ${cname}) = $cmpExpr
          |}""".stripMargin
      }
      case Store(in, file,_) => { s"""
        |def tuple${in.name}ToString(t: List[Any]): String = {
        |  implicit def anyToSeq(a: Any) = a.asInstanceOf[Seq[Any]]
        |
        |  val sb = new StringBuilder
        |  sb${genStringRepOfTuple(node.schema)}
        |  sb.toString
        |}""".stripMargin
      }
      case Grouping(out, in, groupExpr, windowMode) => { 
        if (windowMode)
          s"""
          |def custom${out.name}Map(ts: Iterable[List[Any]], out: Collector[List[Any]]) = {
          |  out.collect(ts.groupBy(t => ${emitGrouping(node.inputSchema,groupExpr)}).flatMap(x => List(x._1,x._2)).toList)
          |}""".stripMargin
        else ""
      }
      case Foreach(out, in, gen, windowMode) => { 
        if (windowMode)
          s"""
          |def custom${out.name}Map(ts: Iterable[List[Any]], out: Collector[List[Any]]) = {
          |  ts.foreach { t => out.collect(${emitForeachExpr(node, gen)})}
          |}""".stripMargin
        else ""
      }
      case _ => ""
    }
  }

  /**
   * Generates Scala code for a nested plan, i.e. statements within nested FOREACH.
   *
   * @param schema the input schema of the FOREACH statement
   * @param plan the dataflow plan representing the nested statements
   * @return the generated code
   */
  def emitNestedPlan(schema: Option[Schema], plan: DataflowPlan): String = {
    "{\n" + plan.operators.map {
      case Generate(expr) => s"""( ${emitGenerator(schema, expr)} )"""
      case ConstructBag(out, ref) => ref match {
        case DerefTuple(r1, r2) => {
          val p1 = findFieldPosition(schema, r1)
          val p2 = findFieldPosition(tupleSchema(schema, r1), r2)
          require(p1 >= 0 && p2 >= 0)
          s"""val ${out.name} = t($p1).asInstanceOf[Seq[Any]].map(l => l.asInstanceOf[Seq[Any]]($p2))"""
        }
        case _ => "" // should not happen
      }
      case Distinct(out, in) => callST("distinct", Map("out" -> out.name, "in" -> in.name))
    case n@Filter(out, in, pred, windowMode) => callST("filter", Map("out" -> out.name, "in" -> in.name, "pred" -> emitPredicate(n.schema, pred),"windowMode"->windowMode))
    case Limit(out, in, num, windowMode) => callST("limit", Map("out" -> out.name, "in" -> in.name, "num" -> num,"windowMode"->windowMode))
      case OrderBy(out, in, orderSpec) => "" // TODO!!!!
      case _ => ""
    }.mkString("\n") + "}"
  }

  /**
   *
   * @param node
   * @param out
   * @param in
   * @param gen
   * @return
   */
  def emitForeach(node: PigOperator, out: String, in: String, gen: ForeachGenerator, windowMode: Boolean): String = {
    // we need to know if the generator contains flatten on tuples or on bags (which require flatMap)
    val requiresFlatMap = node.asInstanceOf[Foreach].containsFlatten(onBag = true)
    if (requiresFlatMap)
      if (windowMode)
        callST("foreachFlatMap", Map("out" -> out, "in" -> in, 
        "expr" ->emitForeachExpr(node, gen),"windowMode"->windowMode))
      else
        callST("foreachFlatMap", Map("out" -> out, "in" -> in, 
        "expr" ->emitForeachExpr(node, gen)))
    else
      if (windowMode)
        callST("foreach", Map("out" -> out, "in" -> in, 
        "expr" -> emitForeachExpr(node, gen),"windowMode"->windowMode))
      else
        callST("foreach", Map("out" -> out, "in" -> in, 
        "expr" ->emitForeachExpr(node, gen)))

  }

  def emitForeachExpr(node: PigOperator, gen: ForeachGenerator): String = {
    // we need to know if the generator contains flatten on tuples or on bags (which require flatMap)
    val requiresPlainFlatten =  node.asInstanceOf[Foreach].containsFlatten(onBag = false)
    val requiresFlatMap = node.asInstanceOf[Foreach].containsFlatten(onBag = true)
    gen match {
      case GeneratorList(expr) => {
        if (requiresFlatMap) emitBagFlattenGenerator(node.inputSchema, expr)
        else {
          if (requiresPlainFlatten) emitFlattenGenerator(node.inputSchema, expr)
          else emitGenerator(node.inputSchema, expr)
        }
      }
      case GeneratorPlan(plan) => {
        val subPlan = node.asInstanceOf[Foreach].subPlan.get
        emitNestedPlan(node.inputSchema, subPlan)
      }
    }
  }

  def emitWindow(out: String, in: String, window: Tuple2[Int, String], 
                 slide: Tuple2[Int, String]): String = {
    if(window._2==""){
      if(slide._2=="") callST("window", Map("out"-> out,"in"->in, "window"->window._1, "slider"->slide._1))
      else callST("window", Map("out"-> out,"in"->in, "window"->window._1, "slider"->slide._1, "sUnit"->slide._2))
    } 
    else {
      if(slide._2=="") callST("window", Map("out"-> out,"in"->in, "window"->window._1, "wUnit"->window._2, "slider"->slide._1))
      else callST("window", Map("out"-> out,"in"->in, "window"->window._1, "wUnit"->window._2, "slider"->slide._1, "sUnit"->slide._2))
    }

  }


  /*------------------------------------------------------------------------------------------------- */
  /*                           implementation of the GenCodeBase interface                            */
  /*------------------------------------------------------------------------------------------------- */

  /**
   * Generate code for the given Pig operator.
   *
   * @param node the operator (an instance of PigOperator)
   * @return a string representing the code
   */
  def emitNode(node: PigOperator): String = {
    val group = STGroupFile(templateFile)
    node match {
      case Load(out, file, schema, func, params) => emitLoader(out.name, file, func, params)
      case Dump(in) => callST("dump", Map("in"->in.name))
      case Store(in, file,func) => callST("store", Map("in"->in.name,"file"->new java.io.File(file).getAbsolutePath,"schema"->s"tuple${in.name}ToString(t)","func"->func))
      case Describe(in) => s"""println("${node.schemaToString}")"""
      case Filter(out, in, pred, windowMode) => callST("filter", Map("out"->out.name,"in"->in.name,"pred"->emitPredicate(node.schema, pred),"windowMode"->windowMode))
      case Foreach(out, in, gen, windowMode) => emitForeach(node, out.name, in.name, gen, windowMode)
      case Grouping(out, in, groupExpr, windowMode) => {
        if (groupExpr.keyList.isEmpty) 
          if (windowMode)
            callST("groupBy", Map("out"->out.name,"in"->in.name,"windowMode"->windowMode))
          else 
            callST("groupBy", Map("out"->out.name,"in"->in.name))
        else
          if (windowMode)
            callST("groupBy", Map("out"->out.name,"in"->in.name,"expr"->emitGrouping(node.inputSchema, groupExpr),"windowMode"->windowMode))
          else
            callST("groupBy", Map("out"->out.name,"in"->in.name,"expr"->emitGrouping(node.inputSchema, groupExpr)))
      }
      case Distinct(out, in) => callST("distinct", Map("out"->out.name,"in"->in.name))
    case Limit(out, in, num, windowMode) => callST("limit", Map("out"->out.name,"in"->in.name,"num"->num,"windowMode"->windowMode))
      case Join(out, rels, exprs, window) => emitJoin(node, out.name, rels, exprs, window)
      case Union(out, rels) => callST("union", Map("out"->out.name,"in"->rels.head.name,"others"->rels.tail.map(_.name)))
      case Sample(out, in, expr) => callST("sample", Map("out"->out.name,"in"->in.name,"expr"->emitExpr(node.schema, expr)))
      case OrderBy(out, in, orderSpec) => callST("orderBy", Map("out"->out.name,"in"->in.name,
        "key"->emitSortKey(node.schema, orderSpec, out.name, in.name),"asc"->ascendingSortOrder(orderSpec.head)))
      case StreamOp(out, in, op, params, schema) => callST("streamOp", Map("out"->out.name,"op"->op,"in"->in.name,"params"->emitParamList(node.schema, params)))
      case SocketRead(out, address, mode, schema, func, params) => emitSocketRead(out.name, address, mode, func, params)
      case SocketWrite(in, address, mode) => {
        if(mode!="")
          callST("socketWrite", Map("in"->in.name,"addr"->address,"mode"->mode))
        else
          callST("socketWrite", Map("in"->in.name,"addr"->address))
      }
<<<<<<< HEAD
      case Window(out, in, window, slide) => emitWindow(out.name,in.name,window,slide) 
=======
      case Empty(_) => ""
>>>>>>> 89b8140c
      /*     
       case Cross(out, rels) =>{ s"val $out = ${rels.head}" + rels.tail.map{other => s".cross(${other}).onWindow(5, TimeUnit.SECONDS)"}.mkString }
       case Split(out, rels, expr) => {  //TODO: emitExpr depends on how pig++ will call this OP
       val s1 = s"""
       |val split = ${rels.head}.split(${emitExpr(node.schema, expr)} match {
           |  case true => List("1st")
           |  case false => List("2nd")
           |})
         """.stripMargin
         val s2 = rels.tail.map{rel => s"""val ${rel} = split.select("1st")"""}.mkString
         s1 + s2
       }
       */
      case _ => throw new TemplateException(s"Template for node '$node' not implemented or not found")
    }
  }

   /**
   * Generate code needed for importing required Scala packages.
   *
   * @return a string representing the import code
   */
  def emitImport: String = callST("init_code")

  /**
   * Generate code for the header of the script outside the main class/object,
   * i.e. defining the main object.
   *
   * @param scriptName the name of the script (e.g. used for the object)
   * @return a string representing the header code
   */
  def emitHeader1(scriptName: String): String = callST("query_object", Map("name" -> scriptName))

  /**
   *
   * Generate code for the header of the script which should be defined inside
   * the main class/object.
   *
   * @param scriptName the name of the script (e.g. used for the object)
   * @return a string representing the header code
   */
  def emitHeader2(scriptName: String): String = callST("begin_query", Map("name" -> scriptName))

  /**
   * Generate code needed for finishing the script and starting the execution.
   *
   * @return a string representing the end of the code.
   */
  def emitFooter: String = callST("end_query", Map("name" -> "Starting Query"))

  /*------------------------------------------------------------------------------------------------- */
  /*                               template handling code                                             */
  /*------------------------------------------------------------------------------------------------- */

  /**
   * Invoke a given string template without parameters.
   *
   * @param template the name of the string template
   * @return the text from the template
   */
  def callST(template: String): String = callST(template, Map[String,Any]())

  /**
   * Invoke a given string template with a map of key-value pairs used for replacing
   * the keys in the template by the string values.
   *
   * @param template the name of the string template
   * @param attributes the map of key-value pairs
   * @return the text from the template
   */
  def callST(template:String, attributes: Map[String, Any]): String = {
    val group = STGroupFile(templateFile)
    val tryST = group.instanceOf(template)
    if (tryST.isSuccess) {
      val st = tryST.get
      if (attributes.nonEmpty) {
        attributes.foreach {
          attr => st.add(attr._1, attr._2)
        }
      }
      st.render()
    }
    else throw TemplateException(s"Template '$template' not implemented or not found")
  }
  
}

class ScalaBackendCompile(templateFile: String) extends Compile {
  override val codeGen = new ScalaBackendGenCode(templateFile)
}<|MERGE_RESOLUTION|>--- conflicted
+++ resolved
@@ -570,7 +570,12 @@
       case Dump(in) => callST("dump", Map("in"->in.name))
       case Store(in, file,func) => callST("store", Map("in"->in.name,"file"->new java.io.File(file).getAbsolutePath,"schema"->s"tuple${in.name}ToString(t)","func"->func))
       case Describe(in) => s"""println("${node.schemaToString}")"""
-      case Filter(out, in, pred, windowMode) => callST("filter", Map("out"->out.name,"in"->in.name,"pred"->emitPredicate(node.schema, pred),"windowMode"->windowMode))
+      case Filter(out, in, pred, windowMode) => {
+        if (windowMode)
+          callST("filter", Map("out"->out.name,"in"->in.name,"pred"->emitPredicate(node.schema, pred),"windowMode"->windowMode))
+        else
+          callST("filter", Map("out"->out.name,"in"->in.name,"pred"->emitPredicate(node.schema, pred)))
+      }
       case Foreach(out, in, gen, windowMode) => emitForeach(node, out.name, in.name, gen, windowMode)
       case Grouping(out, in, groupExpr, windowMode) => {
         if (groupExpr.keyList.isEmpty) 
@@ -585,7 +590,12 @@
             callST("groupBy", Map("out"->out.name,"in"->in.name,"expr"->emitGrouping(node.inputSchema, groupExpr)))
       }
       case Distinct(out, in) => callST("distinct", Map("out"->out.name,"in"->in.name))
-    case Limit(out, in, num, windowMode) => callST("limit", Map("out"->out.name,"in"->in.name,"num"->num,"windowMode"->windowMode))
+      case Limit(out, in, num, windowMode) => {
+        if(windowMode)
+          callST("limit", Map("out"->out.name,"in"->in.name,"num"->num,"windowMode"->windowMode))
+        else
+          callST("limit", Map("out"->out.name,"in"->in.name,"num"->num))
+      }
       case Join(out, rels, exprs, window) => emitJoin(node, out.name, rels, exprs, window)
       case Union(out, rels) => callST("union", Map("out"->out.name,"in"->rels.head.name,"others"->rels.tail.map(_.name)))
       case Sample(out, in, expr) => callST("sample", Map("out"->out.name,"in"->in.name,"expr"->emitExpr(node.schema, expr)))
@@ -599,11 +609,8 @@
         else
           callST("socketWrite", Map("in"->in.name,"addr"->address))
       }
-<<<<<<< HEAD
       case Window(out, in, window, slide) => emitWindow(out.name,in.name,window,slide) 
-=======
       case Empty(_) => ""
->>>>>>> 89b8140c
       /*     
        case Cross(out, rels) =>{ s"val $out = ${rels.head}" + rels.tail.map{other => s".cross(${other}).onWindow(5, TimeUnit.SECONDS)"}.mkString }
        case Split(out, rels, expr) => {  //TODO: emitExpr depends on how pig++ will call this OP
