--- conflicted
+++ resolved
@@ -249,15 +249,10 @@
     case PositionalField(pos) => s"$tuplePrefix($pos)"
     case Value(v) => v.toString
     // case DerefTuple(r1, r2) => s"${emitRef(schema, r1)}.asInstanceOf[List[Any]]${emitRef(schema, r2, "")}"
-<<<<<<< HEAD
-     case DerefTuple(r1, r2) => s"${emitRef(schema, r1, "t", false)}.asInstanceOf[List[Any]]${emitRef(tupleSchema(schema, r1), r2, "", false)}"
-    //case DerefTuple(r1, r2) => s"${emitRef(schema, r1, "t", false)}.asInstanceOf[List[Any]](0).asInstanceOf[List[Any]]${emitRef(tupleSchema(schema, r1), r2, "", false)}"
-=======
     // case DerefTuple(r1, r2) => s"${emitRef(schema, r1, "t", false)}.asInstanceOf[List[Any]]${emitRef(tupleSchema(schema, r1), r2, "", false)}"
     case DerefTuple(r1, r2) => 
       if (aggregate) s"${emitRef(schema, r1, "t", false)}.asInstanceOf[Seq[List[Any]]].map(e => e${emitRef(tupleSchema(schema, r1), r2, "", false)})"
       else s"${emitRef(schema, r1, "t", false)}.asInstanceOf[List[Any]]${emitRef(tupleSchema(schema, r1), r2, "", false)}"
->>>>>>> a466374d
     case DerefMap(m, k) => s"${emitRef(schema, m)}.asInstanceOf[Map[String,Any]](${k})"
     case _ => { "" }
   }
@@ -852,15 +847,9 @@
          * NOTE: Don't use "out" here -> it refers only to initial constructor argument but isn't consistent
          *       after changing the pipe name. Instead, use node.outPipeName
          */
-<<<<<<< HEAD
-      case Load(out, file, schema, func, params) => emitLoad(node.outPipeName, file, func, params)
+      case Load(out, file, schema, func, params) => emitLoad(node, file, func, params)
       case Dump(in) => callST("dump", Map("in"->node.inPipeName))
       case Store(in, file, func, params) => emitStore(node.inPipeName, file, func)
-=======
-      case Load(out, file, schema, func, params) => emitLoad(node, file, func, params)
-      case Dump(in) => callST("dump", Map("in"->node.inputs.head.name))
-      case Store(in, file, func, params) => emitStore(node.inputs.head.name, file, func)
->>>>>>> a466374d
       case Describe(in) => s"""println("${node.schemaToString}")"""
       case Filter(out, in, pred, windowMode) => emitFilter(node.schema, node.outPipeName, node.inPipeName, pred, windowMode)
       case Foreach(out, in, gen, streaming,windowMode) => emitForeach(node, node.outPipeName, node.inPipeName, gen, streaming, windowMode)
