--- conflicted
+++ resolved
@@ -453,37 +453,6 @@
 
         callST("orderHelper", Map("params"->params))
       }
-<<<<<<< HEAD
-      case Store(in, file,_,params) => { s"""
-        |def tuple${node.inPipeName}ToString(t: List[Any]): String = {
-        |  implicit def anyToSeq(a: Any) = a.asInstanceOf[Seq[Any]]
-        |
-        |  val sb = new StringBuilder
-        |  sb${genStringRepOfTuple(node.schema, if(params != null && params.isDefinedAt(0)) params(0) else "','")}
-        |  sb.toString
-        |}""".stripMargin
-      }
-      
-//      /* We need to add helper methods to convert strings read by the loaders into the given type.
-//       * Currently, we do this for all loaders but the BinStorage because it doesn't produce strings 
-//       */
-//      case Load(_,_,Some(schema),func:Option[String],_) if(func.isEmpty || func.get != "BinStorage") =>  { 
-//        
-//        schema.fields.map { f => f.fType }
-//          .distinct          // if the same type is used multiple times in the same LOAD op
-//          .filter { f => f.isInstanceOf[SimpleType] }  // allow only simple types
-//          .map{f => javaTypeMappingTable(f) }         // convert to Scala type names
-//          .filterNot { t => t == "String" || castMethods.contains(t) } // no need to process strings or types, that we already processed (for other loads)
-//          .map { f => 
-//            castMethods += f                      // remember this type to be already to processed
-//            s"""
-//            |def make${f}(s: String): ${f} = if(s.isEmpty) null.asInstanceOf[$f] else s.to${f}
-//            """.stripMargin                       // create the method string
-//            
-//          }.mkString("\n")                        // combine all created method strings and return it
-//      }
-=======
->>>>>>> 7db14f7d
       case _ => ""
     }
   }
@@ -492,26 +461,7 @@
   /*------------------------------------------------------------------------------------------------- */
   /*                                   Node code generators                                           */
   /*------------------------------------------------------------------------------------------------- */
- 
-<<<<<<< HEAD
-  private def getFieldTypes(s: Schema, useCast: Boolean = false): String = {
-      val fieldList = s.fields.zipWithIndex
-      val castList = fieldList.map { case (f, i) => 
-          if (f.fType == Types.CharArrayType || f.fType == Types.ByteArrayType || f.fType.isInstanceOf[ComplexType])
-            s"t($i)" 
-          else { 
-            if(useCast)
-              s"t($i).asInstanceOf[${scalaTypeMappingTable(f.fType)}]"
-            else { 
-//            s"make${javaTypeMappingTable(f.fType)}(t($i))"
-              s"t($i).to${scalaTypeMappingTable(f.fType)}"
-            }
-          }
-        }
-      castList.mkString(",")
-  }
-=======
->>>>>>> 7db14f7d
+
   /**
    * Generates code for the LOAD operator.
    *
@@ -537,17 +487,6 @@
         paramMap += ("params" -> loaderParams.mkString(","))
     }
     node.schema match {
-<<<<<<< HEAD
-      case Some(s) => {
-        val useCast = loaderFunc.getOrElse("") == "BinStorage" // use a cast only for BinStorage
-        val op = emitLoader(s"${node.outPipeName}_", file, loaderFunc, loaderParams) 
-        op +"\n" +callST("foreach", Map("out"->node.outPipeName,"in"->s"${node.outPipeName}_","expr"->s"List(${getFieldTypes(s, useCast)})"))
-      }
-      case None => {
-        emitLoader(node.outPipeName, file, loaderFunc, loaderParams)
-      }
-    }   
-=======
       case Some(s) => if (loaderFunc.nonEmpty && loaderFunc.get == "JdbcStorage")
         // JdbcStorage provides already types results, therefore we need an extractor which calls
         // only the appropriate get functions on sql.Row
@@ -562,7 +501,6 @@
         "class" -> "TextLine")
     }
     callST("loader", paramMap)
->>>>>>> 7db14f7d
   }
 
   /**
