/*
 * Licensed to the Apache Software Foundation (ASF) under one or more
 * contributor license agreements.  See the NOTICE file distributed with
 * this work for additional information regarding copyright ownership.
 * The ASF licenses this file to You under the Apache License, Version 2.0
 * (the "License"); you may not use this file except in compliance with
 * the License.  You may obtain a copy of the License at
 *
 *    http://www.apache.org/licenses/LICENSE-2.0
 *
 * Unless required by applicable law or agreed to in writing, software
 * distributed under the License is distributed on an "AS IS" BASIS,
 * WITHOUT WARRANTIES OR CONDITIONS OF ANY KIND, either express or implied.
 * See the License for the specific language governing permissions and
 * limitations under the License.
 */
package dbis.pig.codegen

import dbis.pig.op.PigOperator
import dbis.pig.plan.DataflowPlan
import scala.collection.immutable.Map
import scala.collection.mutable.Set
import org.clapper.scalasti._

/**
 * An exception representing an error in handling the templates for code generation.
 *
 * @param msg the error message
 */
case class TemplateException(msg: String) extends Exception(msg)


trait GenCodeBase {
<<<<<<< HEAD
  
  /**
 	 * The name of the template file used for code generation.
 	 */
  var templateFile: String = null
  
  /**
 	 * A map of alias names for user-defined functions.
 	 */
  var udfAliases: Option[Map[String, (String, List[dbis.pig.op.Value])]] = None

  /**
 	 * The set of _KV variables refering to RDDs which are created for joins.
 	 *
 	 */
 	val joinKeyVars = Set[String]()
  
=======

  /**
   * The name of the template file used for code generation.
   */
  var templateFile: String = null

  /**
   * A map of alias names for user-defined functions.
   */
  var udfAliases: Option[Map[String, (String, List[dbis.pig.op.Value])]] = None

  /**
   * The set of _KV variables refering to RDDs which are created for joins.
   *
   */
  val joinKeyVars = Set[String]()

>>>>>>> 9add11a4
  /**
   * Generate code for the given Pig operator.
   *
   * @param node the operator (an instance of PigOperator)
   * @return a string representing the code
   */
  def emitNode(node: PigOperator): String

  /**
   * Generate code needed for importing packages, classes, etc.
   *
   * @return a string representing the import code
   */
  def emitImport: String

  /**
   * Generate code for the header of the script outside the main class/object,
   * e.g. defining the main object.
   *
   * @param scriptName the name of the script (e.g. used for the object)
   * @param additionalCode source code (Scala, C++) that was embedded into the script
   * @return a string representing the header code
   */
  def emitHeader1(scriptName: String, additionalCode: String): String

  /**
   * Generate code for the header of the script which should be defined inside
   * the main class/object.
   *
   * @param scriptName the name of the script (e.g. used for the object)
   * @return a string representing the header code
   */
  def emitHeader2(scriptName: String): String

  /**
   * Generate code needed for finishing the script.
   *
   * @return a string representing the end of the code.
   */
  def emitFooter: String

  /**
   * Generate code for any helper class/function if needed by the given operator.
   *
   * @param node the Pig operator requiring helper code
   * @return a string representing the helper code
   */
  def emitHelperClass(node: PigOperator): String
  
  def emitStageIdentifier(line: Int, lineage: String): String
  /*------------------------------------------------------------------------------------------------- */
  /*                               template handling code                                             */
  /*------------------------------------------------------------------------------------------------- */

  /** 
    * Invoke a given string template without parameters.
    *
    * @param template the name of the string template
    * @return the text from the template
    */
  def callST(template: String): String = callST(template, Map[String, Any]())

  /** 
    * Invoke a given string template with a map of key-value pairs used for replacing
    * the keys in the template by the string values.
    *
    * @param template the name of the string template
    * @param attributes the map of key-value pairs
    * @return the text from the template
    */
  def callST(template: String, attributes: Map[String, Any]): String = { 
    val group = STGroupFile(templateFile)
    val tryST = group.instanceOf(template)
    if (tryST.isSuccess) {
      val st = tryST.get
      if (attributes.nonEmpty) {
        attributes.foreach {
          attr => st.add(attr._1, attr._2)
        }
      }   
      st.render()
    } else throw TemplateException(s"Template '$template' not implemented or not found")
  }

}

/**
 * Defines the interface to the code generator. A concrete class
 * has to override only the codeGen function which should return the
 * actual code generator object for the given target.
 */
trait Compile {
  /**
   * Return the code generator object for the given target.
   *
   * @return an instance of the code generator.
   */
  def codeGen: GenCodeBase

  /**
   * Generates a string containing the code for the given dataflow plan.
   *
   * @param scriptName the name of the Pig script.
   * @param plan the dataflow plan.
   * @return the string representation of the code
   */
  def compile(scriptName: String, plan: DataflowPlan): String = {
    require(codeGen != null, "code generator undefined")

    if (plan.udfAliases != null) {
      codeGen.udfAliases = Some(plan.udfAliases.toMap)
    }

    // generate import statements
    var code = codeGen.emitImport

    code = code + codeGen.emitHeader1(scriptName, plan.code)

    // generate helper classes (if needed, e.g. for custom key classes)
    for (n <- plan.operators) {
      
      val genCode = codeGen.emitHelperClass(n)
      code = code + genCode  + (if(genCode.nonEmpty) "\n" else "")
    }

    // generate the object definition representing the script
    code = code + codeGen.emitHeader2(scriptName)

    for (n <- plan.operators) {
      val generatedCode = codeGen.emitNode(n)
      
      /* count the generated lines
       * this is needed for the PerfMonitor to identify stages by line number
       * 
       * +1 is for the additional line that is inserted for the register code
       */
      val lines = scala.io.Source.fromBytes((code + generatedCode).getBytes).getLines().size + 1
      
      // register an operation with its line number and lineage  
      val registerIdCode = codeGen.emitStageIdentifier(lines, n.lineageSignature)

      code = code + registerIdCode + "\n" + generatedCode + "\n"
    }

    // generate the cleanup code
    code + codeGen.emitFooter
  }
}<|MERGE_RESOLUTION|>--- conflicted
+++ resolved
@@ -31,25 +31,6 @@
 
 
 trait GenCodeBase {
-<<<<<<< HEAD
-  
-  /**
- 	 * The name of the template file used for code generation.
- 	 */
-  var templateFile: String = null
-  
-  /**
- 	 * A map of alias names for user-defined functions.
- 	 */
-  var udfAliases: Option[Map[String, (String, List[dbis.pig.op.Value])]] = None
-
-  /**
- 	 * The set of _KV variables refering to RDDs which are created for joins.
- 	 *
- 	 */
- 	val joinKeyVars = Set[String]()
-  
-=======
 
   /**
    * The name of the template file used for code generation.
@@ -67,7 +48,6 @@
    */
   val joinKeyVars = Set[String]()
 
->>>>>>> 9add11a4
   /**
    * Generate code for the given Pig operator.
    *
