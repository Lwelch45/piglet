--- conflicted
+++ resolved
@@ -174,17 +174,12 @@
     // generate import statements
     var code = codeGen.emitImport
 
-<<<<<<< HEAD
-    if (!forREPL)
-      code = code + codeGen.emitHeader1(scriptName, plan.code)
-=======
     // generate schema classes for all registered types and schemas
     for (schema <- Schema.schemaList) {
       code = code + codeGen.emitSchemaClass(schema)
     }
 
     code = code + codeGen.emitHeader1(scriptName, plan.code)
->>>>>>> f2a5804e
 
     // generate helper classes (if needed, e.g. for custom key classes)
     for (n <- plan.operators) {
