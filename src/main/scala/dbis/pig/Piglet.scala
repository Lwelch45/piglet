/*
 * Licensed to the Apache Software Foundation (ASF) under one or more
 * contributor license agreements.  See the NOTICE file distributed with
 * this work for additional information regarding copyright ownership.
 * The ASF licenses this file to You under the Apache License, Version 2.0
 * (the "License"); you may not use this file except in compliance with
 * the License.  You may obtain a copy of the License at
 *
 *    http://www.apache.org/licenses/LICENSE-2.0
 *
 * Unless required by applicable law or agreed to in writing, software
 * distributed under the License is distributed on an "AS IS" BASIS,
 * WITHOUT WARRANTIES OR CONDITIONS OF ANY KIND, either express or implied.
 * See the License for the specific language governing permissions and
 * limitations under the License.
 */

package dbis.pig


import java.nio.file.Path

import dbis.pig.op.PigOperator
import dbis.pig.parser.PigParser
import dbis.pig.parser.LanguageFeature
import dbis.pig.plan.DataflowPlan
import dbis.pig.plan.rewriting.Rewriter._
import dbis.pig.plan.rewriting.Rules
import dbis.pig.schema.SchemaException
import dbis.pig.tools.FileTools
import dbis.pig.plan.MaterializationManager
import dbis.pig.tools.Conf
import dbis.pig.backends.BackendManager
import dbis.pig.backends.BackendConf
import dbis.pig.tools.DBConnection
import dbis.pig.tools.{DepthFirstTopDownWalker, BreadthFirstTopDownWalker}
import dbis.pig.mm.{DataflowProfiler, MaterializationPoint}
import dbis.pig.codegen.PigletCompiler
import dbis.pig.tools.logging.PigletLogging
import dbis.pig.tools.logging.LogLevel
import dbis.pig.tools.logging.LogLevel._

import java.io.File

import scopt.OptionParser
import scala.io.Source

import java.nio.file.Path
import java.nio.file.Paths
import scala.collection.mutable.ListBuffer

import scala.collection.mutable.{Map => MutableMap}


import scalikejdbc._

object Piglet extends PigletLogging {

  case class CompilerConfig(master: String = "local",
                            inputs: Seq[File] = Seq.empty,
                            compile: Boolean = false,
                            outDir: String = ".",
                            params: Map[String, String] = Map(),
                            backend: String = Conf.defaultBackend,
                            backendPath: String = ".",
                            language: String = "pig",
                            updateConfig: Boolean = false,
                            showPlan: Boolean = false,
                            backendArgs: Map[String, String] = Map(),
                            profiling: Boolean = false,
                            loglevel: Option[String] = None
                           )

  var master: String = "local"
  var backend: String = null
  var backendPath: String = null
  var languageFeature = LanguageFeature.PlainPig
  var logLevel: Option[String] = None

  def main(args: Array[String]): Unit = {
    var inputFiles: Seq[Path] = null
    var compileOnly: Boolean = false
    var outDir: Path = null
    var params: Map[String, String] = null
    var updateConfig = false
    var showPlan = false
    var backendArgs: Map[String, String] = null
    var profiling = false

    val parser = new OptionParser[CompilerConfig]("PigletCompiler") {
      head("PigletCompiler", s"ver. ${BuildInfo.version} (built at ${BuildInfo.builtAtString})")
      opt[String]('m', "master") optional() action { (x, c) => c.copy(master = x) } text ("spark://host:port, mesos://host:port, yarn, or local.")
      opt[Unit]('c', "compile") action { (_, c) => c.copy(compile = true) } text ("compile only (don't execute the script)")
      opt[Boolean]("profiling") optional() action { (x, c) => c.copy(profiling = x) } text ("Switch on profiling")
      opt[String]('o', "outdir") optional() action { (x, c) => c.copy(outDir = x) } text ("output directory for generated code")
      opt[String]('b', "backend") optional() action { (x, c) => c.copy(backend = x) } text ("Target backend (spark, flink, sparks, ...)")
      opt[String]("backend_dir") optional() action { (x, c) => c.copy(backendPath = x) } text ("Path to the diretory containing the backend plugins")
      opt[String]('l', "language") optional() action { (x, c) => c.copy(language = x) } text ("Accepted language (pig = default, sparql, streaming)")
      opt[Map[String, String]]('p', "params") valueName ("name1=value1,name2=value2...") action { (x, c) => c.copy(params = x) } text ("parameter(s) to subsitute")
      opt[Unit]('u', "update-config") optional() action { (_, c) => c.copy(updateConfig = true) } text (s"update config file in program home (see config file)")
      opt[Unit]('s', "show-plan") optional() action { (_, c) => c.copy(showPlan = true) } text (s"show the execution plan")
      opt[String]('g', "log-level") optional() action { (x, c) => c.copy(loglevel = Some(x.toUpperCase())) } text ("Set the log level: DEBUG, INFO, WARN, ERROR")
      opt[Map[String, String]]("backend-args") valueName ("key1==value1,key2=value2...") action { (x, c) => c.copy(backendArgs = x) } text ("parameter(s) to subsitute")
      help("help") text ("prints this usage text")
      version("version") text ("prints this version info")
      arg[File]("<file>...") unbounded() required() action { (x, c) => c.copy(inputs = c.inputs :+ x) } text ("Pig script files to execute")
    }


    // parser.parse returns Option[C]
    parser.parse(args, CompilerConfig()) match {
      case Some(config) => {
        // do stuff
        master = config.master
        inputFiles = config.inputs.map { f => f.toPath() } //Paths.get(config.input)
        compileOnly = config.compile
        outDir = Paths.get(config.outDir)
        params = config.params
        backend = config.backend
        backendPath = config.backendPath
        updateConfig = config.updateConfig
        showPlan = config.showPlan
        backendArgs = config.backendArgs
        languageFeature = config.language match {
          case "sparql" => LanguageFeature.SparqlPig
          case "streaming" => LanguageFeature.StreamingPig
          case "pig" => LanguageFeature.PlainPig
          case _ => LanguageFeature.PlainPig
        }
        // note: for some backends we could determine the language automatically
        profiling = config.profiling
        logLevel = config.loglevel
      }
      case None =>
        // arguments are bad, error message will have been displayed
        return
    }

    val files = inputFiles.takeWhile { p => !p.startsWith("-") }
    //    val backendArgs = inputFiles.drop(files.size).map { p => p.toString() }.toArray

    /* IMPORTANT: This must be the first call to Conf
     * Otherwise, the config file was already loaded before we could copy the new one
     */
    if (updateConfig)
      Conf.copyConfigFile()

    if (logLevel.isDefined) {
      try {
        logger.setLevel(LogLevel.withName(logLevel.get))
      } catch {
        case e: NoSuchElementException => println(s"ERROR: invalid log level ${logLevel} - continue with default")
      }
    }

    // start processing
    run(files, outDir, compileOnly, master, backend, languageFeature, params, backendPath, backendArgs, profiling, showPlan)
  }

  def run(inputFile: Path, outDir: Path, compileOnly: Boolean, master: String, backend: String,
          langFeature: LanguageFeature.LanguageFeature, params: Map[String, String], backendPath: String,
          backendArgs: Map[String, String], profiling: Boolean, showPlan: Boolean): Unit = {
    run(Seq(inputFile), outDir, compileOnly, master, backend, langFeature, params, backendPath, backendArgs, profiling, showPlan)
  }

  /**
    * Start compiling the Pig script into a the desired program
    */
  def run(inputFiles: Seq[Path], outDir: Path, compileOnly: Boolean, master: String, backend: String,
          langFeature: LanguageFeature.LanguageFeature, params: Map[String, String],
          backendPath: String, backendArgs: Map[String, String], profiling: Boolean, showPlan: Boolean): Unit = {

    try {
      // initialize database driver and connection pool
      if (profiling)
        DBConnection.init(Conf.databaseSetting)

      val backendConf = BackendManager.backend(backend)
      BackendManager.backend = backendConf

      if (backendConf.raw) {
        if (compileOnly) {
          logger.error("Raw backends do not support compile-only mode! Aborting")
          return
        }

        if (profiling) {
          logger.error("Raw backends do not support profiling yet! Aborting")
          return
        }

        inputFiles.foreach { file => runRaw(file, master, backendConf, backendArgs) }

      } else {
        runWithCodeGeneration(inputFiles, outDir, compileOnly, master, backend, langFeature, params, backendPath,
          backendConf, backendArgs, profiling, showPlan)
      }

    } catch {
      case e: Exception => logger.error(s"An error occured: ${e.getMessage}", e)

    } finally {

      // close connection pool
      if (profiling)
        DBConnection.exit()
    }
  }

  /**
    *
    * @param file
    * @param master
    * @param backendConf
    * @param backendArgs
    */
  def runRaw(file: Path, master: String, backendConf: BackendConf, backendArgs: Map[String, String]) {
    logger.debug(s"executing in raw mode: $file with master $master for backend ${backendConf.name} with arguments ${backendArgs.mkString(" ")}")
    val runner = backendConf.runnerClass
    runner.executeRaw(file, master, backendArgs)
  }

  def runWithCodeGeneration(inputFiles: Seq[Path], outDir: Path, compileOnly: Boolean, master: String, backend: String,
                            langFeature: LanguageFeature.LanguageFeature, params: Map[String, String],
                            backendPath: String, backendConf: BackendConf, backendArgs: Map[String, String],
                            profiling: Boolean, showPlan: Boolean) {
    logger.debug("start parsing input files")

    val schedule = ListBuffer.empty[(DataflowPlan, Path)]

    for (file <- inputFiles) {
      PigletCompiler.createDataflowPlan(file, params, backend, langFeature) match {
        case Some(v) => schedule += ((v, file))
        case None =>
          logger.error(s"failed to create dataflow plan for $file - aborting")
          return
      }
    }


    //////////////////////////////////////
    // begin global analysis phase

    if (profiling)
      analyzePlans(schedule)

    ///////////////////////////////////////////
    // end analysis and continue normal processing

    logger.debug("start processing created dataflow plans")


    val templateFile = backendConf.templateFile
    val jarFile = Conf.backendJar(backend)
    val mm = new MaterializationManager

    val profiler = new DataflowProfiler

    for ((plan, path) <- schedule) {

      // 3. now, we should apply optimizations
      var newPlan = plan

      if (profiling)
        newPlan = processMaterializations(newPlan, mm)


      if (langFeature == LanguageFeature.StreamingPig && backend == "flinks")
        newPlan = processWindows(newPlan)

<<<<<<< HEAD
      newPlan = processPlan(newPlan)
=======
      Rules.registerBackendRules(backend)
      newPlan = processPlan(newPlan)   
>>>>>>> 9c08a37e
      // find materialization points

      if (profiling) {
        val walker = new DepthFirstTopDownWalker
        walker.walk(newPlan) { op =>

          logger.debug( s"""checking database for runtime information for operator "${op.lineageSignature}" """)
          // check for the current operator, if we have some runtime/stage information 
          val avg = DB readOnly { implicit session =>
            sql"select avg(progduration) as pd, avg(stageduration) as sd from exectimes where lineage = ${op.lineageSignature} group by lineage"
              .map { rs => (rs.long("pd"), rs.long("sd")) }.single().apply()
          }

          // if we have information, create a (potential) materialization point
          if (avg.isDefined) {
            val (progduration, stageduration) = avg.get

            logger.debug( s"""found runtime information: program: $progduration  stage: $stageduration""")

            /* XXX: calculate benefit
             * Here, we do not have the parent hash information.
             * But is it still needed? Since we have the program runtime duration 
             * from beginning until the end the stage, we don't need to calculate
             * the cumulative benefit?
             */
            val mp = MaterializationPoint(op.lineageSignature,
              None, // currently, we do not consider the parent
              progduration, // set the processing time
              0L, // TODO: calculate loading time at this point
              0L, // TODO: calculate saving time at this point
              0 // no count/size information so far
            )

            profiler.addMaterializationPoint(mp)

          } else {
            logger.debug(s" found no runtime information")
          }
        }
      }


      logger.debug("finished optimizations")

      if (showPlan) {
        println("final plan = {")
        newPlan.printPlan()
        println("}")
      }

      try {
        // if this does _not_ throw an exception, the schema is ok
        // TODO: we should do this AFTER rewriting!
        newPlan.checkSchemaConformance
      } catch {
        case e: SchemaException => {
          logger.error(s"schema conformance error in ${e.getMessage} for plan")
          return
        }
      }

      val scriptName = path.getFileName.toString().replace(".pig", "")
      logger.debug(s"using script name: $scriptName")

      PigletCompiler.compilePlan(newPlan, scriptName, outDir, Paths.get(s"$backendPath/${jarFile.toString}"),
        templateFile, backend, profiling) match {
        // the file was created --> execute it
        case Some(jarFile) =>
          if (!compileOnly) {
            // 4. and finally deploy/submit
            val runner = backendConf.runnerClass
            logger.debug(s"using runner class ${runner.getClass.toString()}")

            logger.info( s"""starting job at "$jarFile" using backend "$backend" """)
            runner.execute(master, scriptName, jarFile, backendArgs)
          } else
            logger.info("successfully compiled program - exiting.")

        case None => logger.error(s"creating jar file failed for ${path}")
      }
    }
  }

  private def analyzePlans(schedule: Seq[(DataflowPlan, Path)]) {

    logger.debug("start creating lineage counter map")

    val walker = new BreadthFirstTopDownWalker

    val lineageMap = MutableMap.empty[String, Int]

    def visitor(op: PigOperator): Unit = {
      val lineage = op.lineageSignature
      //      logger.debug(s"visiting: $lineage")
      var old = 0
      if (lineageMap.contains(lineage))
        old = lineageMap(lineage)

      lineageMap(lineage) = old + 1
    }

    schedule.foreach { plan => walker.walk(plan._1)(visitor) }

    val entrySet = lineageMap.map { case (k, v) => Seq('id -> k, 'cnt -> v) }.toSeq


    DB autoCommit { implicit session =>
      sql"create table if not exists opcount(id varchar(200) primary key, cnt int default 0)"
        .execute
        .apply()
    }

    DB localTx { implicit session =>

      sql"merge into opcount(id,cnt) select {id}, case when exists(select 1 from opcount where id={id}) then (select cnt from opcount where id={id})+{cnt} else 1 end"
        .batchByName(entrySet: _ *)
        .apply()

    }
  }

  /**
    * Sets the various configuration parameters to the given string values.
    *
    * @param master the master for Spark/Flink
    * @param backend the backend used for execution (spark, flink, sparks, flinks, ...)
    * @param language the Piglet dialect used for processing the script
    * @param backendDir the directory where the backend-specific jars are located
    */
  def setConfig(master: String = "local", backend: String = "spark", language: String = "pig",
                backendDir: String = "."): Unit = {
    Piglet.master = master
    Piglet.backend = backend
    Piglet.backendPath = backendDir
    Piglet.languageFeature = language match {
      case "sparql" => LanguageFeature.SparqlPig
      case "streaming" => LanguageFeature.StreamingPig
      case "pig" => LanguageFeature.PlainPig
      case _ => LanguageFeature.PlainPig
    }
    val backendConf = BackendManager.backend(backend)
    BackendManager.backend = backendConf
  }

  /**
    * Compiles and executes the given Piglet script represented as string.
    *
    * @param source a string containing the Piglet code
    */
  def compile(source: String): List[Any] = {
    def cleanup(s: String): Unit = {
      import scalax.file.Path

      val path: Path = Path(s)
      try {
        path.deleteRecursively(continueOnFailure = false)
      }
      catch {
        case e: java.io.IOException => // some file could not be deleted
      }

    }

    PigletCompiler.createDataflowPlan(source, Map[String, String](), backend, languageFeature) match {
      case Some(p) => {
        val plan = processPlan(p)
        plan.checkSchemaConformance

        val backendConf = BackendManager.backend
        val outDir = Paths.get(".")
        val scriptName = "__r_piglet"
        val templateFile = backendConf.templateFile
        val jarFile = Conf.backendJar(backend)
        val res: String = PigletCompiler.compilePlan(plan, scriptName, outDir, Paths.get(s"$backendPath/${jarFile.toString}"),
          templateFile, backend, false) match {
          case Some(jarFile) => {
            val runner = backendConf.runnerClass
            logger.debug(s"using runner class ${runner.getClass.toString()}")

            logger.info( s"""starting job at "$jarFile" using backend "$backend" """)
            val resStream = new java.io.ByteArrayOutputStream
            Console.withOut(resStream)(runner.execute(master, scriptName, jarFile, Map[String, String]()))
            resStream.toString
          }
          case None => ""
        }
        cleanup(scriptName)
        res.split("\n").toList.map(_.split(","))
      }
      case None => List()
    }
  }
}<|MERGE_RESOLUTION|>--- conflicted
+++ resolved
@@ -268,12 +268,8 @@
       if (langFeature == LanguageFeature.StreamingPig && backend == "flinks")
         newPlan = processWindows(newPlan)
 
-<<<<<<< HEAD
-      newPlan = processPlan(newPlan)
-=======
       Rules.registerBackendRules(backend)
       newPlan = processPlan(newPlan)   
->>>>>>> 9c08a37e
       // find materialization points
 
       if (profiling) {
