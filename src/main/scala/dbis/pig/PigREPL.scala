--- conflicted
+++ resolved
@@ -124,11 +124,7 @@
         |Diagnostic commands:
         |    describe <alias> - Show the schema for the alias.
         |    dump <alias> - Compute the alias and writes the results to stdout.
-<<<<<<< HEAD
-        |    prettyprint - Prints the dataflow plans operator list.
-=======
         |    prettyprint - Prints the dataflow plan operator list.
->>>>>>> bec63ac1
         |    rewrite - Rewrites the current dataflow plan.
         |Utility Commands:
         |    help - Display this message.
