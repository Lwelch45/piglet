/*
 * Licensed to the Apache Software Foundation (ASF) under one or more
 * contributor license agreements.  See the NOTICE file distributed with
 * this work for additional information regarding copyright ownership.
 * The ASF licenses this file to You under the Apache License, Version 2.0
 * (the "License"); you may not use this file except in compliance with
 * the License.  You may obtain a copy of the License at
 *
 *    http://www.apache.org/licenses/LICENSE-2.0
 *
 * Unless required by applicable law or agreed to in writing, software
 * distributed under the License is distributed on an "AS IS" BASIS,
 * WITHOUT WARRANTIES OR CONDITIONS OF ANY KIND, either express or implied.
 * See the License for the specific language governing permissions and
 * limitations under the License.
 */

package dbis.pig

import java.io.File
import dbis.pig.op.PigOperator
import dbis.pig.parser.PigParser
import dbis.pig.plan.DataflowPlan
import dbis.pig.plan.rewriting.Rewriter._
import dbis.pig.plan.PrettyPrinter._
import dbis.pig.schema.SchemaException
import dbis.pig.tools.{HDFSService, FileTools, Conf}
import dbis.pig.backends.BackendManager
import dbis.pig.plan.MaterializationManager
import dbis.pig.plan.rewriting.Rewriter
import jline.console.ConsoleReader
import scala.collection.mutable.ListBuffer
import java.nio.file.Paths
import jline.console.history.FileHistory
import dbis.pig.tools.Conf
import com.typesafe.scalalogging.LazyLogging
import dbis.pig.plan.MaterializationManager
import dbis.pig.plan.rewriting.Rewriter
import dbis.pig.tools.DBConnection

sealed trait JLineEvent
case class Line(value: String, plan: ListBuffer[PigOperator]) extends JLineEvent
case object EmptyLine extends JLineEvent
case object EOF extends JLineEvent

object PigREPL extends PigParser with LazyLogging {
  val consoleReader = new ConsoleReader()
  
  private def unbalancedBrackets(s: String): Boolean = {
    val leftBrackets = s.count(_ == '{')
    val rightBrackets = s.count(_ == '}')
    leftBrackets != rightBrackets
  }

  private def isCommand(s: String): Boolean = {
    val cmdList = List("help", "describe", "dump", "prettyprint", "rewrite", "quit", "fs")
    val line = s.toLowerCase
    cmdList.exists(cmd => line.startsWith(cmd))
  }

  private def processFsCmd(s: String): Boolean = {
    val sList = s.split(" ")
    val cmdList = sList.slice(1, sList.length)
    if (cmdList.head.startsWith("-")) {
      val paramList =
        if (cmdList.length == 1)
          List()
        else {
          val last = cmdList.last
          cmdList.slice(1, cmdList.length - 1).toList ::: List(if (last.endsWith(";")) last.substring(0, last.length - 1) else last)
        }
      HDFSService.process(cmdList.head.substring(1), paramList)
    }
    else
      println(s"invalid fs command '${cmdList.head}'")
    false
  }

  def console(handler: JLineEvent => Boolean) {
    var finished = false
    val planBuffer = ListBuffer[PigOperator]()
    var lineBuffer = ""
    var prompt = "pigsh> "

    val history = new FileHistory(Conf.replHistoryFile.toFile().getAbsoluteFile)
    logger.debug(s"will use ${history.getFile} as history file")
    consoleReader.setHistory(history)  
    
    // avoid to handle "!" in special way
    consoleReader.setExpandEvents(false)

    try {
    while (!finished) {
      val line = consoleReader.readLine(prompt)
      if (line == null) {
        consoleReader.getTerminal().restore()
        consoleReader.shutdown
        finished = handler(EOF)
      }
      else if (line.size == 0) {
        finished = handler(EmptyLine)
      }
      else if (line.size > 0) {
        lineBuffer += line
        // if the line doesn't end with a semicolon or the current
        // buffer contains a unbalanced number of brackets
        // then we change the prompt and do not execute the command.
        if (!isCommand(line) && (! line.trim.endsWith(";") || unbalancedBrackets(lineBuffer))) {
          prompt = "    | "
        }
        else {
          finished = handler(Line(lineBuffer, planBuffer))
          prompt = "pigsh> "
          lineBuffer = ""
        }
      }
    }
    } finally {
      logger.debug("flushing history file")
      consoleReader.getHistory.asInstanceOf[FileHistory].flush()
    }
  }

  def usage: Unit = {
    consoleReader.println("""
        |Commands:
        |<pig latin statement>; - See the PigLatin manual for details: http://hadoop.apache.org/pig
        |Diagnostic commands:
        |    describe <alias> - Show the schema for the alias.
        |    dump <alias> - Compute the alias and writes the results to stdout.
        |    prettyprint - Prints the dataflow plan operator list.
        |    rewrite - Rewrites the current dataflow plan.
        |Utility Commands:
        |    help - Display this message.
        |    quit - Quit the Pig shell.
      """.stripMargin)
  }

  def main(args: Array[String]): Unit = {
    val backend = if(args.length==0) Conf.defaultBackend else args(0)
    
    logger debug s"""Running REPL with backend "$backend" """

    val backendConf = BackendManager.backend(backend)
    if(backendConf.raw)
      throw new NotImplementedError("RAW backends are currently not supported in REPL. Use PigCompiler instead!")
<<<<<<< HEAD
    
    try {

		  // initialize database driver and connection pool
		  DBConnection.init(Conf.databaseSetting)
    
=======

    BackendManager.backend = backendConf

>>>>>>> 4d1dd670
    console {
      case EOF => println("Ctrl-d"); true
      case Line(s, buf) if s.equalsIgnoreCase(s"quit") => true
      case Line(s, buf) if s.equalsIgnoreCase(s"help") => usage; false
      case Line(s, buf) if s.equalsIgnoreCase(s"prettyprint") => {
        var plan = new DataflowPlan(buf.toList)
        
        val mm = new MaterializationManager
        plan = processMaterializations(plan, mm)
        plan = processPlan(plan)
        
        for(sink <- plan.sinkNodes) {
          println(pretty(sink))
        }
        false
      }
      case Line(s, buf) if s.equalsIgnoreCase(s"rewrite") => {
        val plan = new DataflowPlan(buf.toList)
        for (sink <- plan.sinkNodes) {
          println(pretty(sink))
          val newSink = processPigOperator(sink)
          println(pretty(newSink))
        }
        false
      }
      case Line(s, buf) if s.toLowerCase.startsWith(s"describe ") => {
        var plan = new DataflowPlan(buf.toList)
        val mm = new MaterializationManager
        plan = processMaterializations(plan, mm)

        try {
          plan.checkSchemaConformance
          
          val pat = "[Dd][Ee][Ss][Cc][Rr][Ii][Bb][Ee]\\s[A-Za-z]\\w*".r
          pat.findFirstIn(s) match {
            case Some(str) =>
              val alias = str.split(" ")(1)
              val op = plan.findOperatorForAlias(alias)
              plan = processPlan(plan)
              val op_after_rewriting = plan.findOperatorForAlias(alias)
              op match {
                case Some (op) => println (op.schemaToString)
                case None => println (s"unknown alias '$alias'")
              }
              op_after_rewriting match {
                case Some(_) => op match {
                  case Some(o) if (o.schema != op_after_rewriting.get.schema) =>
                    val r_schema = op_after_rewriting.get.schema.toString
                    println(s"After rewriting, '$alias''s schema is '$r_schema'.")
                  case _ => ()
                }
                case None => println(s"Rewriting will remove '$alias'.")
              }
            case None => println("invalid describe command")
          }
          
        } catch {
          case e:SchemaException => println(s"schema conformance error in ${e.getMessage}")
        }

        false
      }
      case Line(s, buf) if (s.toLowerCase.startsWith(s"dump ") ||
                            s.toLowerCase().startsWith(s"store ") ||
                            s.toLowerCase.startsWith(s"socket_write "))=> {
        buf ++= parseScript(s)
        var plan = new DataflowPlan(buf.toList)
        
        val mm = new MaterializationManager
        plan = processMaterializations(plan, mm)
        plan = processPlan(plan)

        val templateFile = backendConf.templateFile
        val jobJar = Conf.backendJar(backend)
 
        
        FileTools.compilePlan(plan, "script", Paths.get("."), false, jobJar, templateFile, backend) match {
          case Some(jarFile) =>
            val runner = backendConf.runnerClass
            runner.execute("local", "script", jarFile)
          
          case None => println("failed to build jar file for job")  
        }

        // buf.clear()
        false
      }
      case Line(s, buf) if (s.toLowerCase().startsWith(s"fs ")) => {
        // TODO: handle fs command directly
        println("fs ---> " + s)
        processFsCmd(s)
      }
      case Line(s, buf) => try {
        buf ++= parseScript(s);
        false 
      } catch {
        case iae: IllegalArgumentException => println(iae.getMessage); false
      }
      case _ => false
    }
    } finally {
      DBConnection.exit()
    }
  }
}<|MERGE_RESOLUTION|>--- conflicted
+++ resolved
@@ -28,12 +28,15 @@
 import dbis.pig.backends.BackendManager
 import dbis.pig.plan.MaterializationManager
 import dbis.pig.plan.rewriting.Rewriter
+
 import jline.console.ConsoleReader
+
 import scala.collection.mutable.ListBuffer
 import java.nio.file.Paths
 import jline.console.history.FileHistory
 import dbis.pig.tools.Conf
 import com.typesafe.scalalogging.LazyLogging
+
 import dbis.pig.plan.MaterializationManager
 import dbis.pig.plan.rewriting.Rewriter
 import dbis.pig.tools.DBConnection
@@ -140,22 +143,18 @@
     val backend = if(args.length==0) Conf.defaultBackend else args(0)
     
     logger debug s"""Running REPL with backend "$backend" """
-
+    
     val backendConf = BackendManager.backend(backend)
     if(backendConf.raw)
       throw new NotImplementedError("RAW backends are currently not supported in REPL. Use PigCompiler instead!")
-<<<<<<< HEAD
     
     try {
+
+    BackendManager.backend = backendConf
 
 		  // initialize database driver and connection pool
 		  DBConnection.init(Conf.databaseSetting)
     
-=======
-
-    BackendManager.backend = backendConf
-
->>>>>>> 4d1dd670
     console {
       case EOF => println("Ctrl-d"); true
       case Line(s, buf) if s.equalsIgnoreCase(s"quit") => true
@@ -183,9 +182,9 @@
       }
       case Line(s, buf) if s.toLowerCase.startsWith(s"describe ") => {
         var plan = new DataflowPlan(buf.toList)
+        
         val mm = new MaterializationManager
         plan = processMaterializations(plan, mm)
-
         try {
           plan.checkSchemaConformance
           
@@ -215,7 +214,7 @@
         } catch {
           case e:SchemaException => println(s"schema conformance error in ${e.getMessage}")
         }
-
+        
         false
       }
       case Line(s, buf) if (s.toLowerCase.startsWith(s"dump ") ||
@@ -230,7 +229,6 @@
 
         val templateFile = backendConf.templateFile
         val jobJar = Conf.backendJar(backend)
- 
         
         FileTools.compilePlan(plan, "script", Paths.get("."), false, jobJar, templateFile, backend) match {
           case Some(jarFile) =>
