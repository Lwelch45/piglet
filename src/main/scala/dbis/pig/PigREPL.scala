/*
 * Licensed to the Apache Software Foundation (ASF) under one or more
 * contributor license agreements.  See the NOTICE file distributed with
 * this work for additional information regarding copyright ownership.
 * The ASF licenses this file to You under the Apache License, Version 2.0
 * (the "License"); you may not use this file except in compliance with
 * the License.  You may obtain a copy of the License at
 *
 *    http://www.apache.org/licenses/LICENSE-2.0
 *
 * Unless required by applicable law or agreed to in writing, software
 * distributed under the License is distributed on an "AS IS" BASIS,
 * WITHOUT WARRANTIES OR CONDITIONS OF ANY KIND, either express or implied.
 * See the License for the specific language governing permissions and
 * limitations under the License.
 */

package dbis.pig

import java.io.File
import dbis.pig.op.{Dump, PigOperator}
import dbis.pig.parser.{LanguageFeature, PigParser}
import dbis.pig.plan.DataflowPlan
import dbis.pig.plan.rewriting.Rewriter._
import dbis.pig.plan.PrettyPrinter._
import dbis.pig.schema.SchemaException
import dbis.pig.tools.{HDFSService, FileTools, Conf}
import dbis.pig.backends.BackendManager
import dbis.pig.plan.MaterializationManager
import dbis.pig.plan.rewriting.Rewriter

import jline.console.ConsoleReader

import scala.collection.mutable.ListBuffer
import java.nio.file.{Path, Paths}
import jline.console.history.FileHistory
import dbis.pig.tools.Conf
import com.typesafe.scalalogging.LazyLogging

import dbis.pig.plan.MaterializationManager
import dbis.pig.plan.rewriting.Rewriter
import dbis.pig.tools.DBConnection

import scopt.OptionParser

sealed trait JLineEvent
case class Line(value: String, plan: ListBuffer[PigOperator]) extends JLineEvent
case object EmptyLine extends JLineEvent
case object EOF extends JLineEvent

object PigREPL extends PigParser with LazyLogging {
  case class REPLConfig(master: String = "local",
                        outDir: String = ".",
                        backend: String = Conf.defaultBackend,
                        language: String = "pig",
                        interactive: Boolean = true,
                        backendArgs: Map[String,String] = Map())

<<<<<<< HEAD
  val consoleReader = new ConsoleReader()

  val defaultScriptName = "__my_script"

  /**
   * A counter to make script names unique - it will be
   * set to the system time.
   */
  var scriptCounter: Long = 0

  /**
   * Returns the current script name. Multiple calls will return
   * the same name until nextScriptName is called.
   *
   * @return the script name
   */
  def scriptName(): String = {
    defaultScriptName + scriptCounter
  }

  /**
   * Creates and returns a new unique script name used also for the jar file.
   *
   * @return a name for the script
   */
  def nextScriptName() : String = {
    scriptCounter = System.currentTimeMillis()
    defaultScriptName + scriptCounter
  }

=======
                        
  val profiling = false                         
  val defaultScriptName = "__my_script"
  
  private val consoleReader = new ConsoleReader()
  
>>>>>>> c83f12f6
  def cleanupResult(dir: String): Unit = {
    import scalax.file.Path

    val path: Path = Path(dir)
    try {
      path.deleteRecursively(continueOnFailure = false)
    }
    catch {
      case e: java.io.IOException => // some file could not be deleted
    }

  }

  private def unbalancedBrackets(s: String): Boolean = {
    val leftBrackets = s.count(_ == '{')
    val rightBrackets = s.count(_ == '}')
    leftBrackets != rightBrackets
  }

  private def isCommand(s: String): Boolean = {
    val cmdList = List("help", "describe", "dump", "prettyprint", "rewrite", "quit", "fs")
    val line = s.toLowerCase
    cmdList.exists(cmd => line.startsWith(cmd))
  }

  private def processFsCmd(s: String): Boolean = {
    val sList = s.split(" ")
    val cmdList = sList.slice(1, sList.length)
    if (cmdList.head.startsWith("-")) {
      val paramList =
        if (cmdList.length == 1)
          List()
        else {
          val last = cmdList.last
          cmdList.slice(1, cmdList.length - 1).toList ::: List(if (last.endsWith(";")) last.substring(0, last.length - 1) else last)
        }
      HDFSService.process(cmdList.head.substring(1), paramList)
    }
    else
      println(s"invalid fs command '${cmdList.head}'")
    false
  }

  def console(handler: JLineEvent => Boolean) {
    var finished = false
    val planBuffer = ListBuffer[PigOperator]()
    var lineBuffer = ""
    var prompt = "pigsh> "
    var insideEmbeddedCode = false

    val history = new FileHistory(Conf.replHistoryFile.toFile().getAbsoluteFile)
    logger.debug(s"will use ${history.getFile} as history file")
    consoleReader.setHistory(history)  
    
    // avoid to handle "!" in special way
    consoleReader.setExpandEvents(false)

    try {
    while (!finished) {
      val line = consoleReader.readLine(prompt)
      if (line == null) {
        consoleReader.getTerminal().restore()
        consoleReader.shutdown
        finished = handler(EOF)
      }
      else if (line.size == 0) {
        finished = handler(EmptyLine)
      }
      else if (line.size > 0) {
        lineBuffer += line
        if (line.startsWith("<%") || line.startsWith("<!")) {
          insideEmbeddedCode = true
          prompt = "    | "
        }
        else if (insideEmbeddedCode && (line.endsWith("%>") || line.endsWith("!>"))) {
          prompt = "pigsh> "
          finished = handler(Line(lineBuffer, planBuffer))
          lineBuffer = ""
        }

        // if the line doesn't end with a semicolon or the current
        // buffer contains a unbalanced number of brackets
        // then we change the prompt and do not execute the command.
        else if (!isCommand(line) && (! line.trim.endsWith(";") || unbalancedBrackets(lineBuffer))) {
          prompt = "    | "
        }
        else {
          finished = handler(Line(lineBuffer, planBuffer))
          prompt = "pigsh> "
          lineBuffer = ""
        }
      }
    }
    } finally {
      // remove directory $defaultScriptName
      cleanupResult(defaultScriptName)
      logger.debug("flushing history file")
      consoleReader.getHistory.asInstanceOf[FileHistory].flush()
    }
  }

  def usage: Unit = {
    consoleReader.println("""
        |Commands:
        |<pig latin statement>; - See the PigLatin manual for details: http://hadoop.apache.org/pig
        |Diagnostic commands:
        |    describe <alias> - Show the schema for the alias.
        |    dump <alias> - Compute the alias and writes the results to stdout.
        |    prettyprint - Prints the dataflow plan operator list.
        |    rewrite - Rewrites the current dataflow plan.
        |Utility Commands:
        |    help - Display this message.
        |    quit - Quit the Pig shell.
      """.stripMargin)
  }

  def main(args: Array[String]): Unit = {
    var master: String = "local"
    var outDir: Path = null
    var backend: String = Conf.defaultBackend
    var languageFeature = LanguageFeature.PlainPig
    var backendArgs: Map[String, String] = null
    var interactive: Boolean = true
    val parser = new OptionParser[REPLConfig]("PigShell") {
      head("PigShell", "0.3")
      opt[Unit]('i', "interactive") hidden() action { (_, c) => c.copy(interactive = true) } text ("start an interactive REPL")
      opt[String]('m', "master") optional() action { (x, c) => c.copy(master = x) } text ("spark://host:port, mesos://host:port, yarn, or local.")
      opt[String]('o',"outdir") optional() action { (x, c) => c.copy(outDir = x)} text ("output directory for generated code")
      opt[String]('b',"backend") optional() action { (x,c) => c.copy(backend = x)} text ("Target backend (spark, flink, ...)")
      opt[String]('l', "language") optional() action { (x,c) => c.copy(language = x)} text ("Accepted language (pig = default, sparql, streaming)")
      opt[Map[String,String]]("<backend-arguments>...") optional() action { (x, c) => c.copy(backendArgs = x) } text ("Pig script files to execute")
      help("help") text ("prints this usage text")
      version("version") text ("prints this version info")
    }
    parser.parse(args, REPLConfig()) match {
      case Some(config) => {
        // do stuff
        master = config.master
        outDir = Paths.get(config.outDir)
        backend = config.backend
        languageFeature = config.language match {
          case "sparql" => LanguageFeature.SparqlPig
          case "streaming" => LanguageFeature.StreamingPig
          case "pig" => LanguageFeature.PlainPig
          case _ => LanguageFeature.PlainPig
        }
        backendArgs = config.backendArgs
      }
      case None =>
        // arguments are bad, error message will have been displayed
        return
    }

    logger debug s"""Running REPL with backend "$backend" """
    
    val backendConf = BackendManager.backend(backend)
    if(backendConf.raw)
      throw new NotImplementedError("RAW backends are currently not supported in REPL. Use PigCompiler instead!")
    
    try {

    BackendManager.backend = backendConf

		  // initialize database driver and connection pool
		  DBConnection.init(Conf.databaseSetting)
    
    console {
      case EOF => println("Ctrl-d"); true
      case Line(s, buf) if s.equalsIgnoreCase(s"quit") => true
      case Line(s, buf) if s.equalsIgnoreCase(s"help") => usage; false
      case Line(s, buf) if s.equalsIgnoreCase(s"prettyprint") => {
        var plan = new DataflowPlan(buf.toList)
        
        val mm = new MaterializationManager
        plan = processMaterializations(plan, mm)
        plan = processPlan(plan)

        plan.printPlan(0)
        /*
        for(sink <- plan.sinkNodes) {
          println(pretty(sink))
        }
        */
        false
      }
      case Line(s, buf) if s.equalsIgnoreCase(s"rewrite") => {
        val plan = new DataflowPlan(buf.toList)
        for (sink <- plan.sinkNodes) {
          println(pretty(sink))
          val newSink = processPigOperator(sink)
          println(pretty(newSink))
        }
        false
      }
      case Line(s, buf) if s.toLowerCase.startsWith(s"describe ") => {
        var plan = new DataflowPlan(buf.toList)
        
        val mm = new MaterializationManager
        plan = processMaterializations(plan, mm)
        try {
          plan.checkSchemaConformance
          
          val pat = "[Dd][Ee][Ss][Cc][Rr][Ii][Bb][Ee]\\s[A-Za-z]\\w*".r
          pat.findFirstIn(s) match {
            case Some(str) =>
              val alias = str.split(" ")(1)
              val op = plan.findOperatorForAlias(alias)
              plan = processPlan(plan)
              val op_after_rewriting = plan.findOperatorForAlias(alias)
              op match {
                case Some (o) => println (o.schemaToString)
                case None => println (s"unknown alias '$alias'")
              }
              op_after_rewriting match {
                case Some(_) => op match {
                  case Some(o) if o.schema != op_after_rewriting.get.schema =>
                    val r_schema = op_after_rewriting.get.schema.toString
                    println(s"After rewriting, '$alias''s schema is '$r_schema'.")
                  case _ => ()
                }
                case None => println(s"Rewriting will remove '$alias'.")
              }
            case None => println("invalid describe command")
          }
          
        } catch {
          case e:SchemaException => Console.err.println(s"schema conformance error in ${e.getMessage}")
        }
        
        false
      }
      case Line(s, buf) if s.toLowerCase.startsWith(s"dump ") ||
                            s.toLowerCase.startsWith(s"store ") ||
                            s.toLowerCase.startsWith(s"socket_write ") => {
        try {
          if (s.toLowerCase.startsWith("dump ")) {
            // if we have multiple dumps in our script then only the first one
            // is executed. Thus, we have to remove all other DUMP statements in
            // our list of operators.
            val dumps = buf.filter(p => p.isInstanceOf[Dump])
            dumps.foreach(d => d.inputs.head.removeConsumer(d))
            buf --= dumps
          }

          buf ++= parseScript(s, languageFeature)

          var plan = new DataflowPlan(buf.toList)

          val mm = new MaterializationManager
          plan = processMaterializations(plan, mm)
          plan = processPlan(plan)

          val templateFile = backendConf.templateFile
          val jobJar = Conf.backendJar(backend)

<<<<<<< HEAD
          nextScriptName()
          FileTools.compilePlan(plan, scriptName, Paths.get("."), false, jobJar, templateFile, backend) match {
=======
          FileTools.compilePlan(plan, defaultScriptName, Paths.get("."), false, jobJar, templateFile, backend, profiling) match {
>>>>>>> c83f12f6
            case Some(jarFile) =>
              val runner = backendConf.runnerClass
              runner.execute(master, scriptName, jarFile, backendArgs)
              cleanupResult(scriptName)

            case None => Console.err.println("failed to build jar file for job")
          }
        }
        catch {
          case e : Throwable => 
            Console.err.println(s"error while executing: ${e.getMessage}")
            e.printStackTrace(Console.err)
            cleanupResult(scriptName)
        }

        // buf.clear()
        false
      }
      case Line(s, buf) if s.toLowerCase.startsWith(s"fs ") => {
        processFsCmd(s)
      }
      case Line(s, buf) => try {
        buf ++= parseScript(s, languageFeature)
        false
      } catch {
        case iae: IllegalArgumentException => println(iae.getMessage); false
      }
      case _ => false
    }
    } finally {
      DBConnection.exit()
    }
  }
}<|MERGE_RESOLUTION|>--- conflicted
+++ resolved
@@ -56,10 +56,12 @@
                         interactive: Boolean = true,
                         backendArgs: Map[String,String] = Map())
 
-<<<<<<< HEAD
-  val consoleReader = new ConsoleReader()
-
+                        
+  val profiling = false                         
   val defaultScriptName = "__my_script"
+  
+  private val consoleReader = new ConsoleReader()
+  
 
   /**
    * A counter to make script names unique - it will be
@@ -87,14 +89,6 @@
     defaultScriptName + scriptCounter
   }
 
-=======
-                        
-  val profiling = false                         
-  val defaultScriptName = "__my_script"
-  
-  private val consoleReader = new ConsoleReader()
-  
->>>>>>> c83f12f6
   def cleanupResult(dir: String): Unit = {
     import scalax.file.Path
 
@@ -249,7 +243,7 @@
     }
 
     logger debug s"""Running REPL with backend "$backend" """
-    
+
     val backendConf = BackendManager.backend(backend)
     if(backendConf.raw)
       throw new NotImplementedError("RAW backends are currently not supported in REPL. Use PigCompiler instead!")
@@ -294,6 +288,7 @@
         
         val mm = new MaterializationManager
         plan = processMaterializations(plan, mm)
+
         try {
           plan.checkSchemaConformance
           
@@ -323,7 +318,7 @@
         } catch {
           case e:SchemaException => Console.err.println(s"schema conformance error in ${e.getMessage}")
         }
-        
+
         false
       }
       case Line(s, buf) if s.toLowerCase.startsWith(s"dump ") ||
@@ -350,12 +345,8 @@
           val templateFile = backendConf.templateFile
           val jobJar = Conf.backendJar(backend)
 
-<<<<<<< HEAD
           nextScriptName()
-          FileTools.compilePlan(plan, scriptName, Paths.get("."), false, jobJar, templateFile, backend) match {
-=======
-          FileTools.compilePlan(plan, defaultScriptName, Paths.get("."), false, jobJar, templateFile, backend, profiling) match {
->>>>>>> c83f12f6
+          FileTools.compilePlan(plan, scriptName, Paths.get("."), false, jobJar, templateFile, backend, profiling) match {
             case Some(jarFile) =>
               val runner = backendConf.runnerClass
               runner.execute(master, scriptName, jarFile, backendArgs)
