/*
 * Licensed to the Apache Software Foundation (ASF) under one or more
 * contributor license agreements.  See the NOTICE file distributed with
 * this work for additional information regarding copyright ownership.
 * The ASF licenses this file to You under the Apache License, Version 2.0
 * (the "License"); you may not use this file except in compliance with
 * the License.  You may obtain a copy of the License at
 *
 *    http://www.apache.org/licenses/LICENSE-2.0
 *
 * Unless required by applicable law or agreed to in writing, software
 * distributed under the License is distributed on an "AS IS" BASIS,
 * WITHOUT WARRANTIES OR CONDITIONS OF ANY KIND, either express or implied.
 * See the License for the specific language governing permissions and
 * limitations under the License.
 */

package dbis.pig

import java.io.File
import dbis.pig.op.PigOperator
import dbis.pig.parser.PigParser
import dbis.pig.plan.DataflowPlan
import dbis.pig.plan.rewriting.Rewriter._
import dbis.pig.plan.PrettyPrinter._
import dbis.pig.schema.SchemaException
import dbis.pig.tools.FileTools
import jline.console.ConsoleReader
import scala.collection.mutable.ListBuffer
<<<<<<< HEAD
import java.nio.file.Paths
import jline.console.history.FileHistory
import dbis.pig.tools.Conf
import com.typesafe.scalalogging.LazyLogging
import org.slf4j.Marker
import dbis.pig.plan.MaterializationManager
import dbis.pig.plan.rewriting.Rewriter
=======
import dbis.pig.backends.BackendManager
import dbis.pig.tools.Conf
>>>>>>> 36f6554b

sealed trait JLineEvent
case class Line(value: String, plan: ListBuffer[PigOperator]) extends JLineEvent
case object EmptyLine extends JLineEvent
case object EOF extends JLineEvent

object PigREPL extends PigParser with LazyLogging {
  val consoleReader = new ConsoleReader()
  
  private def unbalancedBrackets(s: String): Boolean = {
    val leftBrackets = s.count(_ == '{')
    val rightBrackets = s.count(_ == '}')
    leftBrackets != rightBrackets
  }

  private def isCommand(s: String): Boolean = {
    val cmdList = List("help", "describe", "dump", "prettyprint", "rewrite", "quit")
    val line = s.toLowerCase
    cmdList.exists(cmd => line.startsWith(cmd))
  }

  def console(handler: JLineEvent => Boolean) {
    var finished = false
    val planBuffer = ListBuffer[PigOperator]()
    var lineBuffer = ""
    var prompt = "pigsh> "

    val history = new FileHistory(Conf.replHistoryFile.toFile().getAbsoluteFile)
    logger.debug(s"will use ${history.getFile} as history file")
    consoleReader.setHistory(history)  
    
    // avoid to handle "!" in special way
    consoleReader.setExpandEvents(false)

    try {
    while (!finished) {
      val line = consoleReader.readLine(prompt)
      if (line == null) {
        consoleReader.getTerminal().restore()
        consoleReader.shutdown
        finished = handler(EOF)
      }
      else if (line.size == 0) {
        finished = handler(EmptyLine)
      }
      else if (line.size > 0) {
        lineBuffer += line
        // if the line doesn't end with a semicolon or the current
        // buffer contains a unbalanced number of brackets
        // then we change the prompt and do not execute the command.
        if (!isCommand(line) && (! line.trim.endsWith(";") || unbalancedBrackets(lineBuffer))) {
          prompt = "    | "
        }
        else {
          finished = handler(Line(lineBuffer, planBuffer))
          prompt = "pigsh> "
          lineBuffer = ""
        }
      }
    }
    } finally {
      logger.debug("flushing history file")
      consoleReader.getHistory.asInstanceOf[FileHistory].flush()
    }
  }

  def usage: Unit = {
    consoleReader.println("""
        |Commands:
        |<pig latin statement>; - See the PigLatin manual for details: http://hadoop.apache.org/pig
        |Diagnostic commands:
        |    describe <alias> - Show the schema for the alias.
        |    dump <alias> - Compute the alias and writes the results to stdout.
        |    prettyprint - Prints the dataflowplans operator list
        |    rewrite - Rewrites the current DataflowPlan
        |Utility Commands:
        |    help - Display this message.
        |    quit - Quit the Pig shell.
      """.stripMargin)
  }

  def main(args: Array[String]): Unit = {
    val backend = if(args.length==0) Conf.defaultBackend
                  else { 
                    args(0) match{
                      case "flink"  => "flink"
                      case "flinks" => "flinks"
                      case "spark"  => "spark"
                      case "sparks" => "sparks"
                      case _ => throw new Exception("Unknown Backend $_")
                    }
                  }
    console {
      case EOF => println("Ctrl-d"); true
      case Line(s, buf) if s.equalsIgnoreCase(s"quit") => true
      case Line(s, buf) if s.equalsIgnoreCase(s"help") => usage; false
      case Line(s, buf) if s.equalsIgnoreCase(s"prettyprint") => {
        var plan = new DataflowPlan(buf.toList)
        
        val mm = new MaterializationManager
        plan = processMaterializations(plan, mm)
        plan = processPlan(plan)
        
        for(sink <- plan.sinkNodes) {
          println(pretty(sink))
        }
        false
      }
      case Line(s, buf) if s.equalsIgnoreCase(s"rewrite") => {
        val plan = new DataflowPlan(buf.toList)
        for (sink <- plan.sinkNodes) {
          println(pretty(sink))
          val newSink = processPigOperator(sink)
          println(pretty(newSink))
        }
        false
      }
      case Line(s, buf) if s.toLowerCase.startsWith(s"describe ") => {
        var plan = new DataflowPlan(buf.toList)
        
        val mm = new MaterializationManager
        plan = processMaterializations(plan, mm)
        plan = processPlan(plan)
        
        try {
          plan.checkSchemaConformance
          
          val pat = "[Dd][Ee][Ss][Cc][Rr][Ii][Bb][Ee]\\s[A-Za-z]\\w*".r
          pat.findFirstIn(s) match {
            case Some(str) =>
              val alias = str.split(" ")(1)
              plan.findOperatorForAlias(alias) match {
                case Some (op) => println (op.schemaToString)
                case None => println (s"unknown alias '$alias'")
              }
            case None => println("invalid describe command")
          }
          
        } catch {
          case e:SchemaException => println(s"schema conformance error in ${e.getMessage}")
        }
        
        false
      }
      case Line(s, buf) if (s.toLowerCase.startsWith(s"dump ") || s.toLowerCase.startsWith(s"socket_write "))=> {
        buf ++= parseScript(s)
<<<<<<< HEAD
        var plan = new DataflowPlan(buf.toList)
        
        val mm = new MaterializationManager
        plan = processMaterializations(plan, mm)
        plan = processPlan(plan)
        
        FileTools.compileToJar(plan, "script", Paths.get("."), false, backend) match {
          case Some(jarFile) =>
            val runner = FileTools.getRunner(backend)
            runner.execute("local", "script", jarFile)
          
          case None => println("failed to build jar file for job")
=======
        val plan = new DataflowPlan(buf.toList)
        
        val jobJar = Conf.backendJar(backend)
        
        val backendConf = BackendManager.backend(backend)
        val templateFile = backendConf.templateFile
        
        if (FileTools.compileToJar(plan, "script", ".", false, jobJar, templateFile)) {
          val jarFile = s".${File.separator}script${File.separator}script.jar"
//          val jarFile = "script.jar"
//          val runner = FileTools.getRunner(backend)
          val runner = backendConf.runnerClass
          
          runner.execute("local", "script", jarFile)
>>>>>>> 36f6554b
        }

        // buf.clear()
        false
      }
      case Line(s, buf) => try {
        buf ++= parseScript(s);
        false 
      } catch {
        case iae: IllegalArgumentException => println(iae.getMessage); false
      }
      case _ => false
    }
  }
}<|MERGE_RESOLUTION|>--- conflicted
+++ resolved
@@ -25,20 +25,17 @@
 import dbis.pig.plan.PrettyPrinter._
 import dbis.pig.schema.SchemaException
 import dbis.pig.tools.FileTools
+import dbis.pig.backends.BackendManager
+import dbis.pig.plan.MaterializationManager
+import dbis.pig.plan.rewriting.Rewriter
+
 import jline.console.ConsoleReader
+
 import scala.collection.mutable.ListBuffer
-<<<<<<< HEAD
 import java.nio.file.Paths
 import jline.console.history.FileHistory
 import dbis.pig.tools.Conf
 import com.typesafe.scalalogging.LazyLogging
-import org.slf4j.Marker
-import dbis.pig.plan.MaterializationManager
-import dbis.pig.plan.rewriting.Rewriter
-=======
-import dbis.pig.backends.BackendManager
-import dbis.pig.tools.Conf
->>>>>>> 36f6554b
 
 sealed trait JLineEvent
 case class Line(value: String, plan: ListBuffer[PigOperator]) extends JLineEvent
@@ -47,7 +44,7 @@
 
 object PigREPL extends PigParser with LazyLogging {
   val consoleReader = new ConsoleReader()
-  
+
   private def unbalancedBrackets(s: String): Boolean = {
     val leftBrackets = s.count(_ == '{')
     val rightBrackets = s.count(_ == '}')
@@ -185,35 +182,22 @@
       }
       case Line(s, buf) if (s.toLowerCase.startsWith(s"dump ") || s.toLowerCase.startsWith(s"socket_write "))=> {
         buf ++= parseScript(s)
-<<<<<<< HEAD
         var plan = new DataflowPlan(buf.toList)
         
-        val mm = new MaterializationManager
+	val mm = new MaterializationManager
         plan = processMaterializations(plan, mm)
         plan = processPlan(plan)
-        
-        FileTools.compileToJar(plan, "script", Paths.get("."), false, backend) match {
+
+        val jobJar = Conf.backendJar(backend)
+        
+        val backendConf = BackendManager.backend(backend)
+        val templateFile = backendConf.templateFile
+        
+        FileTools.compileToJar(plan, "script", Paths.get("."), false, jobJar, templateFile) match {
           case Some(jarFile) =>
-            val runner = FileTools.getRunner(backend)
+            val runner = backendConf.runnerClass
             runner.execute("local", "script", jarFile)
           
-          case None => println("failed to build jar file for job")
-=======
-        val plan = new DataflowPlan(buf.toList)
-        
-        val jobJar = Conf.backendJar(backend)
-        
-        val backendConf = BackendManager.backend(backend)
-        val templateFile = backendConf.templateFile
-        
-        if (FileTools.compileToJar(plan, "script", ".", false, jobJar, templateFile)) {
-          val jarFile = s".${File.separator}script${File.separator}script.jar"
-//          val jarFile = "script.jar"
-//          val runner = FileTools.getRunner(backend)
-          val runner = backendConf.runnerClass
-          
-          runner.execute("local", "script", jarFile)
->>>>>>> 36f6554b
         }
 
         // buf.clear()
