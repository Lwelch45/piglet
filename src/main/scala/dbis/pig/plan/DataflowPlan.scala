/*
 * Licensed to the Apache Software Foundation (ASF) under one or more
 * contributor license agreements.  See the NOTICE file distributed with
 * this work for additional information regarding copyright ownership.
 * The ASF licenses this file to You under the Apache License, Version 2.0
 * (the "License"); you may not use this file except in compliance with
 * the License.  You may obtain a copy of the License at
 *
 *    http://www.apache.org/licenses/LICENSE-2.0
 *
 * Unless required by applicable law or agreed to in writing, software
 * distributed under the License is distributed on an "AS IS" BASIS,
 * WITHOUT WARRANTIES OR CONDITIONS OF ANY KIND, either express or implied.
 * See the License for the specific language governing permissions and
 * limitations under the License.
 */
package dbis.pig.plan

import dbis.pig.op._
import dbis.pig.plan.rewriting.Rewriter
import dbis.pig.schema.SchemaException

import scala.collection.mutable.{ListBuffer, Map}
import scalax.collection.GraphEdge.DiEdge
import scalax.collection.mutable.Graph
import scalax.collection.GraphPredef._

/**
 * An exception indicating that the dataflow plan is invalid.
 *
 * @param msg a text describing the reason
 */
case class InvalidPlanException(msg: String) extends Exception(msg)

class DataflowPlan(var operators: List[PigOperator]) {
  // private var graph = Graph[PigOperator,DiEdge]()

  /**
   * A list of JAR files specified by the REGISTER statement
   */
  val additionalJars = ListBuffer[String]()

  constructPlan(operators)

  /**
   * Constructs a plan from a list of Pig operators. This means, that based on
   * the initial input and output bag names (as specified in the script) the
   * necessary pipes are constructed and assigned to the operators.
   *
   * @param ops the list of pig operators produced by the parser
   */
  def constructPlan(ops: List[PigOperator]) : Unit = {
    def unquote(s: String): String = s.substring(1, s.length - 1)

    // This maps a String (the relation name, a string) to the pipe that writes it and the list of
    // operators that read it.
    val pipes: Map[String, Pipe] = Map[String, Pipe]()

    /*
     * 0. We remove all Register operators: they are just pseudo-operators.
     *    Instead, we add their arguments to the additionalJars list
     */
    ops.filter(_.isInstanceOf[Register]).foreach(op => additionalJars += unquote(op.asInstanceOf[Register].jarFile))
    val planOps = ops.filterNot(_.isInstanceOf[Register])

    /*
     * 1. We create a Map from names to the pipes that *write* them.
     */
    planOps.foreach(op => {
      // we can have multiple outputs (e.g. in SplitInto)
      op.outputs.foreach { p: Pipe =>
        if (p.name != "") {
          if (pipes.contains(p.name)) {
            throw new InvalidPlanException("duplicate pipe: " + p.name)
          }
          // we initialize the producer of the pipe
          p.producer = op
          pipes(p.name) = p
        }
      }
    })

    /*
     * 2. We add operators that *read* from a pipe to this pipe
     */
    planOps.foreach(op => {
        for (p <- op.inputs) {
          val element = pipes(p.name)
          // Pipes already have their consumers set up after rewriting, therefore this step is not necessary. In
          // fact, it would create duplicate elements in `consumer`.
          if (!(element.consumer contains op)) {
            element.consumer = element.consumer :+ op
          }
        }
    })

    /*
     * 3. Because we have completed only the pipes from the operator outputs
     *    we have to replace the inputs list of each operator
     */
    try {
      planOps.foreach(op => {
        val newPipes = op.inputs.map(p => pipes(p.name))
        op.inputs = newPipes
        // TODO!!!!!
        /*
        op.inputs = op.initialInPipeNames.map(p => Pipe(p, pipes(p)._1))
        op.output = if (op.initialOutPipeName != "") Some(op.initialOutPipeName) else None
        op.outputs = if (op.initialOutPipeName != "") pipes(op.initialOutPipeName)._2 else op.outputs
        */
        // println("op: " + op)
        op.preparePlan
        op.constructSchema
      })
    }
    catch {
      case e: java.util.NoSuchElementException => throw new InvalidPlanException("invalid pipe: " + e.getMessage)
    }
    operators = planOps
  }

  /**
   * Returns a set of operators acting as sinks (without output bags) in the dataflow plan.
   *
   * @return the set of sink operators
   */
  def sinkNodes: Set[PigOperator] = operators.filter((n: PigOperator) => n.outputs.isEmpty).toSet[PigOperator]

  /**
   * Returns a set of operators acting as sources (without input bags) in the dataflow plan.
   *
   * @return the set of source operators
   */
  def sourceNodes: Set[PigOperator] = operators.filter((n: PigOperator) => n.inputs.isEmpty).toSet[PigOperator]

  /**
   * Checks whether the dataflow plan represents a connected graph, i.e. all operators have their
   * input.
   *
   * @return true if the plan is connected, false otherwise
   */
  def checkConnectivity: Boolean = {
    // TODO: check connectivity of subplans in nested foreach
    // we simply construct a graph and check its connectivity
    /*
    var graph = Graph[PigOperator,DiEdge]()
    operators.foreach(op => op.inputs.foreach(p => graph += p.producer ~> op))
    graph.isConnected
    */
    /*
     * make sure that for all operators the following holds:
     * (1) all input pipes have a producer
     * (2) all output pipes have a non-empty consumer list
     */
    operators.forall(op =>
      op.inputs.forall(p => p.producer != null) && op.outputs.forall(p => p.consumer.nonEmpty))
  }

  def checkConsistency: Boolean = operators.forall(_.checkConsistency)

  /**
   * Checks whether all operators and their expressions conform to the schema
   * of their input bags. If not, a SchemaException is raised.
   */
  def checkSchemaConformance: Unit = {
    val errors = operators.view.map{ op => (op, op.checkSchemaConformance) }
                    .filter{ t => t._2 == false }

    if(!errors.isEmpty) {
      val str = errors.map(_._1).mkString(" and ")
      throw SchemaException(str)
    }
    
//    operators.map(_.checkSchemaConformance).foldLeft(true){ (b1: Boolean, b2: Boolean) => b1 && b2 }
  }

  /**
   * Returns the operator that produces the relation with the given alias.
   *
   * @param s the alias name of the output relation
   * @return the operator producing this relation
   */
  def findOperatorForAlias(s: String): Option[PigOperator] = operators.find(o => o.outPipeName == s)

  /**
   * Returns a list of operators satisfying a given predicate.
   *
   * @param pred a function implementing a predicate
   * @return the list of operators satisfying this predicate
   */
  def findOperator(pred: PigOperator => Boolean) : List[PigOperator] = operators.filter(n => pred(n))

  def containsOperator(op: PigOperator): Boolean = operators.contains(op)
  
  /**
   * Swaps two successive operators in the dataflow plan. Both operators are unary operators and have to be already
   * part of the plan.
   *
   * @param n1 the parent operator
   * @param n2 the child operator
   * @return the resulting dataflow plan
   */
  def swap(n1: PigOperator, n2: PigOperator) : DataflowPlan = {
    Rewriter.swap(this, n1, n2)
  }

  /**
   * Inserts the operator op after the given operator old in the dataflow plan. old has to be already part of the plan.
   *
   * @param old the operator after we insert
   * @param op the new operator to be inserted after old
   * @return the resulting dataflow plan
   */
  def insertAfter(old: PigOperator, op: PigOperator) : DataflowPlan =  {
    
    val p = new Pipe(old.outPipeName, old, List(op))
    
    old.outputs = (old.outputs :+ p)
    
    op.inputs = (op.inputs :+ p)
    
    operators = operators :+ op
    
    this
  }

  /**
   * Remove the given operator from the dataflow plan.
   *
   * @param op the operator to be removed from the plan
   * @return the resulting dataflow plan
   */
<<<<<<< HEAD
  def remove(op: PigOperator) : DataflowPlan = {
    
    require(operators.contains(op), "operator to remove is not member of the plan")
    require(op.inputs.size == 1, "Currently, only one input operator is allowed")
    
    
    val preds = op.inputs
    for(pred <- preds) {
      pred.producer.outputs = pred.producer.outputs.filter { pipe => pipe.consumer != op }
    } 
    
    val succs = op.outputs
    for(succ <- succs) {
//      succ.consumer.inputs = succ.consumer.inputs.filter { pipe => pipe.producer != op }
      for(consumer <- succ.consumer) {
        consumer.inputs = consumer.inputs.filter { pipe => pipe.producer != op }
      }
    }
    
    op.inputs = List.empty
    op.outputs = List.empty
    
    operators = operators.filter(_ != op)

    this
  }
=======
  def remove(n: PigOperator) : DataflowPlan = Rewriter.remove(this, n)
>>>>>>> b0622c16

  /**
   * Replace the operator old by the new operator repl in the current dataflow plan.
   *
   * @param old the operator which has to be replaced
   * @param repl the new operator
   * @return the resulting dataflow plan
   */
<<<<<<< HEAD
  def replace(old: PigOperator, repl: PigOperator) : DataflowPlan =  {
    require(operators.contains(old), "operator to replace is not member of the plan")
    
    /* 1. set intputs for new op as inputs of old op
     * and clear old's inputs
     */
    repl.inputs = old.inputs.map { p => new Pipe(p.name, p.producer, p.consumer.filter(_ != old) :+ repl) }
    println("in: "+repl.inputs.mkString(","))
    old.inputs = List.empty
    
    // 2. copy outputs
    repl.outputs = old.outputs.map { p => new Pipe(p.name, repl, p.consumer) }
    repl.outputs.map(_.consumer).flatten.foreach{ consumer => consumer.inputs.map { p => Pipe(p.name, repl, p.consumer) } }  
    println("out: "+repl.outputs.mkString(","))
    

    
    // 4. clear old's outputs
    old.outputs = List.empty
    
    // 5. finally, remove old from the operator list and add the new one
    operators = operators.filter(_ != old) :+ repl
    
    this
  }
  
  def disconnect(op1: PigOperator, op2: PigOperator): DataflowPlan = {
    require(operators.contains(op1), s"operator is not member of the plan: $op1")
    require(operators.contains(op2), s"operator is not member of the plan: $op2")
    
    op2.inputs = op2.inputs.filter { op => op.producer != op1 }
    op1.outputs = op1.outputs.filter { op => op != op2 }
    
    
    this
  }
=======
  def replace(old: PigOperator, repl: PigOperator): DataflowPlan = Rewriter.replace(this, old, repl)
>>>>>>> b0622c16

}<|MERGE_RESOLUTION|>--- conflicted
+++ resolved
@@ -230,36 +230,11 @@
    * @param op the operator to be removed from the plan
    * @return the resulting dataflow plan
    */
-<<<<<<< HEAD
   def remove(op: PigOperator) : DataflowPlan = {
-    
     require(operators.contains(op), "operator to remove is not member of the plan")
     require(op.inputs.size == 1, "Currently, only one input operator is allowed")
-    
-    
-    val preds = op.inputs
-    for(pred <- preds) {
-      pred.producer.outputs = pred.producer.outputs.filter { pipe => pipe.consumer != op }
-    } 
-    
-    val succs = op.outputs
-    for(succ <- succs) {
-//      succ.consumer.inputs = succ.consumer.inputs.filter { pipe => pipe.producer != op }
-      for(consumer <- succ.consumer) {
-        consumer.inputs = consumer.inputs.filter { pipe => pipe.producer != op }
-      }
-    }
-    
-    op.inputs = List.empty
-    op.outputs = List.empty
-    
-    operators = operators.filter(_ != op)
-
-    this
-  }
-=======
-  def remove(n: PigOperator) : DataflowPlan = Rewriter.remove(this, n)
->>>>>>> b0622c16
+    Rewriter.remove(this, op)
+  }
 
   /**
    * Replace the operator old by the new operator repl in the current dataflow plan.
@@ -268,33 +243,11 @@
    * @param repl the new operator
    * @return the resulting dataflow plan
    */
-<<<<<<< HEAD
-  def replace(old: PigOperator, repl: PigOperator) : DataflowPlan =  {
+  def replace(old: PigOperator, repl: PigOperator) : DataflowPlan = {
     require(operators.contains(old), "operator to replace is not member of the plan")
-    
-    /* 1. set intputs for new op as inputs of old op
-     * and clear old's inputs
-     */
-    repl.inputs = old.inputs.map { p => new Pipe(p.name, p.producer, p.consumer.filter(_ != old) :+ repl) }
-    println("in: "+repl.inputs.mkString(","))
-    old.inputs = List.empty
-    
-    // 2. copy outputs
-    repl.outputs = old.outputs.map { p => new Pipe(p.name, repl, p.consumer) }
-    repl.outputs.map(_.consumer).flatten.foreach{ consumer => consumer.inputs.map { p => Pipe(p.name, repl, p.consumer) } }  
-    println("out: "+repl.outputs.mkString(","))
-    
-
-    
-    // 4. clear old's outputs
-    old.outputs = List.empty
-    
-    // 5. finally, remove old from the operator list and add the new one
-    operators = operators.filter(_ != old) :+ repl
-    
-    this
-  }
-  
+    Rewriter.replace(this, old, repl)
+  }
+
   def disconnect(op1: PigOperator, op2: PigOperator): DataflowPlan = {
     require(operators.contains(op1), s"operator is not member of the plan: $op1")
     require(operators.contains(op2), s"operator is not member of the plan: $op2")
@@ -305,8 +258,4 @@
     
     this
   }
-=======
-  def replace(old: PigOperator, repl: PigOperator): DataflowPlan = Rewriter.replace(this, old, repl)
->>>>>>> b0622c16
-
 }