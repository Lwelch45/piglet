--- conflicted
+++ resolved
@@ -139,7 +139,6 @@
     /*
     var graph = Graph[PigOperator,DiEdge]()
     operators.foreach(op => op.inputs.foreach(p => graph += p.producer ~> op))
-    
     graph.isConnected
     */
     /*
@@ -150,7 +149,6 @@
     operators.forall(op =>
       op.inputs.forall(p => p.producer != null) && op.outputs.forall(p => p.consumer.nonEmpty))
   }
-<<<<<<< HEAD
 
   def checkConsistency: Boolean = operators.forall(_.checkConsistency)
 
@@ -158,9 +156,6 @@
    * Checks whether all operators and their expressions conform to the schema
    * of their input bags. If not, a SchemaException is raised.
    */
-=======
-  
->>>>>>> da2781dd
   def checkSchemaConformance: Unit = {
     val errors = operators.view.map{ op => (op, op.checkSchemaConformance) }
                     .filter{ t => t._2 == false }
@@ -212,9 +207,11 @@
    */
   def insertAfter(old: PigOperator, op: PigOperator) : DataflowPlan =  {
     
-    old.outputs = (old.outputs :+ op)
-    
-    op.inputs = op.inputs :+ Pipe(old.initialOutPipeName, old)
+    val p = new Pipe(old.outPipeName, old, List(op))
+    
+    old.outputs = (old.outputs :+ p)
+    
+    op.inputs = (op.inputs :+ p)
     
     operators = operators :+ op
     
@@ -232,18 +229,22 @@
     require(operators.contains(op), "operator to remove is not member of the plan")
     require(op.inputs.size == 1, "Currently, only one input operator is allowed")
     
+    
+    val preds = op.inputs
+    for(pred <- preds) {
+      pred.producer.outputs = pred.producer.outputs.filter { pipe => pipe.consumer != op }
+    } 
+    
     val succs = op.outputs
-    val pred = op.inputs.head.producer
-    
-    pred.outputs = pred.outputs.filter { o => o != op }
-    
     for(succ <- succs) {
-      succ.inputs = succ.inputs.filter { pipe => pipe.producer != op }
+//      succ.consumer.inputs = succ.consumer.inputs.filter { pipe => pipe.producer != op }
+      for(consumer <- succ.consumer) {
+        consumer.inputs = consumer.inputs.filter { pipe => pipe.producer != op }
+      }
     }
     
     op.inputs = List.empty
     op.outputs = List.empty
-    op.output = None
     
     operators = operators.filter(_ != op)
 
@@ -263,26 +264,19 @@
     /* 1. set intputs for new op as inputs of old op
      * and clear old's inputs
      */
-    repl.inputs = old.inputs
+    repl.inputs = old.inputs.map { p => new Pipe(p.name, p.producer, p.consumer.filter(_ != old) :+ repl) }
+    println("in: "+repl.inputs.mkString(","))
     old.inputs = List.empty
     
     // 2. copy outputs
-    repl.output = old.output
-    repl.outputs = old.outputs
-    
-    // 3. update the pipes to point to repl (instead of old)
-    for(out <- old.outputs) {
-      val ins = ListBuffer.empty[Pipe]
-      for(in <- out.inputs) {
-        val p = Pipe(in.name, repl)
-        ins += p
-      }
-      out.inputs = ins.toList
-    }
+    repl.outputs = old.outputs.map { p => new Pipe(p.name, repl, p.consumer) }
+    repl.outputs.map(_.consumer).flatten.foreach{ consumer => consumer.inputs.map { p => Pipe(p.name, repl, p.consumer) } }  
+    println("out: "+repl.outputs.mkString(","))
+    
+
     
     // 4. clear old's outputs
     old.outputs = List.empty
-    old.output = None
     
     // 5. finally, remove old from the operator list and add the new one
     operators = operators.filter(_ != old) :+ repl
