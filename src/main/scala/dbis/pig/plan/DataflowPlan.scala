--- conflicted
+++ resolved
@@ -79,16 +79,11 @@
      */
     try {
       planOps.foreach(op => {
-<<<<<<< HEAD
         op.inputs = op.initialInPipeNames.map(p => Pipe(p, pipes(p)._1))
         op.output = if (op.initialOutPipeName != "") Some(op.initialOutPipeName) else None
         op.outputs = if (op.initialOutPipeName != "") pipes(op.initialOutPipeName)._2 else op.outputs
-=======
         // println("op: " + op)
-        op.output = if (op.initialOutPipeName != "") pipes.get(op.initialOutPipeName) else None
-        op.inputs = op.initialInPipeNames.map(p => pipes(p))
         op.preparePlan
->>>>>>> 1ab3a02e
         op.constructSchema
       })
     }
