/*
 * Licensed to the Apache Software Foundation (ASF) under one or more
 * contributor license agreements.  See the NOTICE file distributed with
 * this work for additional information regarding copyright ownership.
 * The ASF licenses this file to You under the Apache License, Version 2.0
 * (the "License"); you may not use this file except in compliance with
 * the License.  You may obtain a copy of the License at
 *
 *    http://www.apache.org/licenses/LICENSE-2.0
 *
 * Unless required by applicable law or agreed to in writing, software
 * distributed under the License is distributed on an "AS IS" BASIS,
 * WITHOUT WARRANTIES OR CONDITIONS OF ANY KIND, either express or implied.
 * See the License for the specific language governing permissions and
 * limitations under the License.
 */
package dbis.pig.plan

import dbis.pig.op._
import dbis.pig.plan.rewriting.Rewriter
import dbis.pig.schema.SchemaException

import scala.collection.mutable.{ListBuffer, Map}
import scalax.collection.GraphEdge.DiEdge
import scalax.collection.mutable.Graph
import scalax.collection.GraphPredef._

/**
 * An exception indicating that the dataflow plan is invalid.
 *
 * @param msg a text describing the reason
 */
case class InvalidPlanException(msg: String) extends Exception(msg)

class DataflowPlan(var operators: List[PigOperator]) {
  // private var graph = Graph[PigOperator,DiEdge]()

  /**
   * A list of JAR files specified by the REGISTER statement
   */
  val additionalJars = ListBuffer[String]()

  constructPlan(operators)

  /**
   * Constructs a plan from a list of Pig operators. This means, that based on
   * the initial input and output bag names (as specified in the script) the
   * necessary pipes are constructed and assigned to the operators.
   *
   * @param ops the list of pig operators produced by the parser
   */
  def constructPlan(ops: List[PigOperator]) : Unit = {
    def unquote(s: String): String = s.substring(1, s.length - 1)

    // This maps a String (the relation name, a string) to the pipe that writes it and the list of
    // operators that read it.
    val pipes: Map[String, Pipe] = Map[String, Pipe]()

    /*
     * 0. We remove all Register operators: they are just pseudo-operators.
     *    Instead, we add their arguments to the additionalJars list
     */
    ops.filter(_.isInstanceOf[Register]).foreach(op => additionalJars += unquote(op.asInstanceOf[Register].jarFile))
    val planOps = ops.filterNot(_.isInstanceOf[Register])

    /*
     * 1. We create a Map from names to the pipes that *write* them.
     */
    planOps.foreach(op => {
      // we can have multiple outputs (e.g. in SplitInto)
      op.outputs.foreach { p: Pipe =>
        if (p.name != "") {
          if (pipes.contains(p.name))
            throw new InvalidPlanException("duplicate pipe: " + p.name)
          // we initialize the producer of the pipe
          p.producer = op
          pipes(p.name) = p
        }
      }
    })

    /*
     * 2. We add operators that *read* from a pipe to this pipe
     */
    planOps.foreach(op => {
        for (p <- op.inputs) {
          val element = pipes(p.name)
          element.consumer = element.consumer :+ op
        }
    })

    /*
     * 3. Because we have completed only the pipes from the operator outputs
     *    we have to replace the inputs list of each operator
     */
    try {
      planOps.foreach(op => {
        val newPipes = op.inputs.map(p => pipes(p.name))
        op.inputs = newPipes
        // TODO!!!!!
        /*
        op.inputs = op.initialInPipeNames.map(p => Pipe(p, pipes(p)._1))
<<<<<<< HEAD
        op.output = if (op.output.isDefined) Some(op.output.get) else None
        op.outputs = if (op.output.isDefined) pipes(op.output.get)._2 else op.outputs
=======
        op.output = if (op.initialOutPipeName != "") Some(op.initialOutPipeName) else None
        op.outputs = if (op.initialOutPipeName != "") pipes(op.initialOutPipeName)._2 else op.outputs
        */
>>>>>>> 5b945ef7
        // println("op: " + op)
        op.preparePlan
        op.constructSchema
      })
    }
    catch {
      case e: java.util.NoSuchElementException => throw new InvalidPlanException("invalid pipe: " + e.getMessage)
    }
    operators = planOps
  }

  /**
   * Returns a set of operators acting as sinks (without output bags) in the dataflow plan.
   *
   * @return the set of sink operators
   */
  def sinkNodes: Set[PigOperator] = operators.filter((n: PigOperator) => n.outputs.isEmpty).toSet[PigOperator]

  /**
   * Returns a set of operators acting as sources (without input bags) in the dataflow plan.
   *
   * @return the set of source operators
   */
  def sourceNodes: Set[PigOperator] = operators.filter((n: PigOperator) => n.inputs.isEmpty).toSet[PigOperator]

  /**
   * Checks whether the dataflow plan represents a connected graph, i.e. all operators have their
   * input.
   *
   * @return true if the plan is connected, false otherwise
   */
  def checkConnectivity: Boolean = {
    // TODO: check connectivity of subplans in nested foreach
    // we simply construct a graph and check its connectivity
    /*
    var graph = Graph[PigOperator,DiEdge]()
    operators.foreach(op => op.inputs.foreach(p => graph += p.producer ~> op))
    graph.isConnected
    */
    /*
     * make sure that for all operators the following holds:
     * (1) all input pipes have a producer
     * (2) all output pipes have a non-empty consumer list
     */
    operators.forall(op =>
      op.inputs.forall(p => p.producer != null) && op.outputs.forall(p => p.consumer.nonEmpty))
  }

  def checkConsistency: Boolean = operators.forall(_.checkConsistency)

  /**
   * Checks whether all operators and their expressions conform to the schema
   * of their input bags. If not, a SchemaException is raised.
   */
  def checkSchemaConformance: Unit = {
    val errors = operators.view.map{ op => (op, op.checkSchemaConformance) }
                    .filter{ t => t._2 == false }

    if(!errors.isEmpty) {
      val str = errors.map(_._1).mkString(" and ")
      throw SchemaException(str)
    }
    
//    operators.map(_.checkSchemaConformance).foldLeft(true){ (b1: Boolean, b2: Boolean) => b1 && b2 }
  }

  /**
   * Returns the operator that produces the relation with the given alias.
   *
   * @param s the alias name of the output relation
   * @return the operator producing this relation
   */
  def findOperatorForAlias(s: String): Option[PigOperator] = operators.find(o => o.outPipeName == s)

  /**
   * Returns a list of operators satisfying a given predicate.
   *
   * @param pred a function implementing a predicate
   * @return the list of operators satisfying this predicate
   */
  def findOperator(pred: PigOperator => Boolean) : List[PigOperator] = operators.filter(n => pred(n))

  /**
   * Swaps the two operators in the dataflow plan. Both operators are unary operators and have to be already
   * part of the plan.
   *
   * @param n1 the first operator
   * @param n2 the second operator
   * @return the resulting dataflow plan
   */
  def swap(n1: PigOperator, n2: PigOperator) : DataflowPlan = {
    this
  }

  /**
   * Inserts the operator op after the given operator old in the dataflow plan. old has to be already part of the plan.
   *
   * @param old the operator after we insert
   * @param op the new operator to be inserted after old
   * @return the resulting dataflow plan
   */
  def insertAfter(old: PigOperator, op: PigOperator) : DataflowPlan =  {
    this
  }

  /**
   * Remove the given operator from the dataflow plan.
   *
   * @param n the operator to be removed from the plan
   * @return the resulting dataflow plan
   */
  def remove(n: PigOperator) : DataflowPlan = Rewriter.remove(this, n)

  /**
   * Replace the operator old by the new operator repl in the current dataflow plan.
   *
   * @param old the operator which has to be replaced
   * @param repl the new operator
   * @return the resulting dataflow plan
   */
  def replace(old: PigOperator, repl: PigOperator) : DataflowPlan =  {
    Rewriter.replace(this, old, repl)
  }

}<|MERGE_RESOLUTION|>--- conflicted
+++ resolved
@@ -100,14 +100,9 @@
         // TODO!!!!!
         /*
         op.inputs = op.initialInPipeNames.map(p => Pipe(p, pipes(p)._1))
-<<<<<<< HEAD
-        op.output = if (op.output.isDefined) Some(op.output.get) else None
-        op.outputs = if (op.output.isDefined) pipes(op.output.get)._2 else op.outputs
-=======
         op.output = if (op.initialOutPipeName != "") Some(op.initialOutPipeName) else None
         op.outputs = if (op.initialOutPipeName != "") pipes(op.initialOutPipeName)._2 else op.outputs
         */
->>>>>>> 5b945ef7
         // println("op: " + op)
         op.preparePlan
         op.constructSchema
