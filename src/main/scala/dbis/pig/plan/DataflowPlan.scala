/*
 * Licensed to the Apache Software Foundation (ASF) under one or more
 * contributor license agreements.  See the NOTICE file distributed with
 * this work for additional information regarding copyright ownership.
 * The ASF licenses this file to You under the Apache License, Version 2.0
 * (the "License"); you may not use this file except in compliance with
 * the License.  You may obtain a copy of the License at
 *
 *    http://www.apache.org/licenses/LICENSE-2.0
 *
 * Unless required by applicable law or agreed to in writing, software
 * distributed under the License is distributed on an "AS IS" BASIS,
 * WITHOUT WARRANTIES OR CONDITIONS OF ANY KIND, either express or implied.
 * See the License for the specific language governing permissions and
 * limitations under the License.
 */
package dbis.pig.plan

import dbis.pig.op._
import dbis.pig.op.cmd._
import dbis.pig.expr._
import dbis.pig.plan.rewriting.Rewriter
import dbis.pig.schema.{Types, PigType, Schema, SchemaException}
import dbis.pig.udf.{UDFTable, UDF}
import scala.collection.mutable.{ListBuffer, Map}
import dbis.pig.tools.logging.PigletLogging



/**
 * An exception indicating that the dataflow plan is invalid.
 *
 * @param msg a text describing the reason
 */
case class InvalidPlanException(msg: String) extends Exception(msg)

/**
 * A DataflowPlan is a graph of operators representing a Piglet script and provides methods
 * to construct the graph from a list of PigOperators with their pipes as well as to check and manipulate
 * the graph.
 *
 * @param _operators a list of operators used to construct the plan
 * @param ctx an optional list of pipes representing the context, i.e. the
 *            pipes of a nesting operator (e.g. FOREACH).
 */
class DataflowPlan(private var _operators: List[PigOperator], val ctx: Option[List[Pipe]] = None) extends Serializable with PigletLogging {
  def operators_=(ops: List[PigOperator]) = {
    ops map { _.outPipeNames map { PipeNameGenerator.addKnownName}}
    _operators = ops
  }

  def operators = _operators

  /**
   * A list of JAR files specified by the REGISTER statement
   */
  val additionalJars = ListBuffer[String]()

  /**
   * A map for UDF aliases + constructor arguments.
   */
  val udfAliases = Map[String,(String, List[Any])]()

  var code: String = ""
  var extraRuleCode: Seq[String] = List.empty

  constructPlan(operators)

  def addOperator(ops: List[PigOperator], deferrConstruct: Boolean = false) {
    operators ++= ops
    
<<<<<<< HEAD
    if(!deferrConstruct)
    	constructPlan(operators)
=======
    if(!deferrConstruct) {
      logger.debug(s"""construct plan on insertion of ${ops.mkString(" & ")}""")
    	constructPlan(operators)
    } else
      logger.debug(s"""deferred plan constructing after adding ${ops.mkString(" & ")}""")
>>>>>>> 9cd2359d
  }
  
  /**
   * Constructs a plan from a list of Pig operators. This means, that based on
   * the initial input and output bag names (as specified in the script) the
   * necessary pipes are constructed and assigned to the operators.
   *
   * @param ops the list of pig operators produced by the parser
   */
  def constructPlan(ops: List[PigOperator]) : Unit = {
    def unquote(s: String): String = s.substring(1, s.length - 1)

    // This maps a String (the relation name, a string) to the pipe that writes it and the list of
    // operators that read it.
    var pipes = Map[String, Pipe]()

    // This maps macro names to their definitions
    val macros = Map[String, DefineMacroCmd]()

    /*
     * 1. We remove all REGISTER, DEFINE, SET, and embedded code operators: they are just pseudo-operators.
     *    Instead, for REGISTER and DEFINE we add their arguments to the additionalJars list and udfAliases map
     */
    ops.filter(_.isInstanceOf[RegisterCmd]).foreach(op => additionalJars += op.asInstanceOf[RegisterCmd].jarFile)
    ops.filter(_.isInstanceOf[DefineCmd]).foreach { op =>
      val defineOp = op.asInstanceOf[DefineCmd]
      udfAliases += (defineOp.alias ->(defineOp.scalaName, defineOp.paramList))
    }
    ops.filter(_.isInstanceOf[EmbedCmd]).foreach(op => {
      val castedOp = op.asInstanceOf[EmbedCmd]
      code += castedOp.code
      castedOp.extractUDFs
      castedOp.ruleCode.foreach { c: String => extraRuleCode = extraRuleCode :+ c}
    })

    /*
     * 2. We collect all macro definitions
     */
    ops.filter(_.isInstanceOf[DefineMacroCmd]).foreach(op => {
      val macroOp = op.asInstanceOf[DefineMacroCmd]
      macroOp.preparePlan
      macros += (macroOp.macroName -> macroOp)
    })

    /*
     * 3. We assign to each MacroOp the corresponding definition. Note, that the actual replacement
     * is done later in the rewriting phase
     */
    ops.filter(_.isInstanceOf[MacroOp]).foreach(op => {
      val macroOp = op.asInstanceOf[MacroOp]
      if (macros.contains(macroOp.macroName))
        macroOp.setMacroDefinition(macros(macroOp.macroName))
    })

    /*
     * 4. ... and finally, filter out all commands not representing a dataflow operator
     */
    val allOps = ops.filterNot(o =>
      o.isInstanceOf[RegisterCmd] ||
      o.isInstanceOf[DefineCmd] ||
      o.isInstanceOf[EmbedCmd] ||
      o.isInstanceOf[DefineMacroCmd]
    )
    val planOps = processSetCmds(allOps).filterNot(_.isInstanceOf[SetCmd])

    /*
     * 5. We create a Map from names to the pipes that *write* them.
     */
    planOps.foreach(op => {
      // we can have multiple outputs (e.g. in SplitInto)
      op.outputs.foreach { p: Pipe =>
        if (p.name != "") {
          if (pipes.contains(p.name)) {
            throw new InvalidPlanException("duplicate pipe: " + p.name)
          }
          // we initialize the producer of the pipe
          p.producer = op
          pipes(p.name) = p
        }
      }
    })

    /*
     * 6. We add operators that *read* from a pipe to this pipe
     */
    // TODO: replace by PigOperator.addConsumer
    var varCnt = 1
    val newOps = ListBuffer[(PigOperator,PigOperator)]()
    planOps.foreach(op => {
        for (p <- op.inputs) {
          if (! pipes.contains(p.name)) {
            /*
             * If we cannot find the pipe we look in the context: perhaps we can get it from the outer
             * scope of a nested statement
             */
            val outerPipe = resolvePipeFromContext(p.name)
            outerPipe match {
              case Some(oPipe) => {
                if (oPipe.name != p.name) {
                  /*
                   * The outer pipe name is different from the input pipe. Thus, we have to insert
                   * a ConstructBag operator before the current operator. For this purpose, we collect
                   * pairs of (ConstructBag, operator) which we later insert.
                   */
                  val cbOp = ConstructBag(Pipe(s"${p.name}_${varCnt}"), DerefTuple(NamedField(oPipe.name), NamedField(p.name)))
                  newOps += ((cbOp, op))
                  varCnt += 1
                }
              }
              case None => throw new InvalidPlanException("invalid pipe: " + p.name + " for " + op)
            }
          }
          else {
            val element = pipes(p.name)
            // Pipes already have their consumers set up after rewriting, therefore this step is not necessary. In
            // fact, it would create duplicate elements in `consumer`.
            if (!(element.consumer contains op)) {
              element.consumer = element.consumer :+ op
            }
          }
        }
    })

    /*
     * 7. If new operators were constructed we have to insert them now.
     */
    val (newOpList, newPipes) = insertOperators(planOps, newOps.toList, pipes)
    pipes = newPipes

    /*
     * 8. Because we have completed only the pipes from the operator outputs
     *    we have to replace the inputs list of each operator
     */
    try {
      newOpList.foreach(op => {
        // we ignore $name here because this appears only inside a macro
        if (op.inputs.filter(p => p.name.startsWith("$")).isEmpty) {
          val newPipes = op.inputs.map(p => pipes(p.name))
          op.inputs = newPipes
        }
        op.preparePlan
        op.constructSchema
      })
    }
    catch {
      case e: java.util.NoSuchElementException => throw new InvalidPlanException("invalid pipe: " + e.getMessage)
    }
    operators = newOpList.toList
  }

  /**
   * Insert an operator from the newOps list into the list opList. The position of the new operator
   * is specified by the newOps pair (newOp, currOp), i.e. newOp is inserted before currOp and the pipes
   * are updated accordingly.
   *
   * @param opList the current list of operators
   * @param newOps a list of pairs (newOp, currOp) determining the operators to be inserted as well as
   *               their position
   * @param pipes the map of pipes
   * @return the updated operator list + the updated pipe map
   */
  def insertOperators(opList: List[PigOperator], newOps: List[(PigOperator, PigOperator)],
                      pipes: Map[String, Pipe]): (List[PigOperator], Map[String, Pipe]) = {

    /*
     * Replace the name of the pipe with the oName by the name of the pipe.
     * Note, that it isn't necessary to fix all references here, because we
     * do this in constructPlan anyway.
     */
    def replacePipe(op: PigOperator, oName: String, pipe: Pipe): Unit = {
      op.inputs.foreach(p => if (p.name == oName) { p.name = pipe.name})
    }

    if (newOps.nonEmpty) {
      val newOpList = opList.to[ListBuffer]
      newOps.foreach(pair => {
        val op = pair._1
        val consumer = pair._2
        /*
         * Update the pipe
         */
        val pipe = op.outputs.head
        pipe.addConsumer(consumer)
        pipe.producer = op
        pipes(pipe.name) = pipe
        /*
         * Replace the input pipe
         */
        val oldPipeName = pipe.name.substring(0, pipe.name.lastIndexOf("_"))
        replacePipe(consumer, oldPipeName, pipe)
        /*
         * Insert the new operator before the consumer
         */
        val pos = newOpList.indexOf(consumer)
        newOpList.insert(pos, op)
      })
      (newOpList.toList, pipes)
    }
    else
      (opList, pipes)
  }

  /**
   * Try to find the pipe in the context, i.e. as an element of an relation of the outer
   * operator. This is used only for nested statements.
   *
   * @param pName the name of the pipe we are trying to find
   * @return the pipe if it exists
   */
  def resolvePipeFromContext(pName: String): Option[Pipe] = {
    if (ctx.isEmpty) None
    else {
      var res: Option[Pipe] = None
      for (pipe <- ctx.get) {
        pipe.inputSchema match {
          case Some(schema) => if (schema.indexOfField(pName) != -1) res = Some(pipe)
          case None => res = Some(pipe) // None
        }
      }
      res
    }
  }

  /**
   * Looks for SetCmd operators in the operator list and apply the parameter to
   * each subsequent operator in the list.
   */
  def processSetCmds(opList: List[PigOperator]): List[PigOperator] = {
    val currentParams: Map[String, Any] = Map()
    opList.foreach(op => op match {
      case SetCmd(key, value) => currentParams += (key -> value)
      case _ => op.configParams = op.configParams ++ currentParams
      }
    )
    opList
  }

  /**
   * Returns a set of operators acting as sinks (without output bags) in the dataflow plan.
   *
   * @return the set of sink operators
   */
  def sinkNodes: Set[PigOperator] = operators.filter((n: PigOperator) => n.outputs.isEmpty).toSet[PigOperator]

  /**
   * Returns a set of operators acting as sources (without input bags) in the dataflow plan.
   *
   * @return the set of source operators
   */
  def sourceNodes: Set[PigOperator] = operators.filter((n: PigOperator) => n.inputs.isEmpty).toSet[PigOperator]

  /**
   * Checks whether the dataflow plan represents a connected graph, i.e. all operators have their
   * input.
   *
   * @return true if the plan is connected, false otherwise
   */
  def checkConnectivity: Boolean = {
    /*
     * make sure that for all operators the following holds:
     * (1) all input pipes have a producer
     * (2) all output pipes have a non-empty consumer list
     */
    // println("DataflowPlan.checkConnectivity")
    var result: Boolean = true
    operators.foreach { op => {
      // println("check operator: " + op)
      if (!op.inputs.forall(p => p.producer != null)) {
        println("op: " + op + " : invalid input pipes")
        result = false
      }
      if (!op.outputs.forall(p => p.consumer.nonEmpty)) {
        println("op: " + op + " : invalid output pipes")
        result = false
      }
      if (!op.checkConnectivity) {
        println("op: " + op + " : not connected")
        result = false
      }
    }
    }
    result
    /*
    operators.forall(op =>
      op.inputs.forall(p => p.producer != null) && op.outputs.forall(p => p.consumer.nonEmpty) && op.checkConnectivity)
      */
  }

  def checkConsistency: Boolean = operators.forall(_.checkConsistency)

  /**
   * Checks whether all operators and their expressions conform to the schema
   * of their input bags. If not, a SchemaException is raised.
   */
  def checkSchemaConformance: Unit = {
    val errors = operators.view.map{ op => (op, op.checkSchemaConformance) }
                    .filter{ t => t._2 == false }

    if(!errors.isEmpty) {
      val str = errors.map(_._1).mkString(" and ")
      throw SchemaException(str)
    }
    
//    operators.map(_.checkSchemaConformance).foldLeft(true){ (b1: Boolean, b2: Boolean) => b1 && b2 }
  }

  /**
   * Returns the operator that produces the relation with the given alias.
   *
   * @param s the alias name of the output relation
   * @return the operator producing this relation
   */
  def findOperatorForAlias(s: String): Option[PigOperator] = operators.find(o => o.outPipeName == s)

  /**
   * Returns a list of operators satisfying a given predicate.
   *
   * @param pred a function implementing a predicate
   * @return the list of operators satisfying this predicate
   */
  def findOperator(pred: PigOperator => Boolean) : List[PigOperator] = operators.filter(n => pred(n))

  /**
   * Checks whether the plan contains the given operator.
   *
   * @param op the operator we are looking for
   * @return true if the operator exists
   */
  def containsOperator(op: PigOperator): Boolean = operators.contains(op)

  /**
   * Prints a textual representation of the plan to standard output.
   *
   * @param tab the number of whitespaces for indention
   */
  def printPlan(tab: Int = 0): Unit = operators.foreach(_.printOperator(tab))

   /**
   * Swaps two successive operators in the dataflow plan. Both operators are unary operators and have to be already
   * part of the plan.
   *
   * @param n1 the parent operator
   * @param n2 the child operator
   * @return the resulting dataflow plan
   */
  def swap(n1: PigOperator, n2: PigOperator) : DataflowPlan = {
    Rewriter.swap(this, n1, n2)
  }

  /**
   * Inserts the operator op after the given operator old in the dataflow plan. old has to be already part of the plan.
   *
   * @param old the operator after we insert
   * @param op the new operator to be inserted after old
   * @return the resulting dataflow plan
   */
  def insertAfter(old: PigOperator, op: PigOperator) : DataflowPlan =  {
    Rewriter.insertAfter(this, old, op)
  }
 
  /**
   * Inserts the operator op between the given operators inOp and outOp in the dataflow plan. inOp and oldOp has to be already part of the plan.
   *
   * @param inOp the operator after we insert
   * @param outOp the operator before we insert
   * @param op the new operator to be inserted in between
   * @return the resulting dataflow plan
   */
  def insertBetween(inOp: PigOperator, outOp: PigOperator, op: PigOperator) : DataflowPlan =  {
    Rewriter.insertBetween(this, inOp, outOp, op)
  }


  /**
   * Remove the given operator from the dataflow plan.
   *
   * @param op the operator to be removed from the plan
   * @param removePredecessors If true, predecessors of `rem` will be removed as well.
   * @return the resulting dataflow plan
   */
  def remove(op: PigOperator, removePredecessors: Boolean = false) : DataflowPlan = {
    require(operators.contains(op), "operator to remove is not member of the plan")
    Rewriter.remove(this, op, removePredecessors)
  }

  /**
   * Replace the operator old by the new operator repl in the current dataflow plan.
   *
   * @param old the operator which has to be replaced
   * @param repl the new operator
   * @return the resulting dataflow plan
   */
  def replace(old: PigOperator, repl: PigOperator) : DataflowPlan = {
    require(operators.contains(old), "operator to replace is not member of the plan")
    Rewriter.replace(this, old, repl)
  }

  def disconnect(op1: PigOperator, op2: PigOperator): DataflowPlan = {
    require(operators.contains(op1), s"operator is not member of the plan: $op1")
    require(operators.contains(op2), s"operator is not member of the plan: $op2")
    
    op2.inputs = op2.inputs.filter { op => op.producer != op1 }
    op1.outputs = op1.outputs.filter { op => op != op2 }

    this
  }

  def resolveParameters(mapping: Map[String, Ref]): Unit = operators.foreach(p => p.resolveParameters(mapping))

}<|MERGE_RESOLUTION|>--- conflicted
+++ resolved
@@ -69,16 +69,11 @@
   def addOperator(ops: List[PigOperator], deferrConstruct: Boolean = false) {
     operators ++= ops
     
-<<<<<<< HEAD
-    if(!deferrConstruct)
-    	constructPlan(operators)
-=======
     if(!deferrConstruct) {
       logger.debug(s"""construct plan on insertion of ${ops.mkString(" & ")}""")
     	constructPlan(operators)
     } else
       logger.debug(s"""deferred plan constructing after adding ${ops.mkString(" & ")}""")
->>>>>>> 9cd2359d
   }
   
   /**
