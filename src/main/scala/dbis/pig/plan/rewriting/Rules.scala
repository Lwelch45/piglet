/*
 * Licensed to the Apache Software Foundation (ASF) under one or more
 * contributor license agreements.  See the NOTICE file distributed with
 * this work for additional information regarding copyright ownership.
 * The ASF licenses this file to You under the Apache License, Version 2.0
 * (the "License"); you may not use this file except in compliance with
 * the License.  You may obtain a copy of the License at
 *
 *    http://www.apache.org/licenses/LICENSE-2.0
 *
 * Unless required by applicable law or agreed to in writing, software
 * distributed under the License is distributed on an "AS IS" BASIS,
 * WITHOUT WARRANTIES OR CONDITIONS OF ANY KIND, either express or implied.
 * See the License for the specific language governing permissions and
 * limitations under the License.
 */
package dbis.pig.plan.rewriting

import dbis.pig.plan.rewriting.rulesets.{GeneralRuleset, RDFRuleset}



/** This object contains all the rewriting rules that are currently implemented
  *
  */
//noinspection ScalaDocMissingParameterDescription
object Rules {
<<<<<<< HEAD
  /** Put Filters before multipleInputOp if we can figure out which input of multipleInputOp contains the fields used in the Filters predicate
    */
  def filterBeforeMultipleInputOp(multipleInputOp: PigOperator, filter: Filter): Option[Filter] = {
    val fields = extractFields(filter.pred)

    if (fields.exists(field => !field.isInstanceOf[NamedField])) {
      // A field is not a NamedField, we don't know how to figure out where it's coming from
      return None
    }

    val namedfields = fields.map(_.asInstanceOf[NamedField])
    val inputs = multipleInputOp.inputs.map(_.producer)
    var inputWithCorrectFields: Option[PigOperator] = findInputForFields(inputs, namedfields)

    if (inputWithCorrectFields.isEmpty) {
      // We did not find an input that has all the fields we're looking for - this might be because the fields are
      // spread over multiple input or because the fields do not actually exist - in any case, abort.
      return None
    }

    // We found a single input that has all the fields used in the predicate, which means that we can safely put the
    // Filter between that and the Join.
    // We can't use fixInputsAndOutputs here because they don't work correctly for Joins
    val inp = inputWithCorrectFields.get

    Some(pullOpAcrossMultipleInputOp(filter, multipleInputOp, inp).asInstanceOf[Filter])
  }

  /** Merges two [[dbis.pig.op.Filter]] operations if one is the only input of the other.
    *
    * @param parent The parent filter.
    * @param child The child filter.
    * @return On success, an Option containing a new [[dbis.pig.op.Filter]] operator with the predicates of both input
    *         Filters, None otherwise.
    */
  def mergeFilters(parent: Filter, child: Filter): Option[Filter] = {
    Some(Filter(child.outputs.head, parent.inputs.head, And(parent.pred, child.pred)))
  }

  /** Removes a [[dbis.pig.op.Filter]] object that's a successor of a Filter with the same Predicate
    */
  //noinspection MutatorLikeMethodIsParameterless
  def removeDuplicateFilters = rulefs[Filter] {
    case op@Filter(_, _, pred, _) =>
      topdown(
        attempt(
          op.outputs.flatMap(_.consumer).
            filter(_.isInstanceOf[Filter]).
            filter { f: PigOperator => extractPredicate(f.asInstanceOf[Filter].pred) == extractPredicate(pred) }.
            foldLeft(fail) { (s: Strategy, pigOp: PigOperator) => ior(s, buildRemovalStrategy(pigOp)
          )
          }))
  }

  def splitIntoToFilters(node: Any): Option[List[Filter]] = node match {
    case node@SplitInto(inPipeName, splits) =>
      val filters = (for (branch <- splits) yield branch.output.name -> Filter(branch.output, inPipeName, branch
        .expr)).toMap
      node.inputs = node.inputs.map(p => {
        p.consumer = p.consumer.filterNot(_ == node)
        p
      })
      // For all outputs
      node.outputs.iterator foreach (_.consumer.foreach(output => {
        // Iterate over their inputs
        output.inputs foreach (input => {
          // Check if the relation name is one of the names our SplitBranches write
          if (filters contains input.name) {
            // Replace SplitInto with the appropriate Filter
            output.inputs = output.inputs.
              // First, remove the SplitInto operator
              filter(_.producer != node).
              // Second, remove the filter if it has already been added to this input once. This can happen if a Join
              // reads from multiple branches of a single SplitInto operator because of the nested loop nature of
              // this code because we then iterate over the Joins inputs more than once (the Join is the consumer of
              // multiple node.outputs).
              filter(_.producer != filters(input.name)) :+
              Pipe(input.name, filters(input .name))
            filters(input.name).inputs = node.inputs
          }
        })
      }
      ))
      Some(filters.values.toList)
    case _ => None
  }

  /** Replaces sink nodes that are not [[dbis.pig.op.Store]] operators with [[dbis.pig.op.Empty]] ones.
    *
    * @param node
    * @return
    */
  //noinspection ScalaDocMissingParameterDescription
  def removeNonStorageSinks(node: Any): Option[PigOperator] = node match {
    // Store and Dump are ok
    case Store(_, _, _, _) => None
    case Dump(_) => None
    case Display(_) => None
    // To prevent recursion, empty is ok as well
    case Empty(_) => None
    case op: PigOperator =>
      op.outputs match {
        case Pipe(_, _, Nil) :: Nil | Nil =>
          val newNode = Empty(Pipe(""))
          newNode.inputs = op.inputs
          Some(newNode)
        case _ => None
      }
    case _ => None
  }

  /** If an operator is followed by an Empty node, replace it with the Empty node
    *
    * @param parent
    * @param child
    * @return
    */
  //noinspection ScalaDocMissingParameterDescription
  def mergeWithEmpty(parent: PigOperator, child: Empty): Option[PigOperator] = Some(child)

  /** Finds the next BGPFilter object reachable from ``op``.
    */
  private def nextBGPFilter(op: PigOperator): Option[BGPFilter] = op match {
    case bf@BGPFilter(_, _, _) => Some(bf)
    // We need to make sure that each intermediate operator has only one successor - if it has multiple, we can't
    // pull up the BGPFilter because its patterns don't apply to all successors of the RDFLoad
    case _: OrderBy | _: Distinct | _: Limit | _: RDFLoad
      if op.outputs.flatMap(_.consumer).length == 1 => op.outputs.flatMap(_.consumer).map(nextBGPFilter).head
    case _ => None
  }

  /** Applies rewriting rule R1 of the paper "[[http://www.btw-2015.de/res/proceedings/Hauptband/Wiss/Hagedorn-SPARQling_Pig_-_Processin.pdf SPARQling Pig - Processing Linked Data with Pig Latin]].
    *
    * @param op
    * @return Some Load operator, if `term` was an RDFLoad operator loading a remote resource
    */
  //noinspection ScalaDocMissingParameterDescription
  def R1(op: RDFLoad): Option[Load] = {
    // Only apply this rule if `op` is not followed by a BGPFilter operator. If it is, R2 applies.
    val next_bgpfilter = nextBGPFilter(op)
    if (next_bgpfilter.isDefined && next_bgpfilter.get.schema == op.schema) {
      return None
    }

    val uri = op.uri

    if (uri.getScheme == "http" || uri.getScheme == "https") {
      Some(Load(op.outputs.head, uri, op.schema, Some("pig.SPARQLLoader"), List("SELECT * WHERE { ?s ?p ?o }")))
    } else {
      None
    }
  }

  /** Applies rewriting rule R2 of the paper "[[http://www.btw-2015.de/res/proceedings/Hauptband/Wiss/Hagedorn-SPARQling_Pig_-_Processin.pdf SPARQling Pig - Processing Linked Data with Pig Latin]].
    */
  //noinspection ScalaDocMissingParameterDescription
  def R2 = rulefs[RDFLoad] {
    case op =>


      val bf = nextBGPFilter(op)

      if (bf.isDefined && bf.get.schema == op.schema) {
        // This is the function we'll use for replacing RDFLoad with Load
        def replacer = buildOperatorReplacementStrategy { sop: Any =>
          if (sop == op) {
            Some(Load(op.outputs.head, op.uri, op.schema, Some("pig.SPARQLLoader"),
              List("CONSTRUCT * WHERE " + RDF.triplePatternsToString(bf.get.patterns))))
          } else {
            None
          }
        }

        // This is the function we'll use to remove the BGPFilter
        def remover = topdown(attempt(buildRemovalStrategy(bf.get)))

        val strategy = ior(replacer, remover)
        strategy
      }
      else {
        fail
      }
  }

  /** Applies rewriting rule L2 of the paper "[[http://www.btw-2015.de/res/proceedings/Hauptband/Wiss/Hagedorn-SPARQling_Pig_-_Processin.pdf SPARQling Pig - Processing Linked Data with Pig Latin]].
    *
    * @param op
    * @return Some Load operator, if `term` was an RDFLoad operator loading a resource from hdfs
    */
  //noinspection ScalaDocMissingParameterDescription
  def L2(op: RDFLoad): Option[Load] = {
    if (op.schema.isEmpty) {
      return None
    }

    Some(Load(op.out, op.uri, op.schema, Some("BinStorage")))
  }

  /** Applies rewriting rule F1 of the paper [[http://www.btw-2015.de/res/proceedings/Hauptband/Wiss/Hagedorn-SPARQling_Pig_-_Processin.pdf SPARQling Pig - Processing Linked Data with Pig Latin]].
    *
    * @return A strategy that removes BGPFilters that use only unbound variables in their single pattern
    */
  def F1 = rulefs[BGPFilter] {
    case op@BGPFilter(_, _, patterns) =>
      if (patterns.length > 1 || patterns.isEmpty) {
        fail
      } else {
        val pattern = patterns.head
        if (RDF.allUnbound(pattern)) {
          buildRemovalStrategy(op)
        } else {
          fail
        }
      }
    case _ => fail
  }

  /** Applies rewriting rule F2 of the paper "[[http://www.btw-2015.de/res/proceedings/Hauptband/Wiss/Hagedorn-SPARQling_Pig_-_Processin.pdf SPARQling Pig - Processing Linked Data with Pig Latin]].
    *
    * @param op
    * @return Some Filter operator, if `term` was an BGPFilter operator with only one bound variable
    */
  def F2(op: BGPFilter): Option[Filter] = {
    val in = op.inputs.head
    val out = op.outputs.head
    val patterns = op.patterns

    if (op.inputSchema != RDFLoad.plainSchema) {
      return None
    }

    if (patterns.length != 1) {
      return None
    }

    val pattern = patterns.head
    var filter: Option[Filter] = None
    val bound_column = RDF.getBoundColumn(pattern)

    filter = bound_column.flatMap { col: Column =>
      if (col == Column.Subject) {
        Some(Filter(out, in, Eq(RefExpr(NamedField("subject")), RefExpr(pattern.subj))))
      } else if (col == Column.Predicate) {
        Some(Filter(out, in, Eq(RefExpr(NamedField("predicate")), RefExpr(pattern.pred))))
      } else if (col == Column.Object) {
        Some(Filter(out, in, Eq(RefExpr(NamedField("object")), RefExpr(pattern.obj))))
      } else {
        // In reality, one of the above cases should always match
        None
      }
    }

    if (filter.isDefined) {
      in.removeConsumer(op)
    }

    filter
  }

  /** Applies rewriting rule F3 of the paper "[[http://www.btw-2015.de/res/proceedings/Hauptband/Wiss/Hagedorn-SPARQling_Pig_-_Processin.pdf SPARQling Pig - Processing Linked Data with Pig Latin]].
    *
    * @param op
    * @return Some Filter operator, if `term` was an BGPFilter operator with multiple bound variables
    */
  def F3(op: BGPFilter): Option[Filter] = {
    val patterns = op.patterns
    val in = op.inputs.head
    val out = op.outputs.head
    if (op.inputSchema != RDFLoad.plainSchema) {
      return None
    }

    if (patterns.length != 1) {
      return None
    }

    // We'll reuse in later on, so we need to remove `op` from its consumers
    in.removeConsumer(op)

    patterns.head match {
      case TriplePattern(s@Value(_), p@Value(_), o@Value(_)) => Some(
        Filter(out, in, And(
          Eq(RefExpr(NamedField("subject")), RefExpr(s)),
          And(
            Eq(RefExpr(NamedField("predicate")), RefExpr(p)),
            Eq(RefExpr(NamedField("object")), RefExpr(o))))))
      case TriplePattern(s@Value(_), p@Value(_), _) => Some(
        Filter(out, in, And(
          Eq(RefExpr(NamedField("subject")), RefExpr(s)),
          Eq(RefExpr(NamedField("predicate")), RefExpr(p)))))
      case TriplePattern(s@Value(_), _, o@Value(_)) => Some(
        Filter(out, in, And(
          Eq(RefExpr(NamedField("subject")), RefExpr(s)),
          Eq(RefExpr(NamedField("object")), RefExpr(o)))))
      case TriplePattern(_, p@Value(_), o@Value(_)) => Some(
        Filter(out, in, And(
          Eq(RefExpr(NamedField("predicate")), RefExpr(p)),
          Eq(RefExpr(NamedField("object")), RefExpr(o)))))
      case _ => None
    }
  }

  /** True, if `schema` is one of the grouped schemas, false otherwise.
    *
    * @param schema
    * @return
    */
  private def groupedSchemaEarlyAbort(schema: Option[Schema]): Boolean = {
    if (schema == RDFLoad.plainSchema) {
      return true
    }

    if (schema.isEmpty
      || !RDFLoad.groupedSchemas.values.toList.contains(schema.get)) {
      return true
    }
    false
  }

  /** Applies rewriting rule F4 of the paper "[[http://www.btw-2015.de/res/proceedings/Hauptband/Wiss/Hagedorn-SPARQling_Pig_-_Processin.pdf SPARQling Pig - Processing Linked Data with Pig Latin]].
    *
    * @param op
    * @return Some Filter operator if `term` was a BGPFilter with a single Pattern filtering on the grouping column
    *         of data in the triple group format
    */
  def F4(op: BGPFilter): Option[Filter] = {
    val patterns = op.patterns
    val in = op.inputs.head
    val out = op.outputs.head

    if (groupedSchemaEarlyAbort(op.inputSchema)) {
      return None
    }

    if (patterns.length != 1) {
      return None
    }
    // TODO we make a lot of assumptions about Options and Array lengths here
    val grouped_by = op.inputSchema.get.element.valueType.fields.head.name

    val pattern = patterns.head
    var filter: Option[Filter] = None
    val bound_column = RDF.getBoundColumn(pattern)

    filter = bound_column.flatMap { col: Column =>
      if (col == Column.Subject
        && grouped_by == "subject") {
        Some(Filter(out, in, Eq(RefExpr(NamedField("subject")), RefExpr(pattern.subj))))
      } else if (col == Column.Predicate
        && grouped_by == "predicate") {
        Some(Filter(out, in, Eq(RefExpr(NamedField("predicate")), RefExpr(pattern.pred))))
      } else if (col == Column.Object
        && grouped_by == "object") {
        Some(Filter(out, in, Eq(RefExpr(NamedField("object")), RefExpr(pattern.obj))))
      } else {
        // In reality, one of the above cases should always match
        None
      }
    }

    if (filter.isDefined) {
      in.removeConsumer(op)
    }

    filter
  }

  /** Applies rewriting rule F5 of the paper "[[http://www.btw-2015.de/res/proceedings/Hauptband/Wiss/Hagedorn-SPARQling_Pig_-_Processin.pdf SPARQling Pig - Processing Linked Data with Pig Latin]].
    *
    * @param term
    * @return
    */
  def F5(term: Any): Option[Foreach] = term match {
    case op@BGPFilter(_, _, patterns) =>
      val in = op.inputs.head
      val out = op.outputs.head

      if (groupedSchemaEarlyAbort(op.inputSchema)) {
        return None
      }

      if (patterns.length != 1) {
        return None
      }

      // TODO we make a lot of assumptions about Options and Array lengths here
      val grouped_by = op.inputSchema.get.element.valueType.fields.head.name
      val pattern = patterns.head

      // Check if the column that's grouped by is not bound in this pattern
      val bound_column = RDF.getBoundColumn(pattern)

      val applies = grouped_by match {
        case "subject" if bound_column contains Column.Subject => false
        case "predicate" if bound_column contains Column.Predicate => false
        case "object" if bound_column contains Column.Object => false
        // Just in case there's no bound column
        case _ if bound_column.isEmpty => false
        case _ => true
      }

      // If not, this rule doesn't apply
      if (!applies) {
        return None
      }

      val internalPipeName = generate()
      val intermediateResultName = generate()
      val eq = RDF.patternToConstraint(pattern).get

      val foreach =
        Foreach(Pipe(internalPipeName), Pipe(in.name), GeneratorPlan(List(
          Filter(Pipe(intermediateResultName), Pipe("stmts"), eq),
          Generate(
            List(
              GeneratorExpr(RefExpr(NamedField("*"))),
              GeneratorExpr(Func("COUNT",
                List(RefExpr(NamedField(intermediateResultName)))),
                Some(Field("cnt", Types.ByteArrayType))))))))

      val filter = Filter(out, Pipe(internalPipeName, foreach),
        Gt(RefExpr(NamedField("cnt")), RefExpr(Value(0))))

      foreach.outputs foreach (_.addConsumer(filter))

      Rewriter.fixReplacementwithMultipleOperators(op, foreach, filter)

      Some(foreach)
    case _ => None
  }

  /** Applies rewriting rule F6 of the paper "[[http://www.btw-2015.de/res/proceedings/Hauptband/Wiss/Hagedorn-SPARQling_Pig_-_Processin.pdf SPARQling Pig - Processing Linked Data with Pig Latin]].
    *
    * @param term
    * @return
    */
  def F6(term: Any): Option[Foreach] = term match {
    case op@BGPFilter(_, _, patterns) =>
      val in = op.inputs.head
      val out = op.outputs.head

      if (groupedSchemaEarlyAbort(op.inputSchema)) {
        return None
      }

      if (patterns.length != 1) {
        return None
      }

      // TODO we make a lot of assumptions about Options and Array lengths here
      val grouped_by = op.inputSchema.get.element.valueType.fields.head.name
      val pattern = patterns.head

      // Check if the column that's grouped by is not bound in this pattern
      val bound_columns = RDF.getAllBoundColumns(pattern)

      // If the number of bound variables in the pattern isn't 2, this rule doesn't apply.
      if (bound_columns.length != 2) {
        return None
      }

      val applies = grouped_by match {
        case "subject" if bound_columns contains Column.Subject => false
        case "predicate" if bound_columns contains Column.Predicate => false
        case "object" if bound_columns contains Column.Object => false
        // Just in case there's no bound column
        case _ if bound_columns.isEmpty => false
        case _ => true
      }

      // If not, this rule doesn't apply
      if (!applies) {
        return None
      }

      val internalPipeName = generate()
      val intermediateResultName = generate()
      val constraint = RDF.patternToConstraint(pattern).get

      val foreach =
        Foreach(Pipe(internalPipeName), Pipe(in.name), GeneratorPlan(List(
          Filter(Pipe(intermediateResultName), Pipe("stmts"), constraint),
          Generate(
            List(
              GeneratorExpr(RefExpr(NamedField("*"))),
              GeneratorExpr(Func("COUNT",
                List(RefExpr(NamedField(intermediateResultName)))),
                Some(Field("cnt", Types.ByteArrayType))))))))

      val filter = Filter(out, Pipe(internalPipeName, foreach),
        Gt(RefExpr(NamedField("cnt")), RefExpr(Value(0))))

      foreach.outputs foreach (_.addConsumer(filter))

      Rewriter.fixReplacementwithMultipleOperators(op, foreach, filter)

      Some(foreach)
    case _ => None
  }

  /** Applies rewriting rule F7 of the paper "[[http://www.btw-2015.de/res/proceedings/Hauptband/Wiss/Hagedorn-SPARQling_Pig_-_Processin.pdf SPARQling Pig - Processing Linked Data with Pig Latin]].
    *
    * @param op
    * @return Some BGPFilter operator if `term` was a BGPFilter with a single Pattern with two bound variables of which
    *         one is the grouping column
    */
  def F7(op: BGPFilter): Option[BGPFilter] = {
    val patterns = op.patterns
    val in = op.inputs.head
    val out = op.outputs.head

    if (groupedSchemaEarlyAbort(op.inputSchema)) {
      return None
    }

    if (patterns.length != 1) {
      return None
    }

    // TODO we make a lot of assumptions about Options and Array lengths here
    val grouped_by = op.inputSchema.get.element.valueType.fields.head.name

    val pattern = patterns.head

    // Check if the column that's grouped by is bound in this pattern
    val bound_columns = RDF.getAllBoundColumns(pattern)
    val applies = grouped_by match {
      case "subject" if bound_columns contains Column.Subject => true
      case "predicate" if bound_columns contains Column.Predicate => true
      case "object" if bound_columns contains Column.Object => true
      case _ => false
    }

    // If not, this rule doesn't apply
    if (!(applies && bound_columns.length == 2)) {
      return None
    }

    val internalPipeName = generate()
    var group_filter: Option[BGPFilter] = None
    var other_filter_pattern: Option[TriplePattern] = None

    // The first pattern in the next 3 pattern matches is for the case where the column that the data is grouped by
    // is bound as a variable in the pattern, but the other two column are as well.
    if (grouped_by == "subject") {
      group_filter = Some(BGPFilter(Pipe(internalPipeName), in, List(TriplePattern(pattern.subj, PositionalField(1)
        , PositionalField(2)))))
      other_filter_pattern = pattern match {
        case TriplePattern(_, Value(_), Value(_)) => None
        case TriplePattern(_, pred@Value(_), _) => Some(TriplePattern(PositionalField(0), pred, PositionalField(2)))
        case TriplePattern(_, _, obj@Value(_)) => Some(TriplePattern(PositionalField(0), PositionalField(1), obj))
      }
    } else if (grouped_by == "predicate") {
      group_filter = Some(BGPFilter(Pipe(internalPipeName), in, List(TriplePattern(PositionalField(0), pattern
        .pred, PositionalField(2)))))
      other_filter_pattern = pattern match {
        case TriplePattern(Value(_), _, Value(_)) => None
        case TriplePattern(subj@Value(_), _, _) => Some(TriplePattern(subj, PositionalField(1), PositionalField
          (2)))
        case TriplePattern(_, _, obj@Value(_)) => Some(TriplePattern(PositionalField(0), PositionalField(1), obj))
      }
    } else if (grouped_by == "object") {
      group_filter = Some(BGPFilter(Pipe(internalPipeName), in, List(TriplePattern(PositionalField(0),
        PositionalField(1), pattern.obj))))
      other_filter_pattern = pattern match {
        case TriplePattern(Value(_), Value(_), _) => None
        case TriplePattern(subj@Value(_), _, _) => Some(TriplePattern(subj, PositionalField(1), PositionalField
          (2)))
        case TriplePattern(_, pred@Value(_), _) => Some(TriplePattern(PositionalField(0), pred, PositionalField(2)))
      }
    }

    if (other_filter_pattern.isEmpty) {
      // The grouping column is bound and the other two are as well - this rule doesn't apply.
      return None
    }

    val other_filter = BGPFilter(out, Pipe(internalPipeName, group_filter.get), List(other_filter_pattern.get))

    Rewriter.fixReplacementwithMultipleOperators(op, group_filter.get, other_filter)

    group_filter foreach {
      _.outputs.head.consumer = List(other_filter)
    }

    if (group_filter.isDefined) {
      in.removeConsumer(op)
    }

    group_filter
  }

  /** Applies rewriting rule F8 of the paper "[[http://www.btw-2015.de/res/proceedings/Hauptband/Wiss/Hagedorn-SPARQling_Pig_-_Processin.pdf SPARQling Pig - Processing Linked Data with Pig Latin]].
    *
    * @param op
    * @return Some BGPFilter operator if `term` was a BGPFilter with a single Pattern with only bound variables.
    */
  def F8(op: BGPFilter): Option[BGPFilter] = {
    val patterns = op.patterns
    val in = op.inputs.head
    val out = op.outputs.head

    if (groupedSchemaEarlyAbort(op.inputSchema)) {
      return None
    }

    if (patterns.length != 1) {
      return None
    }

    // TODO we make a lot of assumptions about Options and Array lengths here
    val grouped_by = op.inputSchema.get.element.valueType.fields.head.name

    val pattern = patterns.head

    if (!pattern.subj.isInstanceOf[Value]
      || !pattern.pred.isInstanceOf[Value]
      || !pattern.obj.isInstanceOf[Value]) {
      // The rule only applies if all variables are bound
      return None
    }

    val internalPipeName = generate()
    var group_filter: Option[BGPFilter] = None
    var other_filter: Option[BGPFilter] = None

    if (grouped_by == "subject") {
      group_filter = Some(BGPFilter(Pipe(internalPipeName), in, List(TriplePattern(pattern.subj, PositionalField(1),
        PositionalField(2)))))
      other_filter = Some(BGPFilter(out, Pipe(internalPipeName), List(TriplePattern(PositionalField(0), pattern.pred,
        pattern.obj))))
    } else if (grouped_by == "predicate") {
      group_filter = Some(BGPFilter(Pipe(internalPipeName), in, List(TriplePattern(PositionalField(0), pattern.pred,
        PositionalField(2)))))
      other_filter = Some(BGPFilter(out, Pipe(internalPipeName), List(TriplePattern(pattern.subj, PositionalField(1),
        pattern.obj))))
    } else if (grouped_by == "object") {
      group_filter = Some(BGPFilter(Pipe(internalPipeName), in, List(TriplePattern(PositionalField(0),
        PositionalField(1),
        pattern.obj))))
      other_filter = Some(BGPFilter(out, Pipe(internalPipeName), List(TriplePattern(pattern.subj, pattern.pred,
        PositionalField(2)))))
    }

    Rewriter.fixReplacementwithMultipleOperators(op, group_filter.get, other_filter.get)

    group_filter foreach {
      _.outputs.head.consumer = List(other_filter.get)
    }

    if (group_filter.isDefined) {
      in.removeConsumer(op)
    }

    group_filter
  }

  /** Applies rewriting rule J1 of the paper "[[http://www.btw-2015.de/res/proceedings/Hauptband/Wiss/Hagedorn-SPARQling_Pig_-_Processin.pdf SPARQling Pig - Processing Linked Data with Pig Latin]].
    *
    * @param term
    * @return Some BGPFilter objects if the input filters BGP is a star join.
    */
  def J1(term: Any): Option[List[BGPFilter]] = term match {
    case op@BGPFilter(_, _, patterns) =>
      val out = op.outputs.head
      val in = op.inputs.head
      if (op.inputSchema != RDFLoad.plainSchema) {
        return None
      }

      if (patterns.length < 2) {
        return None
      }

      def isNamed(r: Ref): Option[NamedField] = r match {
        case n@NamedField(_, _) => Some(n)
        case _ => None
      }

      val namedFields = patterns map { p =>
        (isNamed(p.subj), isNamed(p.pred), isNamed(p.obj))
      } toSet

      if (namedFields.size != 1) {
        // There are either no NamedFields or they appear in more than one position in different patterns, so it's
        // not a star join
        return None
      }

      if (!RDF.isStarJoin(patterns)) {
        return None
      }

      // We'll reuse in later on, so we need to remove `op` from its consumers
      in.removeConsumer(op)

      // This maps NamedField to a list of pipe names columns. Each column of that specific Pipe (produces by one of
      // the filters) contains the value of the NamedField in the join.
      // Its keys are also all the NamedFields that appear in `patterns`.
      val namedFieldToPipeName: Map[NamedField, List[(String, Column.Column)]] = Map.empty

      val filters = patterns map { p =>
        val pipename = generate()

        val namedFieldsOfP = RDF.namedFieldColumnPairFromPattern(p)
        namedFieldsOfP foreach { case (nf, c) =>
            namedFieldToPipeName(nf) = namedFieldToPipeName.getOrElse(nf, List.empty) :+ (pipename, c)
        }

        BGPFilter(Pipe(pipename), in, List(p))
      }

      val joinOutPipeName = generate()

      // The NamedField that we're joining on and its position in the patterns
      val starJoinFieldName = RDF.starJoinColumn(patterns).get._2
      val starJoinColumnName = Column.columnToNamedField(namedFieldToPipeName(starJoinFieldName).head._2)

      val join = Join(Pipe(joinOutPipeName),
        filters map { f => Pipe(f.outPipeName, f) },
        // Use map here to make sure the amount of field expressions is the same as the amount of filters
        filters map { _ => List(starJoinColumnName) })

      filters foreach { f =>
        f.outputs.head.consumer = List(join)
        f.constructSchema
      }

      val generators = namedFieldToPipeName.toSeq.sortBy(_._1.name).map { case (nf, (firstSourceName, firstSourceColumn) :: _) =>
        GeneratorExpr(
          RefExpr(
            NamedField(Column.columnToNamedField(firstSourceColumn).name, List(firstSourceName))),
          Some(Field(nf.name, Types.CharArrayType)))
      } toList

      val foreach = Foreach(out, Pipe(joinOutPipeName, join),
        GeneratorList(
          generators
        )
      )
      foreach.constructSchema

      // Make the Foreach a successor of the Join
      join.outputs.foreach { o => o.consumer = List(foreach) }

      // Replace the Foreach as the producer of ops inputs outputs
      out.consumer.foreach { op => op.inputs.foreach { i =>
        if (i.producer == op) {
          i.producer = join
        }}}

      Some(filters)

    case _ => None
  }

  /** Applies rewriting rule J2 of the paper "[[http://www.btw-2015.de/res/proceedings/Hauptband/Wiss/Hagedorn-SPARQling_Pig_-_Processin.pdf SPARQling Pig - Processing Linked Data with Pig Latin]].
    *
    */
  def J2(term: Any): Option[Foreach] = term match {
    case op @ BGPFilter(_, _, patterns) =>
      if (groupedSchemaEarlyAbort(op.inputSchema)) {
        return None
      }

      if (patterns.length < 2) {
        return None
      }

      if (!RDF.isStarJoin(patterns)) {
        return None
      }

      val out = op.outputs.head
      val in = op.inputs.head

      // We'll reuse in later on, so we need to remove `op` from its consumers
      in.removeConsumer(op)

      val internalPipeName = generate()

      val filters: List[Filter] = patterns map RDF.patternToConstraint flatMap { c =>
        Some(Filter(Pipe(generate()), Pipe("stmts"), c.get))
      }

      val filterPipeNames = filters map (_.outputs.head.name)

      // This generates the GENERATE *, COUNT(t1) AS cnt1, ..., COUNT(tN) as cntN; operator
      val countAsOps: List[GeneratorExpr] = filterPipeNames.zipWithIndex.map { case (name, i) =>
        GeneratorExpr(Func("COUNT",
          List(RefExpr(NamedField(name)))),
          Some(Field(s"cnt$i", Types.ByteArrayType)))
      }

      val generatorOps: List[PigOperator] = filters :+ Generate(
            GeneratorExpr(RefExpr(NamedField("*"))) :: countAsOps)

      val foreach =
        Foreach(Pipe(internalPipeName), Pipe(in.name), GeneratorPlan(generatorOps))

      val countGtZeroConstraint: Predicate = filterPipeNames.zipWithIndex.map {case (_, i) =>
          Gt(RefExpr(NamedField(s"cnt$i")), RefExpr(Value(0)))
      } reduceLeft And

      val filter = Filter(out, Pipe(internalPipeName, foreach), countGtZeroConstraint)

      foreach.outputs foreach (_.addConsumer(filter))

      Rewriter.fixReplacementwithMultipleOperators(op, foreach, filter)

      Some(foreach)
    case _ => None
  }

  /** Applies rewriting rule J3 of the paper "[[http://www.btw-2015.de/res/proceedings/Hauptband/Wiss/Hagedorn-SPARQling_Pig_-_Processin.pdf SPARQling Pig - Processing Linked Data with Pig Latin]].
    *
    * @param term
    * @return Some BGPFilter objects if the input filters BGP is a star join.
    */
  // We need to return Option[List[Any]] here because we can return either a list of BGPFilters or of Joins
  def J3(term: Any): Option[List[PigOperator]] = term match {
    case op@BGPFilter(_, _, patterns) =>
      val out = op.outputs.head
      val in = op.inputs.head
      if (op.inputSchema != RDFLoad.plainSchema) {
        return None
      }

      if (patterns.length < 2) {
        return None
      }

      if (!RDF.isPathJoin(patterns)) {
        return None
      }

      // We'll reuse in later on, so we need to remove `op` from its consumers
      in.removeConsumer(op)

      val pathJoinField = RDF.pathJoinNamedField(patterns).get

      // This maps NamedField to a list of pipe names and columns. Each column of that specific Pipe (produces by one of
      // the filters) contains the value of the NamedField in the join.
      // Its keys are also all the NamedFields that appear in `patterns`.
      val namedFieldToPipeName: Map[NamedField, List[(String, Column.Column)]] = Map.empty

      // First build new BGPFilter objects for all the patterns.

      val newBGPFilters = patterns map { p =>
        val pipename = generate()

        // TODO this is duplicated from J1
        val namedFieldsOfP = RDF.namedFieldColumnPairFromPattern(p)
        namedFieldsOfP foreach { case (nf, c) =>
          namedFieldToPipeName(nf) = namedFieldToPipeName.getOrElse(nf, List.empty) :+(pipename, c)
        }

        BGPFilter(Pipe(pipename), in, List(p))
      }

      // Now we need to join them again. Note: in the paper, multiple JOINs are used, but just do it in one here
      // Since each filters schema is still (s,p,o), we can't join by namedfields, but only but s, p or o.
      def findColumnForNamedField(nf: NamedField, p: TriplePattern): NamedField = p match {
        case TriplePattern(n, _, _) if n == nf => Column.columnToNamedField(Column.Subject)
        case TriplePattern(_, n, _) if n == nf => Column.columnToNamedField(Column.Predicate)
        case TriplePattern(_, _, n) if n == nf => Column.columnToNamedField(Column.Object)
      }

      val joinFields = patterns map { p =>
        List(findColumnForNamedField(pathJoinField, p))
      }

      val joinOutPipeName = generate()

      val join = Join(Pipe(joinOutPipeName),
        newBGPFilters map { f => Pipe(f.outPipeName, f)},
        joinFields
      )

      // Set newBGPFilters' outputs to the join
      newBGPFilters foreach { f =>
        f.outputs.head.consumer = List(join)
        f.constructSchema
      }

      // TODO this is duplicated from J1
      val generators = namedFieldToPipeName.toSeq.sortBy(_._1.name).map { case (nf, (firstSourceName, firstSourceColumn) :: _) =>
        GeneratorExpr(
          RefExpr(
            NamedField(Column.columnToNamedField(firstSourceColumn).name, List(firstSourceName))),
          Some(Field(nf.name, Types.CharArrayType)))
      } toList

      val foreach = Foreach(out, Pipe(joinOutPipeName, join),
        GeneratorList(
          generators
        )
      )

      // Make the Foreach a successor of the Join
      join.outputs.foreach { o => o.consumer = List(foreach) }

      foreach.constructSchema

      // Replace the Foreach as the producer of ops inputs outputs
      out.consumer.foreach { op => op.inputs.foreach { i =>
        if (i.producer == op) {
          i.producer = join
        }}}

      Some(newBGPFilters)
    case _ => None
  }

  /**
   * Process the list of generator expressions in GENERATE and replace the * by the list of named fields
   *
   * @param exprs
   * @param op
   * @return
   */
  def constructGeneratorList(exprs: List[GeneratorExpr], op: PigOperator): (List[GeneratorExpr], Boolean) = {
    val genExprs: ListBuffer[GeneratorExpr] = ListBuffer()
    var foundStar: Boolean = false
    for (ex <- exprs) {
      if (ex.expr.isInstanceOf[RefExpr]) {
        val ref = ex.expr.asInstanceOf[RefExpr]
        if (ref.r.isInstanceOf[NamedField]) {
          val field = ref.r.asInstanceOf[NamedField]
          if (field.name == "*") {
            if (op.inputSchema.isEmpty)
              throw RewriterException("Rewriting * in GENERATE requires a schema")
            foundStar = true
            genExprs ++= op.inputSchema.get.fields.map(f => GeneratorExpr(RefExpr(NamedField(f.name))))
          }
          else genExprs += ex
        }
        else genExprs += ex
      }
      else genExprs += ex
    }
    (genExprs.toList, foundStar)
  }

  def foreachGenerateWithAsterisk(term: Any): Option[PigOperator] = {
    term match {
      case op@Foreach(_, _, gen, _) => gen match {
        case GeneratorList(exprs) =>
          val (genExprs, foundStar) = constructGeneratorList(exprs, op)
          if (foundStar) {
            val newGen = GeneratorList(genExprs.toList)
            val newOp = Foreach(op.outputs.head, op.inputs.head, newGen, op.windowMode)
            newOp.constructSchema
            Some(newOp)
          }
          else
            None
        case _ => None
      }
      case op@Generate(exprs) =>
        val (genExprs, foundStar) = constructGeneratorList(exprs, op)
        if (foundStar) {
          val newOp = Generate(genExprs.toList)
          newOp.copyPipes(op)
          newOp.constructSchema
          Some(newOp)
        }
        else
          None
      case _ => None
    }
  }

  def replaceMacroOp(t: Any): Option[PigOperator] = t match {
    case op@MacroOp(out, name, params) => {
      if (op.macroDefinition.isEmpty)
        throw new InvalidPlanException(s"macro ${op.macroName} undefined")

      val macroDef = op.macroDefinition.get
      val subPlan = macroDef.subPlan.get

      /*
       * adjust the parameter names
       */
      subPlan.resolveParameters(op.paramMapping)

      /*
       * and replace the macro call by its definition
       */
      val newParent = subPlan.operators.head
      val newChild = subPlan.operators.last
      val newOp = Rewriter.fixReplacementwithMultipleOperators(op, newParent, newChild)
      val schema = newOp.constructSchema
      Some(newOp)
    }
    case _ =>  None
  }

=======
  val rulesets = List(GeneralRuleset, RDFRuleset)
>>>>>>> f2a5804e
  def registerAllRules() = {
    // IMPORTANT: If you change one of the rule registration calls in here, please also change the call in the
    // corresponding test methods!
    rulesets foreach { _.registerRules() }
  }
}<|MERGE_RESOLUTION|>--- conflicted
+++ resolved
@@ -25,1008 +25,7 @@
   */
 //noinspection ScalaDocMissingParameterDescription
 object Rules {
-<<<<<<< HEAD
-  /** Put Filters before multipleInputOp if we can figure out which input of multipleInputOp contains the fields used in the Filters predicate
-    */
-  def filterBeforeMultipleInputOp(multipleInputOp: PigOperator, filter: Filter): Option[Filter] = {
-    val fields = extractFields(filter.pred)
-
-    if (fields.exists(field => !field.isInstanceOf[NamedField])) {
-      // A field is not a NamedField, we don't know how to figure out where it's coming from
-      return None
-    }
-
-    val namedfields = fields.map(_.asInstanceOf[NamedField])
-    val inputs = multipleInputOp.inputs.map(_.producer)
-    var inputWithCorrectFields: Option[PigOperator] = findInputForFields(inputs, namedfields)
-
-    if (inputWithCorrectFields.isEmpty) {
-      // We did not find an input that has all the fields we're looking for - this might be because the fields are
-      // spread over multiple input or because the fields do not actually exist - in any case, abort.
-      return None
-    }
-
-    // We found a single input that has all the fields used in the predicate, which means that we can safely put the
-    // Filter between that and the Join.
-    // We can't use fixInputsAndOutputs here because they don't work correctly for Joins
-    val inp = inputWithCorrectFields.get
-
-    Some(pullOpAcrossMultipleInputOp(filter, multipleInputOp, inp).asInstanceOf[Filter])
-  }
-
-  /** Merges two [[dbis.pig.op.Filter]] operations if one is the only input of the other.
-    *
-    * @param parent The parent filter.
-    * @param child The child filter.
-    * @return On success, an Option containing a new [[dbis.pig.op.Filter]] operator with the predicates of both input
-    *         Filters, None otherwise.
-    */
-  def mergeFilters(parent: Filter, child: Filter): Option[Filter] = {
-    Some(Filter(child.outputs.head, parent.inputs.head, And(parent.pred, child.pred)))
-  }
-
-  /** Removes a [[dbis.pig.op.Filter]] object that's a successor of a Filter with the same Predicate
-    */
-  //noinspection MutatorLikeMethodIsParameterless
-  def removeDuplicateFilters = rulefs[Filter] {
-    case op@Filter(_, _, pred, _) =>
-      topdown(
-        attempt(
-          op.outputs.flatMap(_.consumer).
-            filter(_.isInstanceOf[Filter]).
-            filter { f: PigOperator => extractPredicate(f.asInstanceOf[Filter].pred) == extractPredicate(pred) }.
-            foldLeft(fail) { (s: Strategy, pigOp: PigOperator) => ior(s, buildRemovalStrategy(pigOp)
-          )
-          }))
-  }
-
-  def splitIntoToFilters(node: Any): Option[List[Filter]] = node match {
-    case node@SplitInto(inPipeName, splits) =>
-      val filters = (for (branch <- splits) yield branch.output.name -> Filter(branch.output, inPipeName, branch
-        .expr)).toMap
-      node.inputs = node.inputs.map(p => {
-        p.consumer = p.consumer.filterNot(_ == node)
-        p
-      })
-      // For all outputs
-      node.outputs.iterator foreach (_.consumer.foreach(output => {
-        // Iterate over their inputs
-        output.inputs foreach (input => {
-          // Check if the relation name is one of the names our SplitBranches write
-          if (filters contains input.name) {
-            // Replace SplitInto with the appropriate Filter
-            output.inputs = output.inputs.
-              // First, remove the SplitInto operator
-              filter(_.producer != node).
-              // Second, remove the filter if it has already been added to this input once. This can happen if a Join
-              // reads from multiple branches of a single SplitInto operator because of the nested loop nature of
-              // this code because we then iterate over the Joins inputs more than once (the Join is the consumer of
-              // multiple node.outputs).
-              filter(_.producer != filters(input.name)) :+
-              Pipe(input.name, filters(input .name))
-            filters(input.name).inputs = node.inputs
-          }
-        })
-      }
-      ))
-      Some(filters.values.toList)
-    case _ => None
-  }
-
-  /** Replaces sink nodes that are not [[dbis.pig.op.Store]] operators with [[dbis.pig.op.Empty]] ones.
-    *
-    * @param node
-    * @return
-    */
-  //noinspection ScalaDocMissingParameterDescription
-  def removeNonStorageSinks(node: Any): Option[PigOperator] = node match {
-    // Store and Dump are ok
-    case Store(_, _, _, _) => None
-    case Dump(_) => None
-    case Display(_) => None
-    // To prevent recursion, empty is ok as well
-    case Empty(_) => None
-    case op: PigOperator =>
-      op.outputs match {
-        case Pipe(_, _, Nil) :: Nil | Nil =>
-          val newNode = Empty(Pipe(""))
-          newNode.inputs = op.inputs
-          Some(newNode)
-        case _ => None
-      }
-    case _ => None
-  }
-
-  /** If an operator is followed by an Empty node, replace it with the Empty node
-    *
-    * @param parent
-    * @param child
-    * @return
-    */
-  //noinspection ScalaDocMissingParameterDescription
-  def mergeWithEmpty(parent: PigOperator, child: Empty): Option[PigOperator] = Some(child)
-
-  /** Finds the next BGPFilter object reachable from ``op``.
-    */
-  private def nextBGPFilter(op: PigOperator): Option[BGPFilter] = op match {
-    case bf@BGPFilter(_, _, _) => Some(bf)
-    // We need to make sure that each intermediate operator has only one successor - if it has multiple, we can't
-    // pull up the BGPFilter because its patterns don't apply to all successors of the RDFLoad
-    case _: OrderBy | _: Distinct | _: Limit | _: RDFLoad
-      if op.outputs.flatMap(_.consumer).length == 1 => op.outputs.flatMap(_.consumer).map(nextBGPFilter).head
-    case _ => None
-  }
-
-  /** Applies rewriting rule R1 of the paper "[[http://www.btw-2015.de/res/proceedings/Hauptband/Wiss/Hagedorn-SPARQling_Pig_-_Processin.pdf SPARQling Pig - Processing Linked Data with Pig Latin]].
-    *
-    * @param op
-    * @return Some Load operator, if `term` was an RDFLoad operator loading a remote resource
-    */
-  //noinspection ScalaDocMissingParameterDescription
-  def R1(op: RDFLoad): Option[Load] = {
-    // Only apply this rule if `op` is not followed by a BGPFilter operator. If it is, R2 applies.
-    val next_bgpfilter = nextBGPFilter(op)
-    if (next_bgpfilter.isDefined && next_bgpfilter.get.schema == op.schema) {
-      return None
-    }
-
-    val uri = op.uri
-
-    if (uri.getScheme == "http" || uri.getScheme == "https") {
-      Some(Load(op.outputs.head, uri, op.schema, Some("pig.SPARQLLoader"), List("SELECT * WHERE { ?s ?p ?o }")))
-    } else {
-      None
-    }
-  }
-
-  /** Applies rewriting rule R2 of the paper "[[http://www.btw-2015.de/res/proceedings/Hauptband/Wiss/Hagedorn-SPARQling_Pig_-_Processin.pdf SPARQling Pig - Processing Linked Data with Pig Latin]].
-    */
-  //noinspection ScalaDocMissingParameterDescription
-  def R2 = rulefs[RDFLoad] {
-    case op =>
-
-
-      val bf = nextBGPFilter(op)
-
-      if (bf.isDefined && bf.get.schema == op.schema) {
-        // This is the function we'll use for replacing RDFLoad with Load
-        def replacer = buildOperatorReplacementStrategy { sop: Any =>
-          if (sop == op) {
-            Some(Load(op.outputs.head, op.uri, op.schema, Some("pig.SPARQLLoader"),
-              List("CONSTRUCT * WHERE " + RDF.triplePatternsToString(bf.get.patterns))))
-          } else {
-            None
-          }
-        }
-
-        // This is the function we'll use to remove the BGPFilter
-        def remover = topdown(attempt(buildRemovalStrategy(bf.get)))
-
-        val strategy = ior(replacer, remover)
-        strategy
-      }
-      else {
-        fail
-      }
-  }
-
-  /** Applies rewriting rule L2 of the paper "[[http://www.btw-2015.de/res/proceedings/Hauptband/Wiss/Hagedorn-SPARQling_Pig_-_Processin.pdf SPARQling Pig - Processing Linked Data with Pig Latin]].
-    *
-    * @param op
-    * @return Some Load operator, if `term` was an RDFLoad operator loading a resource from hdfs
-    */
-  //noinspection ScalaDocMissingParameterDescription
-  def L2(op: RDFLoad): Option[Load] = {
-    if (op.schema.isEmpty) {
-      return None
-    }
-
-    Some(Load(op.out, op.uri, op.schema, Some("BinStorage")))
-  }
-
-  /** Applies rewriting rule F1 of the paper [[http://www.btw-2015.de/res/proceedings/Hauptband/Wiss/Hagedorn-SPARQling_Pig_-_Processin.pdf SPARQling Pig - Processing Linked Data with Pig Latin]].
-    *
-    * @return A strategy that removes BGPFilters that use only unbound variables in their single pattern
-    */
-  def F1 = rulefs[BGPFilter] {
-    case op@BGPFilter(_, _, patterns) =>
-      if (patterns.length > 1 || patterns.isEmpty) {
-        fail
-      } else {
-        val pattern = patterns.head
-        if (RDF.allUnbound(pattern)) {
-          buildRemovalStrategy(op)
-        } else {
-          fail
-        }
-      }
-    case _ => fail
-  }
-
-  /** Applies rewriting rule F2 of the paper "[[http://www.btw-2015.de/res/proceedings/Hauptband/Wiss/Hagedorn-SPARQling_Pig_-_Processin.pdf SPARQling Pig - Processing Linked Data with Pig Latin]].
-    *
-    * @param op
-    * @return Some Filter operator, if `term` was an BGPFilter operator with only one bound variable
-    */
-  def F2(op: BGPFilter): Option[Filter] = {
-    val in = op.inputs.head
-    val out = op.outputs.head
-    val patterns = op.patterns
-
-    if (op.inputSchema != RDFLoad.plainSchema) {
-      return None
-    }
-
-    if (patterns.length != 1) {
-      return None
-    }
-
-    val pattern = patterns.head
-    var filter: Option[Filter] = None
-    val bound_column = RDF.getBoundColumn(pattern)
-
-    filter = bound_column.flatMap { col: Column =>
-      if (col == Column.Subject) {
-        Some(Filter(out, in, Eq(RefExpr(NamedField("subject")), RefExpr(pattern.subj))))
-      } else if (col == Column.Predicate) {
-        Some(Filter(out, in, Eq(RefExpr(NamedField("predicate")), RefExpr(pattern.pred))))
-      } else if (col == Column.Object) {
-        Some(Filter(out, in, Eq(RefExpr(NamedField("object")), RefExpr(pattern.obj))))
-      } else {
-        // In reality, one of the above cases should always match
-        None
-      }
-    }
-
-    if (filter.isDefined) {
-      in.removeConsumer(op)
-    }
-
-    filter
-  }
-
-  /** Applies rewriting rule F3 of the paper "[[http://www.btw-2015.de/res/proceedings/Hauptband/Wiss/Hagedorn-SPARQling_Pig_-_Processin.pdf SPARQling Pig - Processing Linked Data with Pig Latin]].
-    *
-    * @param op
-    * @return Some Filter operator, if `term` was an BGPFilter operator with multiple bound variables
-    */
-  def F3(op: BGPFilter): Option[Filter] = {
-    val patterns = op.patterns
-    val in = op.inputs.head
-    val out = op.outputs.head
-    if (op.inputSchema != RDFLoad.plainSchema) {
-      return None
-    }
-
-    if (patterns.length != 1) {
-      return None
-    }
-
-    // We'll reuse in later on, so we need to remove `op` from its consumers
-    in.removeConsumer(op)
-
-    patterns.head match {
-      case TriplePattern(s@Value(_), p@Value(_), o@Value(_)) => Some(
-        Filter(out, in, And(
-          Eq(RefExpr(NamedField("subject")), RefExpr(s)),
-          And(
-            Eq(RefExpr(NamedField("predicate")), RefExpr(p)),
-            Eq(RefExpr(NamedField("object")), RefExpr(o))))))
-      case TriplePattern(s@Value(_), p@Value(_), _) => Some(
-        Filter(out, in, And(
-          Eq(RefExpr(NamedField("subject")), RefExpr(s)),
-          Eq(RefExpr(NamedField("predicate")), RefExpr(p)))))
-      case TriplePattern(s@Value(_), _, o@Value(_)) => Some(
-        Filter(out, in, And(
-          Eq(RefExpr(NamedField("subject")), RefExpr(s)),
-          Eq(RefExpr(NamedField("object")), RefExpr(o)))))
-      case TriplePattern(_, p@Value(_), o@Value(_)) => Some(
-        Filter(out, in, And(
-          Eq(RefExpr(NamedField("predicate")), RefExpr(p)),
-          Eq(RefExpr(NamedField("object")), RefExpr(o)))))
-      case _ => None
-    }
-  }
-
-  /** True, if `schema` is one of the grouped schemas, false otherwise.
-    *
-    * @param schema
-    * @return
-    */
-  private def groupedSchemaEarlyAbort(schema: Option[Schema]): Boolean = {
-    if (schema == RDFLoad.plainSchema) {
-      return true
-    }
-
-    if (schema.isEmpty
-      || !RDFLoad.groupedSchemas.values.toList.contains(schema.get)) {
-      return true
-    }
-    false
-  }
-
-  /** Applies rewriting rule F4 of the paper "[[http://www.btw-2015.de/res/proceedings/Hauptband/Wiss/Hagedorn-SPARQling_Pig_-_Processin.pdf SPARQling Pig - Processing Linked Data with Pig Latin]].
-    *
-    * @param op
-    * @return Some Filter operator if `term` was a BGPFilter with a single Pattern filtering on the grouping column
-    *         of data in the triple group format
-    */
-  def F4(op: BGPFilter): Option[Filter] = {
-    val patterns = op.patterns
-    val in = op.inputs.head
-    val out = op.outputs.head
-
-    if (groupedSchemaEarlyAbort(op.inputSchema)) {
-      return None
-    }
-
-    if (patterns.length != 1) {
-      return None
-    }
-    // TODO we make a lot of assumptions about Options and Array lengths here
-    val grouped_by = op.inputSchema.get.element.valueType.fields.head.name
-
-    val pattern = patterns.head
-    var filter: Option[Filter] = None
-    val bound_column = RDF.getBoundColumn(pattern)
-
-    filter = bound_column.flatMap { col: Column =>
-      if (col == Column.Subject
-        && grouped_by == "subject") {
-        Some(Filter(out, in, Eq(RefExpr(NamedField("subject")), RefExpr(pattern.subj))))
-      } else if (col == Column.Predicate
-        && grouped_by == "predicate") {
-        Some(Filter(out, in, Eq(RefExpr(NamedField("predicate")), RefExpr(pattern.pred))))
-      } else if (col == Column.Object
-        && grouped_by == "object") {
-        Some(Filter(out, in, Eq(RefExpr(NamedField("object")), RefExpr(pattern.obj))))
-      } else {
-        // In reality, one of the above cases should always match
-        None
-      }
-    }
-
-    if (filter.isDefined) {
-      in.removeConsumer(op)
-    }
-
-    filter
-  }
-
-  /** Applies rewriting rule F5 of the paper "[[http://www.btw-2015.de/res/proceedings/Hauptband/Wiss/Hagedorn-SPARQling_Pig_-_Processin.pdf SPARQling Pig - Processing Linked Data with Pig Latin]].
-    *
-    * @param term
-    * @return
-    */
-  def F5(term: Any): Option[Foreach] = term match {
-    case op@BGPFilter(_, _, patterns) =>
-      val in = op.inputs.head
-      val out = op.outputs.head
-
-      if (groupedSchemaEarlyAbort(op.inputSchema)) {
-        return None
-      }
-
-      if (patterns.length != 1) {
-        return None
-      }
-
-      // TODO we make a lot of assumptions about Options and Array lengths here
-      val grouped_by = op.inputSchema.get.element.valueType.fields.head.name
-      val pattern = patterns.head
-
-      // Check if the column that's grouped by is not bound in this pattern
-      val bound_column = RDF.getBoundColumn(pattern)
-
-      val applies = grouped_by match {
-        case "subject" if bound_column contains Column.Subject => false
-        case "predicate" if bound_column contains Column.Predicate => false
-        case "object" if bound_column contains Column.Object => false
-        // Just in case there's no bound column
-        case _ if bound_column.isEmpty => false
-        case _ => true
-      }
-
-      // If not, this rule doesn't apply
-      if (!applies) {
-        return None
-      }
-
-      val internalPipeName = generate()
-      val intermediateResultName = generate()
-      val eq = RDF.patternToConstraint(pattern).get
-
-      val foreach =
-        Foreach(Pipe(internalPipeName), Pipe(in.name), GeneratorPlan(List(
-          Filter(Pipe(intermediateResultName), Pipe("stmts"), eq),
-          Generate(
-            List(
-              GeneratorExpr(RefExpr(NamedField("*"))),
-              GeneratorExpr(Func("COUNT",
-                List(RefExpr(NamedField(intermediateResultName)))),
-                Some(Field("cnt", Types.ByteArrayType))))))))
-
-      val filter = Filter(out, Pipe(internalPipeName, foreach),
-        Gt(RefExpr(NamedField("cnt")), RefExpr(Value(0))))
-
-      foreach.outputs foreach (_.addConsumer(filter))
-
-      Rewriter.fixReplacementwithMultipleOperators(op, foreach, filter)
-
-      Some(foreach)
-    case _ => None
-  }
-
-  /** Applies rewriting rule F6 of the paper "[[http://www.btw-2015.de/res/proceedings/Hauptband/Wiss/Hagedorn-SPARQling_Pig_-_Processin.pdf SPARQling Pig - Processing Linked Data with Pig Latin]].
-    *
-    * @param term
-    * @return
-    */
-  def F6(term: Any): Option[Foreach] = term match {
-    case op@BGPFilter(_, _, patterns) =>
-      val in = op.inputs.head
-      val out = op.outputs.head
-
-      if (groupedSchemaEarlyAbort(op.inputSchema)) {
-        return None
-      }
-
-      if (patterns.length != 1) {
-        return None
-      }
-
-      // TODO we make a lot of assumptions about Options and Array lengths here
-      val grouped_by = op.inputSchema.get.element.valueType.fields.head.name
-      val pattern = patterns.head
-
-      // Check if the column that's grouped by is not bound in this pattern
-      val bound_columns = RDF.getAllBoundColumns(pattern)
-
-      // If the number of bound variables in the pattern isn't 2, this rule doesn't apply.
-      if (bound_columns.length != 2) {
-        return None
-      }
-
-      val applies = grouped_by match {
-        case "subject" if bound_columns contains Column.Subject => false
-        case "predicate" if bound_columns contains Column.Predicate => false
-        case "object" if bound_columns contains Column.Object => false
-        // Just in case there's no bound column
-        case _ if bound_columns.isEmpty => false
-        case _ => true
-      }
-
-      // If not, this rule doesn't apply
-      if (!applies) {
-        return None
-      }
-
-      val internalPipeName = generate()
-      val intermediateResultName = generate()
-      val constraint = RDF.patternToConstraint(pattern).get
-
-      val foreach =
-        Foreach(Pipe(internalPipeName), Pipe(in.name), GeneratorPlan(List(
-          Filter(Pipe(intermediateResultName), Pipe("stmts"), constraint),
-          Generate(
-            List(
-              GeneratorExpr(RefExpr(NamedField("*"))),
-              GeneratorExpr(Func("COUNT",
-                List(RefExpr(NamedField(intermediateResultName)))),
-                Some(Field("cnt", Types.ByteArrayType))))))))
-
-      val filter = Filter(out, Pipe(internalPipeName, foreach),
-        Gt(RefExpr(NamedField("cnt")), RefExpr(Value(0))))
-
-      foreach.outputs foreach (_.addConsumer(filter))
-
-      Rewriter.fixReplacementwithMultipleOperators(op, foreach, filter)
-
-      Some(foreach)
-    case _ => None
-  }
-
-  /** Applies rewriting rule F7 of the paper "[[http://www.btw-2015.de/res/proceedings/Hauptband/Wiss/Hagedorn-SPARQling_Pig_-_Processin.pdf SPARQling Pig - Processing Linked Data with Pig Latin]].
-    *
-    * @param op
-    * @return Some BGPFilter operator if `term` was a BGPFilter with a single Pattern with two bound variables of which
-    *         one is the grouping column
-    */
-  def F7(op: BGPFilter): Option[BGPFilter] = {
-    val patterns = op.patterns
-    val in = op.inputs.head
-    val out = op.outputs.head
-
-    if (groupedSchemaEarlyAbort(op.inputSchema)) {
-      return None
-    }
-
-    if (patterns.length != 1) {
-      return None
-    }
-
-    // TODO we make a lot of assumptions about Options and Array lengths here
-    val grouped_by = op.inputSchema.get.element.valueType.fields.head.name
-
-    val pattern = patterns.head
-
-    // Check if the column that's grouped by is bound in this pattern
-    val bound_columns = RDF.getAllBoundColumns(pattern)
-    val applies = grouped_by match {
-      case "subject" if bound_columns contains Column.Subject => true
-      case "predicate" if bound_columns contains Column.Predicate => true
-      case "object" if bound_columns contains Column.Object => true
-      case _ => false
-    }
-
-    // If not, this rule doesn't apply
-    if (!(applies && bound_columns.length == 2)) {
-      return None
-    }
-
-    val internalPipeName = generate()
-    var group_filter: Option[BGPFilter] = None
-    var other_filter_pattern: Option[TriplePattern] = None
-
-    // The first pattern in the next 3 pattern matches is for the case where the column that the data is grouped by
-    // is bound as a variable in the pattern, but the other two column are as well.
-    if (grouped_by == "subject") {
-      group_filter = Some(BGPFilter(Pipe(internalPipeName), in, List(TriplePattern(pattern.subj, PositionalField(1)
-        , PositionalField(2)))))
-      other_filter_pattern = pattern match {
-        case TriplePattern(_, Value(_), Value(_)) => None
-        case TriplePattern(_, pred@Value(_), _) => Some(TriplePattern(PositionalField(0), pred, PositionalField(2)))
-        case TriplePattern(_, _, obj@Value(_)) => Some(TriplePattern(PositionalField(0), PositionalField(1), obj))
-      }
-    } else if (grouped_by == "predicate") {
-      group_filter = Some(BGPFilter(Pipe(internalPipeName), in, List(TriplePattern(PositionalField(0), pattern
-        .pred, PositionalField(2)))))
-      other_filter_pattern = pattern match {
-        case TriplePattern(Value(_), _, Value(_)) => None
-        case TriplePattern(subj@Value(_), _, _) => Some(TriplePattern(subj, PositionalField(1), PositionalField
-          (2)))
-        case TriplePattern(_, _, obj@Value(_)) => Some(TriplePattern(PositionalField(0), PositionalField(1), obj))
-      }
-    } else if (grouped_by == "object") {
-      group_filter = Some(BGPFilter(Pipe(internalPipeName), in, List(TriplePattern(PositionalField(0),
-        PositionalField(1), pattern.obj))))
-      other_filter_pattern = pattern match {
-        case TriplePattern(Value(_), Value(_), _) => None
-        case TriplePattern(subj@Value(_), _, _) => Some(TriplePattern(subj, PositionalField(1), PositionalField
-          (2)))
-        case TriplePattern(_, pred@Value(_), _) => Some(TriplePattern(PositionalField(0), pred, PositionalField(2)))
-      }
-    }
-
-    if (other_filter_pattern.isEmpty) {
-      // The grouping column is bound and the other two are as well - this rule doesn't apply.
-      return None
-    }
-
-    val other_filter = BGPFilter(out, Pipe(internalPipeName, group_filter.get), List(other_filter_pattern.get))
-
-    Rewriter.fixReplacementwithMultipleOperators(op, group_filter.get, other_filter)
-
-    group_filter foreach {
-      _.outputs.head.consumer = List(other_filter)
-    }
-
-    if (group_filter.isDefined) {
-      in.removeConsumer(op)
-    }
-
-    group_filter
-  }
-
-  /** Applies rewriting rule F8 of the paper "[[http://www.btw-2015.de/res/proceedings/Hauptband/Wiss/Hagedorn-SPARQling_Pig_-_Processin.pdf SPARQling Pig - Processing Linked Data with Pig Latin]].
-    *
-    * @param op
-    * @return Some BGPFilter operator if `term` was a BGPFilter with a single Pattern with only bound variables.
-    */
-  def F8(op: BGPFilter): Option[BGPFilter] = {
-    val patterns = op.patterns
-    val in = op.inputs.head
-    val out = op.outputs.head
-
-    if (groupedSchemaEarlyAbort(op.inputSchema)) {
-      return None
-    }
-
-    if (patterns.length != 1) {
-      return None
-    }
-
-    // TODO we make a lot of assumptions about Options and Array lengths here
-    val grouped_by = op.inputSchema.get.element.valueType.fields.head.name
-
-    val pattern = patterns.head
-
-    if (!pattern.subj.isInstanceOf[Value]
-      || !pattern.pred.isInstanceOf[Value]
-      || !pattern.obj.isInstanceOf[Value]) {
-      // The rule only applies if all variables are bound
-      return None
-    }
-
-    val internalPipeName = generate()
-    var group_filter: Option[BGPFilter] = None
-    var other_filter: Option[BGPFilter] = None
-
-    if (grouped_by == "subject") {
-      group_filter = Some(BGPFilter(Pipe(internalPipeName), in, List(TriplePattern(pattern.subj, PositionalField(1),
-        PositionalField(2)))))
-      other_filter = Some(BGPFilter(out, Pipe(internalPipeName), List(TriplePattern(PositionalField(0), pattern.pred,
-        pattern.obj))))
-    } else if (grouped_by == "predicate") {
-      group_filter = Some(BGPFilter(Pipe(internalPipeName), in, List(TriplePattern(PositionalField(0), pattern.pred,
-        PositionalField(2)))))
-      other_filter = Some(BGPFilter(out, Pipe(internalPipeName), List(TriplePattern(pattern.subj, PositionalField(1),
-        pattern.obj))))
-    } else if (grouped_by == "object") {
-      group_filter = Some(BGPFilter(Pipe(internalPipeName), in, List(TriplePattern(PositionalField(0),
-        PositionalField(1),
-        pattern.obj))))
-      other_filter = Some(BGPFilter(out, Pipe(internalPipeName), List(TriplePattern(pattern.subj, pattern.pred,
-        PositionalField(2)))))
-    }
-
-    Rewriter.fixReplacementwithMultipleOperators(op, group_filter.get, other_filter.get)
-
-    group_filter foreach {
-      _.outputs.head.consumer = List(other_filter.get)
-    }
-
-    if (group_filter.isDefined) {
-      in.removeConsumer(op)
-    }
-
-    group_filter
-  }
-
-  /** Applies rewriting rule J1 of the paper "[[http://www.btw-2015.de/res/proceedings/Hauptband/Wiss/Hagedorn-SPARQling_Pig_-_Processin.pdf SPARQling Pig - Processing Linked Data with Pig Latin]].
-    *
-    * @param term
-    * @return Some BGPFilter objects if the input filters BGP is a star join.
-    */
-  def J1(term: Any): Option[List[BGPFilter]] = term match {
-    case op@BGPFilter(_, _, patterns) =>
-      val out = op.outputs.head
-      val in = op.inputs.head
-      if (op.inputSchema != RDFLoad.plainSchema) {
-        return None
-      }
-
-      if (patterns.length < 2) {
-        return None
-      }
-
-      def isNamed(r: Ref): Option[NamedField] = r match {
-        case n@NamedField(_, _) => Some(n)
-        case _ => None
-      }
-
-      val namedFields = patterns map { p =>
-        (isNamed(p.subj), isNamed(p.pred), isNamed(p.obj))
-      } toSet
-
-      if (namedFields.size != 1) {
-        // There are either no NamedFields or they appear in more than one position in different patterns, so it's
-        // not a star join
-        return None
-      }
-
-      if (!RDF.isStarJoin(patterns)) {
-        return None
-      }
-
-      // We'll reuse in later on, so we need to remove `op` from its consumers
-      in.removeConsumer(op)
-
-      // This maps NamedField to a list of pipe names columns. Each column of that specific Pipe (produces by one of
-      // the filters) contains the value of the NamedField in the join.
-      // Its keys are also all the NamedFields that appear in `patterns`.
-      val namedFieldToPipeName: Map[NamedField, List[(String, Column.Column)]] = Map.empty
-
-      val filters = patterns map { p =>
-        val pipename = generate()
-
-        val namedFieldsOfP = RDF.namedFieldColumnPairFromPattern(p)
-        namedFieldsOfP foreach { case (nf, c) =>
-            namedFieldToPipeName(nf) = namedFieldToPipeName.getOrElse(nf, List.empty) :+ (pipename, c)
-        }
-
-        BGPFilter(Pipe(pipename), in, List(p))
-      }
-
-      val joinOutPipeName = generate()
-
-      // The NamedField that we're joining on and its position in the patterns
-      val starJoinFieldName = RDF.starJoinColumn(patterns).get._2
-      val starJoinColumnName = Column.columnToNamedField(namedFieldToPipeName(starJoinFieldName).head._2)
-
-      val join = Join(Pipe(joinOutPipeName),
-        filters map { f => Pipe(f.outPipeName, f) },
-        // Use map here to make sure the amount of field expressions is the same as the amount of filters
-        filters map { _ => List(starJoinColumnName) })
-
-      filters foreach { f =>
-        f.outputs.head.consumer = List(join)
-        f.constructSchema
-      }
-
-      val generators = namedFieldToPipeName.toSeq.sortBy(_._1.name).map { case (nf, (firstSourceName, firstSourceColumn) :: _) =>
-        GeneratorExpr(
-          RefExpr(
-            NamedField(Column.columnToNamedField(firstSourceColumn).name, List(firstSourceName))),
-          Some(Field(nf.name, Types.CharArrayType)))
-      } toList
-
-      val foreach = Foreach(out, Pipe(joinOutPipeName, join),
-        GeneratorList(
-          generators
-        )
-      )
-      foreach.constructSchema
-
-      // Make the Foreach a successor of the Join
-      join.outputs.foreach { o => o.consumer = List(foreach) }
-
-      // Replace the Foreach as the producer of ops inputs outputs
-      out.consumer.foreach { op => op.inputs.foreach { i =>
-        if (i.producer == op) {
-          i.producer = join
-        }}}
-
-      Some(filters)
-
-    case _ => None
-  }
-
-  /** Applies rewriting rule J2 of the paper "[[http://www.btw-2015.de/res/proceedings/Hauptband/Wiss/Hagedorn-SPARQling_Pig_-_Processin.pdf SPARQling Pig - Processing Linked Data with Pig Latin]].
-    *
-    */
-  def J2(term: Any): Option[Foreach] = term match {
-    case op @ BGPFilter(_, _, patterns) =>
-      if (groupedSchemaEarlyAbort(op.inputSchema)) {
-        return None
-      }
-
-      if (patterns.length < 2) {
-        return None
-      }
-
-      if (!RDF.isStarJoin(patterns)) {
-        return None
-      }
-
-      val out = op.outputs.head
-      val in = op.inputs.head
-
-      // We'll reuse in later on, so we need to remove `op` from its consumers
-      in.removeConsumer(op)
-
-      val internalPipeName = generate()
-
-      val filters: List[Filter] = patterns map RDF.patternToConstraint flatMap { c =>
-        Some(Filter(Pipe(generate()), Pipe("stmts"), c.get))
-      }
-
-      val filterPipeNames = filters map (_.outputs.head.name)
-
-      // This generates the GENERATE *, COUNT(t1) AS cnt1, ..., COUNT(tN) as cntN; operator
-      val countAsOps: List[GeneratorExpr] = filterPipeNames.zipWithIndex.map { case (name, i) =>
-        GeneratorExpr(Func("COUNT",
-          List(RefExpr(NamedField(name)))),
-          Some(Field(s"cnt$i", Types.ByteArrayType)))
-      }
-
-      val generatorOps: List[PigOperator] = filters :+ Generate(
-            GeneratorExpr(RefExpr(NamedField("*"))) :: countAsOps)
-
-      val foreach =
-        Foreach(Pipe(internalPipeName), Pipe(in.name), GeneratorPlan(generatorOps))
-
-      val countGtZeroConstraint: Predicate = filterPipeNames.zipWithIndex.map {case (_, i) =>
-          Gt(RefExpr(NamedField(s"cnt$i")), RefExpr(Value(0)))
-      } reduceLeft And
-
-      val filter = Filter(out, Pipe(internalPipeName, foreach), countGtZeroConstraint)
-
-      foreach.outputs foreach (_.addConsumer(filter))
-
-      Rewriter.fixReplacementwithMultipleOperators(op, foreach, filter)
-
-      Some(foreach)
-    case _ => None
-  }
-
-  /** Applies rewriting rule J3 of the paper "[[http://www.btw-2015.de/res/proceedings/Hauptband/Wiss/Hagedorn-SPARQling_Pig_-_Processin.pdf SPARQling Pig - Processing Linked Data with Pig Latin]].
-    *
-    * @param term
-    * @return Some BGPFilter objects if the input filters BGP is a star join.
-    */
-  // We need to return Option[List[Any]] here because we can return either a list of BGPFilters or of Joins
-  def J3(term: Any): Option[List[PigOperator]] = term match {
-    case op@BGPFilter(_, _, patterns) =>
-      val out = op.outputs.head
-      val in = op.inputs.head
-      if (op.inputSchema != RDFLoad.plainSchema) {
-        return None
-      }
-
-      if (patterns.length < 2) {
-        return None
-      }
-
-      if (!RDF.isPathJoin(patterns)) {
-        return None
-      }
-
-      // We'll reuse in later on, so we need to remove `op` from its consumers
-      in.removeConsumer(op)
-
-      val pathJoinField = RDF.pathJoinNamedField(patterns).get
-
-      // This maps NamedField to a list of pipe names and columns. Each column of that specific Pipe (produces by one of
-      // the filters) contains the value of the NamedField in the join.
-      // Its keys are also all the NamedFields that appear in `patterns`.
-      val namedFieldToPipeName: Map[NamedField, List[(String, Column.Column)]] = Map.empty
-
-      // First build new BGPFilter objects for all the patterns.
-
-      val newBGPFilters = patterns map { p =>
-        val pipename = generate()
-
-        // TODO this is duplicated from J1
-        val namedFieldsOfP = RDF.namedFieldColumnPairFromPattern(p)
-        namedFieldsOfP foreach { case (nf, c) =>
-          namedFieldToPipeName(nf) = namedFieldToPipeName.getOrElse(nf, List.empty) :+(pipename, c)
-        }
-
-        BGPFilter(Pipe(pipename), in, List(p))
-      }
-
-      // Now we need to join them again. Note: in the paper, multiple JOINs are used, but just do it in one here
-      // Since each filters schema is still (s,p,o), we can't join by namedfields, but only but s, p or o.
-      def findColumnForNamedField(nf: NamedField, p: TriplePattern): NamedField = p match {
-        case TriplePattern(n, _, _) if n == nf => Column.columnToNamedField(Column.Subject)
-        case TriplePattern(_, n, _) if n == nf => Column.columnToNamedField(Column.Predicate)
-        case TriplePattern(_, _, n) if n == nf => Column.columnToNamedField(Column.Object)
-      }
-
-      val joinFields = patterns map { p =>
-        List(findColumnForNamedField(pathJoinField, p))
-      }
-
-      val joinOutPipeName = generate()
-
-      val join = Join(Pipe(joinOutPipeName),
-        newBGPFilters map { f => Pipe(f.outPipeName, f)},
-        joinFields
-      )
-
-      // Set newBGPFilters' outputs to the join
-      newBGPFilters foreach { f =>
-        f.outputs.head.consumer = List(join)
-        f.constructSchema
-      }
-
-      // TODO this is duplicated from J1
-      val generators = namedFieldToPipeName.toSeq.sortBy(_._1.name).map { case (nf, (firstSourceName, firstSourceColumn) :: _) =>
-        GeneratorExpr(
-          RefExpr(
-            NamedField(Column.columnToNamedField(firstSourceColumn).name, List(firstSourceName))),
-          Some(Field(nf.name, Types.CharArrayType)))
-      } toList
-
-      val foreach = Foreach(out, Pipe(joinOutPipeName, join),
-        GeneratorList(
-          generators
-        )
-      )
-
-      // Make the Foreach a successor of the Join
-      join.outputs.foreach { o => o.consumer = List(foreach) }
-
-      foreach.constructSchema
-
-      // Replace the Foreach as the producer of ops inputs outputs
-      out.consumer.foreach { op => op.inputs.foreach { i =>
-        if (i.producer == op) {
-          i.producer = join
-        }}}
-
-      Some(newBGPFilters)
-    case _ => None
-  }
-
-  /**
-   * Process the list of generator expressions in GENERATE and replace the * by the list of named fields
-   *
-   * @param exprs
-   * @param op
-   * @return
-   */
-  def constructGeneratorList(exprs: List[GeneratorExpr], op: PigOperator): (List[GeneratorExpr], Boolean) = {
-    val genExprs: ListBuffer[GeneratorExpr] = ListBuffer()
-    var foundStar: Boolean = false
-    for (ex <- exprs) {
-      if (ex.expr.isInstanceOf[RefExpr]) {
-        val ref = ex.expr.asInstanceOf[RefExpr]
-        if (ref.r.isInstanceOf[NamedField]) {
-          val field = ref.r.asInstanceOf[NamedField]
-          if (field.name == "*") {
-            if (op.inputSchema.isEmpty)
-              throw RewriterException("Rewriting * in GENERATE requires a schema")
-            foundStar = true
-            genExprs ++= op.inputSchema.get.fields.map(f => GeneratorExpr(RefExpr(NamedField(f.name))))
-          }
-          else genExprs += ex
-        }
-        else genExprs += ex
-      }
-      else genExprs += ex
-    }
-    (genExprs.toList, foundStar)
-  }
-
-  def foreachGenerateWithAsterisk(term: Any): Option[PigOperator] = {
-    term match {
-      case op@Foreach(_, _, gen, _) => gen match {
-        case GeneratorList(exprs) =>
-          val (genExprs, foundStar) = constructGeneratorList(exprs, op)
-          if (foundStar) {
-            val newGen = GeneratorList(genExprs.toList)
-            val newOp = Foreach(op.outputs.head, op.inputs.head, newGen, op.windowMode)
-            newOp.constructSchema
-            Some(newOp)
-          }
-          else
-            None
-        case _ => None
-      }
-      case op@Generate(exprs) =>
-        val (genExprs, foundStar) = constructGeneratorList(exprs, op)
-        if (foundStar) {
-          val newOp = Generate(genExprs.toList)
-          newOp.copyPipes(op)
-          newOp.constructSchema
-          Some(newOp)
-        }
-        else
-          None
-      case _ => None
-    }
-  }
-
-  def replaceMacroOp(t: Any): Option[PigOperator] = t match {
-    case op@MacroOp(out, name, params) => {
-      if (op.macroDefinition.isEmpty)
-        throw new InvalidPlanException(s"macro ${op.macroName} undefined")
-
-      val macroDef = op.macroDefinition.get
-      val subPlan = macroDef.subPlan.get
-
-      /*
-       * adjust the parameter names
-       */
-      subPlan.resolveParameters(op.paramMapping)
-
-      /*
-       * and replace the macro call by its definition
-       */
-      val newParent = subPlan.operators.head
-      val newChild = subPlan.operators.last
-      val newOp = Rewriter.fixReplacementwithMultipleOperators(op, newParent, newChild)
-      val schema = newOp.constructSchema
-      Some(newOp)
-    }
-    case _ =>  None
-  }
-
-=======
   val rulesets = List(GeneralRuleset, RDFRuleset)
->>>>>>> f2a5804e
   def registerAllRules() = {
     // IMPORTANT: If you change one of the rule registration calls in here, please also change the call in the
     // corresponding test methods!
