/*
 * Licensed to the Apache Software Foundation (ASF) under one or more
 * contributor license agreements.  See the NOTICE file distributed with
 * this work for additional information regarding copyright ownership.
 * The ASF licenses this file to You under the Apache License, Version 2.0
 * (the "License"); you may not use this file except in compliance with
 * the License.  You may obtain a copy of the License at
 *
 *    http://www.apache.org/licenses/LICENSE-2.0
 *
 * Unless required by applicable law or agreed to in writing, software
 * distributed under the License is distributed on an "AS IS" BASIS,
 * WITHOUT WARRANTIES OR CONDITIONS OF ANY KIND, either express or implied.
 * See the License for the specific language governing permissions and
 * limitations under the License.
 */
package dbis.pig.plan.rewriting

import dbis.pig.plan.{InvalidPlanException, PipeNameGenerator}
import dbis.pig.plan.rewriting.internals.{RDF, Column, FilterUtils}

import scala.collection.mutable.ListBuffer
import scala.collection.mutable.Map
import dbis.pig.op._
import Column.Column
import FilterUtils._
import dbis.pig.plan.rewriting.Rewriter._
import PipeNameGenerator.generate
import dbis.pig.schema.{Schema, Field, Types}
import org.kiama.rewriting.Rewriter._
import org.kiama.rewriting.Strategy


/** This object contains all the rewriting rules that are currently implemented
  *
  */
//noinspection ScalaDocMissingParameterDescription
object Rules {
  /** Put Filters before multipleInputOp if we can figure out which input of multipleInputOp contains the fields used in the Filters predicate
    */
  def filterBeforeMultipleInputOp(multipleInputOp: PigOperator, filter: Filter): Option[Filter] = {
    val fields = extractFields(filter.pred)

    if (fields.exists(field => !field.isInstanceOf[NamedField])) {
      // A field is not a NamedField, we don't know how to figure out where it's coming from
      return None
    }

    val namedfields = fields.map(_.asInstanceOf[NamedField])
    val inputs = multipleInputOp.inputs.map(_.producer)
    var inputWithCorrectFields: Option[PigOperator] = findInputForFields(inputs, namedfields)

    if (inputWithCorrectFields.isEmpty) {
      // We did not find an input that has all the fields we're looking for - this might be because the fields are
      // spread over multiple input or because the fields do not actually exist - in any case, abort.
      return None
    }

    // We found a single input that has all the fields used in the predicate, which means that we can safely put the
    // Filter between that and the Join.
    // We can't use fixInputsAndOutputs here because they don't work correctly for Joins
    val inp = inputWithCorrectFields.get

    Some(pullOpAcrossMultipleInputOp(filter, multipleInputOp, inp).asInstanceOf[Filter])
  }

  /** Merges two [[dbis.pig.op.Filter]] operations if one is the only input of the other.
    *
    * @param parent The parent filter.
    * @param child The child filter.
    * @return On success, an Option containing a new [[dbis.pig.op.Filter]] operator with the predicates of both input
    *         Filters, None otherwise.
    */
  def mergeFilters(parent: Filter, child: Filter): Option[Filter] = {
    Some(Filter(child.outputs.head, parent.inputs.head, And(parent.pred, child.pred)))
  }

  /** Removes a [[dbis.pig.op.Filter]] object that's a successor of a Filter with the same Predicate
    */
  //noinspection MutatorLikeMethodIsParameterless
  def removeDuplicateFilters = rulefs[Filter] {
    case op@Filter(_, _, pred, _) =>
      topdown(
        attempt(
          op.outputs.flatMap(_.consumer).
            filter(_.isInstanceOf[Filter]).
            filter { f: PigOperator => extractPredicate(f.asInstanceOf[Filter].pred) == extractPredicate(pred) }.
            foldLeft(fail) { (s: Strategy, pigOp: PigOperator) => ior(s, buildRemovalStrategy(pigOp)
          )
          }))
  }

  def splitIntoToFilters(node: Any): Option[List[Filter]] = node match {
    case node@SplitInto(inPipeName, splits) =>
      val filters = (for (branch <- splits) yield branch.output.name -> Filter(branch.output, inPipeName, branch
        .expr)).toMap
      node.inputs = node.inputs.map(p => {
        p.consumer = p.consumer.filterNot(_ == node)
        p
      })
      // For all outputs
      node.outputs.iterator foreach (_.consumer.foreach(output => {
        // Iterate over their inputs
        output.inputs foreach (input => {
          // Check if the relation name is one of the names our SplitBranches write
          if (filters contains input.name) {
            // Replace SplitInto with the appropriate Filter
            output.inputs = output.inputs.
              // First, remove the SplitInto operator
              filter(_.producer != node).
              // Second, remove the filter if it has already been added to this input once. This can happen if a Join
              // reads from multiple branches of a single SplitInto operator because of the nested loop nature of
              // this code because we then iterate over the Joins inputs more than once (the Join is the consumer of
              // multiple node.outputs).
              filter(_.producer != filters(input.name)) :+
              Pipe(input.name, filters(input .name))
            filters(input.name).inputs = node.inputs
          }
        })
      }
      ))
      Some(filters.values.toList)
    case _ => None
  }

  /** Replaces sink nodes that are not [[dbis.pig.op.Store]] operators with [[dbis.pig.op.Empty]] ones.
    *
    * @param node
    * @return
    */
  //noinspection ScalaDocMissingParameterDescription
  def removeNonStorageSinks(node: Any): Option[PigOperator] = node match {
    // Store and Dump are ok
    case Store(_, _, _, _) => None
    case Dump(_) => None
    // To prevent recursion, empty is ok as well
    case Empty(_) => None
    case op: PigOperator =>
      op.outputs match {
        case Pipe(_, _, Nil) :: Nil | Nil =>
          val newNode = Empty(Pipe(""))
          newNode.inputs = op.inputs
          Some(newNode)
        case _ => None
      }
    case _ => None
  }

  /** If an operator is followed by an Empty node, replace it with the Empty node
    *
    * @param parent
    * @param child
    * @return
    */
  //noinspection ScalaDocMissingParameterDescription
  def mergeWithEmpty(parent: PigOperator, child: Empty): Option[PigOperator] = Some(child)

  /** Finds the next BGPFilter object reachable from ``op``.
    */
  private def nextBGPFilter(op: PigOperator): Option[BGPFilter] = op match {
    case bf@BGPFilter(_, _, _) => Some(bf)
    // We need to make sure that each intermediate operator has only one successor - if it has multiple, we can't
    // pull up the BGPFilter because its patterns don't apply to all successors of the RDFLoad
    case _: OrderBy | _: Distinct | _: Limit | _: RDFLoad
      if op.outputs.flatMap(_.consumer).length == 1 => op.outputs.flatMap(_.consumer).map(nextBGPFilter).head
    case _ => None
  }

  /** Applies rewriting rule R1 of the paper "[[http://www.btw-2015.de/res/proceedings/Hauptband/Wiss/Hagedorn-SPARQling_Pig_-_Processin.pdf SPARQling Pig - Processing Linked Data with Pig Latin]].
    *
    * @param op
    * @return Some Load operator, if `term` was an RDFLoad operator loading a remote resource
    */
  //noinspection ScalaDocMissingParameterDescription
  def R1(op: RDFLoad): Option[Load] = {
    // Only apply this rule if `op` is not followed by a BGPFilter operator. If it is, R2 applies.
    val next_bgpfilter = nextBGPFilter(op)
    if (next_bgpfilter.isDefined && next_bgpfilter.get.schema == op.schema) {
      return None
    }

    val uri = op.uri

    if (uri.getScheme == "http" || uri.getScheme == "https") {
      Some(Load(op.outputs.head, uri, op.schema, Some("pig.SPARQLLoader"), List("SELECT * WHERE { ?s ?p ?o }")))
    } else {
      None
    }
  }

  /** Applies rewriting rule R2 of the paper "[[http://www.btw-2015.de/res/proceedings/Hauptband/Wiss/Hagedorn-SPARQling_Pig_-_Processin.pdf SPARQling Pig - Processing Linked Data with Pig Latin]].
    */
  //noinspection ScalaDocMissingParameterDescription
  def R2 = rulefs[RDFLoad] {
    case op =>


      val bf = nextBGPFilter(op)

      if (bf.isDefined && bf.get.schema == op.schema) {
        // This is the function we'll use for replacing RDFLoad with Load
        def replacer = buildOperatorReplacementStrategy { sop: Any =>
          if (sop == op) {
            Some(Load(op.outputs.head, op.uri, op.schema, Some("pig.SPARQLLoader"),
              List("CONSTRUCT * WHERE " + RDF.triplePatternsToString(bf.get.patterns))))
          } else {
            None
          }
        }

        // This is the function we'll use to remove the BGPFilter
        def remover = topdown(attempt(buildRemovalStrategy(bf.get)))

        val strategy = ior(replacer, remover)
        strategy
      }
      else {
        fail
      }
  }

  /** Applies rewriting rule L2 of the paper "[[http://www.btw-2015.de/res/proceedings/Hauptband/Wiss/Hagedorn-SPARQling_Pig_-_Processin.pdf SPARQling Pig - Processing Linked Data with Pig Latin]].
    *
    * @param op
    * @return Some Load operator, if `term` was an RDFLoad operator loading a resource from hdfs
    */
  //noinspection ScalaDocMissingParameterDescription
  def L2(op: RDFLoad): Option[Load] = {
    if (op.schema.isEmpty) {
      return None
    }

    Some(Load(op.out, op.uri, op.schema, Some("BinStorage")))
  }

  /** Applies rewriting rule F1 of the paper [[http://www.btw-2015.de/res/proceedings/Hauptband/Wiss/Hagedorn-SPARQling_Pig_-_Processin.pdf SPARQling Pig - Processing Linked Data with Pig Latin]].
    *
    * @return A strategy that removes BGPFilters that use only unbound variables in their single pattern
    */
  def F1 = rulefs[BGPFilter] {
    case op@BGPFilter(_, _, patterns) =>
      if (patterns.length > 1 || patterns.isEmpty) {
        fail
      } else {
        val pattern = patterns.head
        if (RDF.allUnbound(pattern)) {
          buildRemovalStrategy(op)
        } else {
          fail
        }
      }
    case _ => fail
  }

  /** Applies rewriting rule F2 of the paper "[[http://www.btw-2015.de/res/proceedings/Hauptband/Wiss/Hagedorn-SPARQling_Pig_-_Processin.pdf SPARQling Pig - Processing Linked Data with Pig Latin]].
    *
    * @param op
    * @return Some Filter operator, if `term` was an BGPFilter operator with only one bound variable
    */
  def F2(op: BGPFilter): Option[Filter] = {
    val in = op.inputs.head
    val out = op.outputs.head
    val patterns = op.patterns

    if (op.inputSchema != RDFLoad.plainSchema) {
      return None
    }

    if (patterns.length != 1) {
      return None
    }

    val pattern = patterns.head
    var filter: Option[Filter] = None
    val bound_column = RDF.getBoundColumn(pattern)

    filter = bound_column.flatMap { col: Column =>
      if (col == Column.Subject) {
        Some(Filter(out, in, Eq(RefExpr(NamedField("subject")), RefExpr(pattern.subj))))
      } else if (col == Column.Predicate) {
        Some(Filter(out, in, Eq(RefExpr(NamedField("predicate")), RefExpr(pattern.pred))))
      } else if (col == Column.Object) {
        Some(Filter(out, in, Eq(RefExpr(NamedField("object")), RefExpr(pattern.obj))))
      } else {
        // In reality, one of the above cases should always match
        None
      }
    }

    if (filter.isDefined) {
      in.removeConsumer(op)
    }

    filter
  }

  /** Applies rewriting rule F3 of the paper "[[http://www.btw-2015.de/res/proceedings/Hauptband/Wiss/Hagedorn-SPARQling_Pig_-_Processin.pdf SPARQling Pig - Processing Linked Data with Pig Latin]].
    *
    * @param op
    * @return Some Filter operator, if `term` was an BGPFilter operator with multiple bound variables
    */
  def F3(op: BGPFilter): Option[Filter] = {
    val patterns = op.patterns
    val in = op.inputs.head
    val out = op.outputs.head
    if (op.inputSchema != RDFLoad.plainSchema) {
      return None
    }

    if (patterns.length != 1) {
      return None
    }

    // We'll reuse in later on, so we need to remove `op` from its consumers
    in.removeConsumer(op)

    patterns.head match {
      case TriplePattern(s@Value(_), p@Value(_), o@Value(_)) => Some(
        Filter(out, in, And(
          Eq(RefExpr(NamedField("subject")), RefExpr(s)),
          And(
            Eq(RefExpr(NamedField("predicate")), RefExpr(p)),
            Eq(RefExpr(NamedField("object")), RefExpr(o))))))
      case TriplePattern(s@Value(_), p@Value(_), _) => Some(
        Filter(out, in, And(
          Eq(RefExpr(NamedField("subject")), RefExpr(Value("subject"))),
          Eq(RefExpr(NamedField("predicate")), RefExpr(Value("predicate"))))))
      case TriplePattern(s@Value(_), _, o@Value(_)) => Some(
        Filter(out, in, And(
          Eq(RefExpr(NamedField("subject")), RefExpr(Value("subject"))),
          Eq(RefExpr(NamedField("object")), RefExpr(Value("object"))))))
      case TriplePattern(_, p@Value(_), o@Value(_)) => Some(
        Filter(out, in, And(
          Eq(RefExpr(NamedField("predicate")), RefExpr(Value("predicate"))),
          Eq(RefExpr(NamedField("object")), RefExpr(Value("object"))))))
      case _ => None
    }
  }

  /** True, if `schema` is one of the grouped schemas, false otherwise.
    *
    * @param schema
    * @return
    */
  private def groupedSchemaEarlyAbort(schema: Option[Schema]): Boolean = {
    if (schema == RDFLoad.plainSchema) {
      return true
    }

    if (schema.isEmpty
      || !RDFLoad.groupedSchemas.values.toList.contains(schema.get)) {
      return true
    }
    false
  }

  /** Applies rewriting rule F4 of the paper "[[http://www.btw-2015.de/res/proceedings/Hauptband/Wiss/Hagedorn-SPARQling_Pig_-_Processin.pdf SPARQling Pig - Processing Linked Data with Pig Latin]].
    *
    * @param op
    * @return Some Filter operator if `term` was a BGPFilter with a single Pattern filtering on the grouping column
    *         of data in the triple group format
    */
  def F4(op: BGPFilter): Option[Filter] = {
    val patterns = op.patterns
    val in = op.inputs.head
    val out = op.outputs.head

    if (groupedSchemaEarlyAbort(op.inputSchema)) {
      return None
    }

    if (patterns.length != 1) {
      return None
    }
    // TODO we make a lot of assumptions about Options and Array lengths here
    val grouped_by = op.inputSchema.get.element.valueType.fields.head.name

    val pattern = patterns.head
    var filter: Option[Filter] = None
    val bound_column = RDF.getBoundColumn(pattern)

    filter = bound_column.flatMap { col: Column =>
      if (col == Column.Subject
        && grouped_by == "subject") {
        Some(Filter(out, in, Eq(RefExpr(NamedField("subject")), RefExpr(pattern.subj))))
      } else if (col == Column.Predicate
        && grouped_by == "predicate") {
        Some(Filter(out, in, Eq(RefExpr(NamedField("predicate")), RefExpr(pattern.pred))))
      } else if (col == Column.Object
        && grouped_by == "object") {
        Some(Filter(out, in, Eq(RefExpr(NamedField("object")), RefExpr(pattern.obj))))
      } else {
        // In reality, one of the above cases should always match
        None
      }
    }

    if (filter.isDefined) {
      in.removeConsumer(op)
    }

    filter
  }

  /** Applies rewriting rule F5 of the paper "[[http://www.btw-2015.de/res/proceedings/Hauptband/Wiss/Hagedorn-SPARQling_Pig_-_Processin.pdf SPARQling Pig - Processing Linked Data with Pig Latin]].
    *
    * @param term
    * @return
    */
  def F5(term: Any): Option[Foreach] = term match {
    case op@BGPFilter(_, _, patterns) =>
      val in = op.inputs.head
      val out = op.outputs.head

      if (groupedSchemaEarlyAbort(op.inputSchema)) {
        return None
      }

      if (patterns.length != 1) {
        return None
      }

      // TODO we make a lot of assumptions about Options and Array lengths here
      val grouped_by = op.inputSchema.get.element.valueType.fields.head.name
      val pattern = patterns.head

      // Check if the column that's grouped by is not bound in this pattern
      val bound_column = RDF.getBoundColumn(pattern)

      val applies = grouped_by match {
        case "subject" if bound_column contains Column.Subject => false
        case "predicate" if bound_column contains Column.Predicate => false
        case "object" if bound_column contains Column.Object => false
        // Just in case there's no bound column
        case _ if bound_column.isEmpty => false
        case _ => true
      }

      // If not, this rule doesn't apply
      if (!applies) {
        return None
      }

      val internalPipeName = generate()
      val intermediateResultName = generate()
      val eq = RDF.patternToConstraint(pattern).get

      val foreach =
        Foreach(Pipe(internalPipeName), Pipe(in.name), GeneratorPlan(List(
          Filter(Pipe(intermediateResultName), Pipe("stmts"), eq),
          Generate(
            List(
              GeneratorExpr(RefExpr(NamedField("*"))),
              GeneratorExpr(Func("COUNT",
                List(RefExpr(NamedField(intermediateResultName)))),
                Some(Field("cnt", Types.ByteArrayType))))))))

      val filter = Filter(out, Pipe(internalPipeName, foreach),
        Gt(RefExpr(NamedField("cnt")), RefExpr(Value(0))))

      foreach.outputs foreach (_.addConsumer(filter))

      Rewriter.fixReplacementwithMultipleOperators(op, foreach, filter)

      Some(foreach)
    case _ => None
  }

  /** Applies rewriting rule F6 of the paper "[[http://www.btw-2015.de/res/proceedings/Hauptband/Wiss/Hagedorn-SPARQling_Pig_-_Processin.pdf SPARQling Pig - Processing Linked Data with Pig Latin]].
    *
    * @param term
    * @return
    */
  def F6(term: Any): Option[Foreach] = term match {
    case op@BGPFilter(_, _, patterns) =>
      val in = op.inputs.head
      val out = op.outputs.head

      if (groupedSchemaEarlyAbort(op.inputSchema)) {
        return None
      }

      if (patterns.length != 1) {
        return None
      }

      // TODO we make a lot of assumptions about Options and Array lengths here
      val grouped_by = op.inputSchema.get.element.valueType.fields.head.name
      val pattern = patterns.head

      // Check if the column that's grouped by is not bound in this pattern
      val bound_columns = RDF.getAllBoundColumns(pattern)

      // If the number of bound variables in the pattern isn't 2, this rule doesn't apply.
      if (bound_columns.length != 2) {
        return None
      }

      val applies = grouped_by match {
        case "subject" if bound_columns contains Column.Subject => false
        case "predicate" if bound_columns contains Column.Predicate => false
        case "object" if bound_columns contains Column.Object => false
        // Just in case there's no bound column
        case _ if bound_columns.isEmpty => false
        case _ => true
      }

      // If not, this rule doesn't apply
      if (!applies) {
        return None
      }

      val internalPipeName = generate()
      val intermediateResultName = generate()
      val constraint = RDF.patternToConstraint(pattern).get

      val foreach =
        Foreach(Pipe(internalPipeName), Pipe(in.name), GeneratorPlan(List(
          Filter(Pipe(intermediateResultName), Pipe("stmts"), constraint),
          Generate(
            List(
              GeneratorExpr(RefExpr(NamedField("*"))),
              GeneratorExpr(Func("COUNT",
                List(RefExpr(NamedField(intermediateResultName)))),
                Some(Field("cnt", Types.ByteArrayType))))))))

      val filter = Filter(out, Pipe(internalPipeName, foreach),
        Gt(RefExpr(NamedField("cnt")), RefExpr(Value(0))))

      foreach.outputs foreach (_.addConsumer(filter))

      Rewriter.fixReplacementwithMultipleOperators(op, foreach, filter)

      Some(foreach)
    case _ => None
  }

  /** Applies rewriting rule F7 of the paper "[[http://www.btw-2015.de/res/proceedings/Hauptband/Wiss/Hagedorn-SPARQling_Pig_-_Processin.pdf SPARQling Pig - Processing Linked Data with Pig Latin]].
    *
    * @param op
    * @return Some BGPFilter operator if `term` was a BGPFilter with a single Pattern with two bound variables of which
    *         one is the grouping column
    */
  def F7(op: BGPFilter): Option[BGPFilter] = {
    val patterns = op.patterns
    val in = op.inputs.head
    val out = op.outputs.head

    if (groupedSchemaEarlyAbort(op.inputSchema)) {
      return None
    }

    if (patterns.length != 1) {
      return None
    }

    // TODO we make a lot of assumptions about Options and Array lengths here
    val grouped_by = op.inputSchema.get.element.valueType.fields.head.name

    val pattern = patterns.head

    // Check if the column that's grouped by is bound in this pattern
    val bound_columns = RDF.getAllBoundColumns(pattern)
    val applies = grouped_by match {
      case "subject" if bound_columns contains Column.Subject => true
      case "predicate" if bound_columns contains Column.Predicate => true
      case "object" if bound_columns contains Column.Object => true
      case _ => false
    }

    // If not, this rule doesn't apply
    if (!(applies && bound_columns.length == 2)) {
      return None
    }

    val internalPipeName = generate()
    var group_filter: Option[BGPFilter] = None
    var other_filter_pattern: Option[TriplePattern] = None

    // The first pattern in the next 3 pattern matches is for the case where the column that the data is grouped by
    // is bound as a variable in the pattern, but the other two column are as well.
    if (grouped_by == "subject") {
      group_filter = Some(BGPFilter(Pipe(internalPipeName), in, List(TriplePattern(pattern.subj, PositionalField(1)
        , PositionalField(2)))))
      other_filter_pattern = pattern match {
        case TriplePattern(_, Value(_), Value(_)) => None
        case TriplePattern(_, pred@Value(_), _) => Some(TriplePattern(PositionalField(0), pred, PositionalField(2)))
        case TriplePattern(_, _, obj@Value(_)) => Some(TriplePattern(PositionalField(0), PositionalField(1), obj))
      }
    } else if (grouped_by == "predicate") {
      group_filter = Some(BGPFilter(Pipe(internalPipeName), in, List(TriplePattern(PositionalField(0), pattern
        .pred, PositionalField(2)))))
      other_filter_pattern = pattern match {
        case TriplePattern(Value(_), _, Value(_)) => None
        case TriplePattern(subj@Value(_), _, _) => Some(TriplePattern(subj, PositionalField(1), PositionalField
          (2)))
        case TriplePattern(_, _, obj@Value(_)) => Some(TriplePattern(PositionalField(0), PositionalField(1), obj))
      }
    } else if (grouped_by == "object") {
      group_filter = Some(BGPFilter(Pipe(internalPipeName), in, List(TriplePattern(PositionalField(0),
        PositionalField(1), pattern.obj))))
      other_filter_pattern = pattern match {
        case TriplePattern(Value(_), Value(_), _) => None
        case TriplePattern(subj@Value(_), _, _) => Some(TriplePattern(subj, PositionalField(1), PositionalField
          (2)))
        case TriplePattern(_, pred@Value(_), _) => Some(TriplePattern(PositionalField(0), pred, PositionalField(2)))
      }
    }

    if (other_filter_pattern.isEmpty) {
      // The grouping column is bound and the other two are as well - this rule doesn't apply.
      return None
    }

    val other_filter = BGPFilter(out, Pipe(internalPipeName, group_filter.get), List(other_filter_pattern.get))

    Rewriter.fixReplacementwithMultipleOperators(op, group_filter.get, other_filter)

    group_filter foreach {
      _.outputs.head.consumer = List(other_filter)
    }

    if (group_filter.isDefined) {
      in.removeConsumer(op)
    }

    group_filter
  }

  /** Applies rewriting rule F8 of the paper "[[http://www.btw-2015.de/res/proceedings/Hauptband/Wiss/Hagedorn-SPARQling_Pig_-_Processin.pdf SPARQling Pig - Processing Linked Data with Pig Latin]].
    *
    * @param op
    * @return Some BGPFilter operator if `term` was a BGPFilter with a single Pattern with only bound variables.
    */
  def F8(op: BGPFilter): Option[BGPFilter] = {
    val patterns = op.patterns
    val in = op.inputs.head
    val out = op.outputs.head

    if (groupedSchemaEarlyAbort(op.inputSchema)) {
      return None
    }

    if (patterns.length != 1) {
      return None
    }

    // TODO we make a lot of assumptions about Options and Array lengths here
    val grouped_by = op.inputSchema.get.element.valueType.fields.head.name

    val pattern = patterns.head

    if (!pattern.subj.isInstanceOf[Value]
      || !pattern.pred.isInstanceOf[Value]
      || !pattern.obj.isInstanceOf[Value]) {
      // The rule only applies if all variables are bound
      return None
    }

    val internalPipeName = generate()
    var group_filter: Option[BGPFilter] = None
    var other_filter: Option[BGPFilter] = None

    if (grouped_by == "subject") {
      group_filter = Some(BGPFilter(Pipe(internalPipeName), in, List(TriplePattern(pattern.subj, PositionalField(1),
        PositionalField(2)))))
      other_filter = Some(BGPFilter(out, Pipe(internalPipeName), List(TriplePattern(PositionalField(0), pattern.pred,
        pattern.obj))))
    } else if (grouped_by == "predicate") {
      group_filter = Some(BGPFilter(Pipe(internalPipeName), in, List(TriplePattern(PositionalField(0), pattern.pred,
        PositionalField(2)))))
      other_filter = Some(BGPFilter(out, Pipe(internalPipeName), List(TriplePattern(pattern.subj, PositionalField(1),
        pattern.obj))))
    } else if (grouped_by == "object") {
      group_filter = Some(BGPFilter(Pipe(internalPipeName), in, List(TriplePattern(PositionalField(0),
        PositionalField(1),
        pattern.obj))))
      other_filter = Some(BGPFilter(out, Pipe(internalPipeName), List(TriplePattern(pattern.subj, pattern.pred,
        PositionalField(2)))))
    }

    Rewriter.fixReplacementwithMultipleOperators(op, group_filter.get, other_filter.get)

    group_filter foreach {
      _.outputs.head.consumer = List(other_filter.get)
    }

    if (group_filter.isDefined) {
      in.removeConsumer(op)
    }

    group_filter
  }

  /** Applies rewriting rule J1 of the paper "[[http://www.btw-2015.de/res/proceedings/Hauptband/Wiss/Hagedorn-SPARQling_Pig_-_Processin.pdf SPARQling Pig - Processing Linked Data with Pig Latin]].
    *
    * @param term
    * @return Some BGPFilter objects if the input filters BGP is a star join.
    */
  def J1(term: Any): Option[List[BGPFilter]] = term match {
    case op@BGPFilter(_, _, patterns) =>
      val out = op.outputs.head
      val in = op.inputs.head
      if (op.inputSchema != RDFLoad.plainSchema) {
        return None
      }

      if (patterns.length < 2) {
        return None
      }

      def isNamed(r: Ref): Option[NamedField] = r match {
        case n@NamedField(_, _) => Some(n)
        case _ => None
      }

      val namedFields = patterns map { p =>
        (isNamed(p.subj), isNamed(p.pred), isNamed(p.obj))
      } toSet

      if (namedFields.size != 1) {
        // There are either no NamedFields or they appear in more than one position in different patterns, so it's
        // not a star join
        return None
      }

      if (!RDF.isStarJoin(patterns)) {
        return None
      }

      // We'll reuse in later on, so we need to remove `op` from its consumers
      in.removeConsumer(op)

      val fieldname = RDF.starJoinColumn(patterns).get._2


      // This maps NamedField to a list of pipe names columns. Each column of that specific Pipe (produces by one of
      // the filters) contains the value of the NamedField in the join.
      // Its keys are also all the NamedFields that appear in `patterns`.
      val namedFieldToPipeName: Map[NamedField, List[(String, Column.Column)]] = Map.empty

      val filters = patterns map { p =>
        val pipename = generate()

        val namedFieldsOfP = RDF.namedFieldColumnPairFromPattern(p)
        namedFieldsOfP foreach { case (nf, c) =>
            namedFieldToPipeName(nf) = namedFieldToPipeName.getOrElse(nf, List.empty) :+ (pipename, c)
        }

        BGPFilter(Pipe(pipename), in, List(p))
      }

      val joinOutPipeName = generate()

      val join = Join(Pipe(joinOutPipeName),
        filters map { f => Pipe(f.outPipeName, f) },
        // Use map here to make sure the amount of field expressions is the same as the amount of filters
        filters map { _ => List(fieldname) })

      filters foreach { f =>
        f.outputs.head.consumer = List(join)
        f.constructSchema
      }

      val generators = namedFieldToPipeName.toSeq.sortBy(_._1.name).map
      { case (nf, (firstSourceName, firstSourceColumn)
        :: _) =>
        GeneratorExpr(
          RefExpr(
            NamedField(Column.columnToNamedField(firstSourceColumn).name, List(firstSourceName))),
          Some(Field(nf.name, Types.CharArrayType)))
      } toList

      val foreach = Foreach(out, Pipe(joinOutPipeName, join),
        GeneratorList(
          generators
        )
      )
      foreach.constructSchema

      // Make the Foreach a successor of the Join
      join.outputs.foreach { o => o.consumer = List(foreach) }

      // Replace the Foreach as the producer of ops inputs outputs
      out.consumer.foreach { op => op.inputs.foreach { i =>
        if (i.producer == op) {
          i.producer = join
        }}}

      Some(filters)

    case _ => None
  }

  /** Applies rewriting rule J2 of the paper "[[http://www.btw-2015.de/res/proceedings/Hauptband/Wiss/Hagedorn-SPARQling_Pig_-_Processin.pdf SPARQling Pig - Processing Linked Data with Pig Latin]].
    *
    */
  def J2(term: Any): Option[Foreach] = term match {
    case op @ BGPFilter(_, _, patterns) =>
      if (groupedSchemaEarlyAbort(op.inputSchema)) {
        return None
      }

      if (patterns.length < 2) {
        return None
      }

      if (!RDF.isStarJoin(patterns)) {
        return None
      }

      val out = op.outputs.head
      val in = op.inputs.head

      // We'll reuse in later on, so we need to remove `op` from its consumers
      in.removeConsumer(op)

      val internalPipeName = generate()

      val filters: List[Filter] = patterns map RDF.patternToConstraint flatMap { c =>
        Some(Filter(Pipe(generate()), Pipe("stmts"), c.get))
      }

      val filterPipeNames = filters map (_.outputs.head.name)

      // This generates the GENERATE *, COUNT(t1) AS cnt1, ..., COUNT(tN) as cntN; operator
      val countAsOps: List[GeneratorExpr] = filterPipeNames.zipWithIndex.map { case (name, i) =>
        GeneratorExpr(Func("COUNT",
          List(RefExpr(NamedField(name)))),
          Some(Field(s"cnt$i", Types.ByteArrayType)))
      }

      val generatorOps: List[PigOperator] = filters :+ Generate(
            GeneratorExpr(RefExpr(NamedField("*"))) :: countAsOps)

      val foreach =
        Foreach(Pipe(internalPipeName), Pipe(in.name), GeneratorPlan(generatorOps))

      val countGtZeroConstraint: Predicate = filterPipeNames.zipWithIndex.map {case (_, i) =>
          Gt(RefExpr(NamedField(s"cnt$i")), RefExpr(Value(0)))
      } reduceLeft And

      val filter = Filter(out, Pipe(internalPipeName, foreach), countGtZeroConstraint)

      foreach.outputs foreach (_.addConsumer(filter))

      Rewriter.fixReplacementwithMultipleOperators(op, foreach, filter)

      Some(foreach)
    case _ => None
  }

  /**
   * Process the list of generator expressions in GENERATE and replace the * by the list of named fields
   *
   * @param exprs
   * @param op
   * @return
   */
  def constructGeneratorList(exprs: List[GeneratorExpr], op: PigOperator): (List[GeneratorExpr], Boolean) = {
    val genExprs: ListBuffer[GeneratorExpr] = ListBuffer()
    var foundStar: Boolean = false
    for (ex <- exprs) {
      if (ex.expr.isInstanceOf[RefExpr]) {
        val ref = ex.expr.asInstanceOf[RefExpr]
        if (ref.r.isInstanceOf[NamedField]) {
          val field = ref.r.asInstanceOf[NamedField]
          if (field.name == "*") {
            if (op.inputSchema.isEmpty)
              throw RewriterException("Rewriting * in GENERATE requires a schema")
            foundStar = true
            genExprs ++= op.inputSchema.get.fields.map(f => GeneratorExpr(RefExpr(NamedField(f.name))))
          }
          else genExprs += ex
        }
        else genExprs += ex
      }
      else genExprs += ex
    }
    (genExprs.toList, foundStar)
  }

  def foreachGenerateWithAsterisk(term: Any): Option[PigOperator] = {
    term match {
      case op@Foreach(_, _, gen, _) => gen match {
        case GeneratorList(exprs) =>
          val (genExprs, foundStar) = constructGeneratorList(exprs, op)
          if (foundStar) {
            val newGen = GeneratorList(genExprs.toList)
            val newOp = Foreach(op.outputs.head, op.inputs.head, newGen, op.windowMode)
            newOp.constructSchema
            Some(newOp)
          }
          else
            None
        case _ => None
      }
      case op@Generate(exprs) =>
        val (genExprs, foundStar) = constructGeneratorList(exprs, op)
        if (foundStar) {
          val newOp = Generate(genExprs.toList)
          newOp.copyPipes(op)
          newOp.constructSchema
          Some(newOp)
        }
        else
          None
      case _ => None
    }
  }

<<<<<<< HEAD
  def replaceMacroOp(t: Any): Option[PigOperator] = t match {
    case op@MacroOp(out, name, params) => {
      if (op.macroDefinition.isEmpty)
        throw new InvalidPlanException(s"macro ${op.macroName} undefined")

      val macroDef = op.macroDefinition.get
      val newParent = macroDef.subPlan.get.operators.head
      val newChild = macroDef.subPlan.get.operators.last
      None // Some(fixReplacementWithMultipleOperators(op, newParent, newChild))
    }
    case _ => None
  }

  def registerAllRules = {
=======
  def registerAllRules() = {
>>>>>>> 50127e0c
    addStrategy(removeDuplicateFilters)
    merge[Filter, Filter](mergeFilters)
    merge[PigOperator, Empty](mergeWithEmpty)
    reorder[OrderBy, Filter]
    addStrategy(buildBinaryPigOperatorStrategy[Join, Filter](filterBeforeMultipleInputOp))
    addStrategy(buildBinaryPigOperatorStrategy[Cross, Filter](filterBeforeMultipleInputOp))
    addStrategy(strategyf(t => splitIntoToFilters(t)))
    addStrategy(removeNonStorageSinks _)
    addOperatorReplacementStrategy(buildTypedCaseWrapper(R1))
    addStrategy(R2)
    addOperatorReplacementStrategy(buildTypedCaseWrapper(L2))
    addStrategy(F1)
    addOperatorReplacementStrategy(buildTypedCaseWrapper(F2))
    addOperatorReplacementStrategy(buildTypedCaseWrapper(F3))
    addOperatorReplacementStrategy(buildTypedCaseWrapper(F4))
    addOperatorReplacementStrategy(F5)
    addOperatorReplacementStrategy(F6)
    addTypedStrategy(F7)
    addTypedStrategy(F8)
    addStrategy(strategyf(t => J1(t)))
<<<<<<< HEAD
    addOperatorReplacementStrategy(foreachGenerateWithAsterisk _)
    // addStrategy(strategyf(t => replaceMacroOp(t)))
=======
    addStrategy(strategyf(t => J2(t)))
    addOperatorReplacementStrategy(foreachGenerateWithAsterisk)
>>>>>>> 50127e0c
  }
}<|MERGE_RESOLUTION|>--- conflicted
+++ resolved
@@ -909,7 +909,6 @@
     }
   }
 
-<<<<<<< HEAD
   def replaceMacroOp(t: Any): Option[PigOperator] = t match {
     case op@MacroOp(out, name, params) => {
       if (op.macroDefinition.isEmpty)
@@ -923,10 +922,7 @@
     case _ => None
   }
 
-  def registerAllRules = {
-=======
   def registerAllRules() = {
->>>>>>> 50127e0c
     addStrategy(removeDuplicateFilters)
     merge[Filter, Filter](mergeFilters)
     merge[PigOperator, Empty](mergeWithEmpty)
@@ -947,12 +943,8 @@
     addTypedStrategy(F7)
     addTypedStrategy(F8)
     addStrategy(strategyf(t => J1(t)))
-<<<<<<< HEAD
-    addOperatorReplacementStrategy(foreachGenerateWithAsterisk _)
-    // addStrategy(strategyf(t => replaceMacroOp(t)))
-=======
     addStrategy(strategyf(t => J2(t)))
     addOperatorReplacementStrategy(foreachGenerateWithAsterisk)
->>>>>>> 50127e0c
+    // addStrategy(strategyf(t => replaceMacroOp(t)))
   }
 }