--- conflicted
+++ resolved
@@ -100,11 +100,7 @@
                 with WindowSupport
                 with EmbedSupport
                 with MaterializationSupport
-<<<<<<< HEAD
-                with MergeSupport
-=======
                 with PlanMerger
->>>>>>> 9cd2359d
                 with Fixers
                 with FastStrategyAdder
                 with RewriterDSL {
