--- conflicted
+++ resolved
@@ -16,13 +16,9 @@
  */
 package dbis.pig.plan.rewriting
 
-<<<<<<< HEAD
 import dbis.pig.op._
-import dbis.pig.plan.{DataflowPlan, Pipe}
-=======
 import dbis.pig.op.{And, Filter, OrderBy, PigOperator, Pipe}
 import dbis.pig.plan.DataflowPlan
->>>>>>> 5b945ef7
 import org.kiama.rewriting.Rewriter._
 import org.kiama.rewriting.Strategy
 
@@ -111,7 +107,6 @@
   }
 
   /** Merges two [[dbis.pig.op.Filter]] operations if one is the only input of the other.
-<<<<<<< HEAD
     *
     * @param parent The parent filter.
     * @param child The child filter.
@@ -255,44 +250,6 @@
     }
     processPlan(plan, buildBinaryPigOperatorStrategy(strategy))
   }
-=======
-   *
-   * @param pigOperator A [[dbis.pig.op.Filter]] operator whose only input is another Filter.
-   * @return On success, an Option containing a new [[dbis.pig.op.Filter]] operator with the predicates of both input
-   *         Filters, None otherwise.
-   */
-  private def mergeFilters(pigOperator: Any): Option[Filter] = pigOperator match {
-    case f1 @ Filter(out, _, predicate) =>
-      f1.inputs match {
-        case List((Pipe(_, f2 @ Filter(_, in, predicate2), _))) =>
-          val newFilter = Filter(out, in, And(predicate, predicate2))
-          // TODO extract merging PigOperators into a new method, possibly on PigOperator itself
-          // Use the second filters inputs. We don't need to rewrite the inputs output because that always seems to be
-          // pointing to the input itself?
-          newFilter.inputs = f2.inputs
-          // TODO can there be other objects that have f1 in their input list?
-          Some(newFilter)
-        case _ => None
-      }
-    case _ => None
-  }
-
-  /** Puts [[dbis.pig.op.Filter]] operators before [[dbis.pig.op.OrderBy]] ones.
-   *
-   * @param pigOperator A [[dbis.pig.op.Filter]] operator whose only input is a [[dbis.pig.op.OrderBy]] operator.
-   * @return On success, an Option containing a new [[dbis.pig.op.OrderBy]] operators whose input is the
-   *         [[dbis.pig.op.Filter]] passed into this method, None otherwise.
-   */
-  private def filterBeforeOrder(pigOperator: Any): Option[OrderBy] = pigOperator match {
-    case f @ Filter(out, in, predicate) =>
-      f.inputs match {
-        case List((Pipe(_, order @ OrderBy(out2, in2, orderSpec), _))) =>
-          // Reorder the operations and swap their input and output names
-          val newOrder = order.copy(out, in, orderSpec)
-          val newFilter = f.copy(out2, in2, predicate)
-
-          newOrder.inputs = List(Pipe(in.name, newFilter))
->>>>>>> 5b945ef7
 
   /** Add a strategy that applies a function to two operators.
     *
