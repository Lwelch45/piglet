--- conflicted
+++ resolved
@@ -16,30 +16,15 @@
  */
 package dbis.pig.plan.rewriting
 
-import dbis.pig.op._
-import dbis.pig.op.{And, Filter, OrderBy, PigOperator, Pipe}
-import dbis.pig.plan.DataflowPlan
+import dbis.pig.op.{And, Filter, Load, Materialize, OrderBy, PigOperator, Pipe, Store, _}
+import dbis.pig.plan.{DataflowPlan, MaterializationManager}
+import dbis.pig.tools.BreadthFirstBottomUpWalker
 import org.kiama.rewriting.Rewriter._
 import org.kiama.rewriting.Strategy
-<<<<<<< HEAD
-import scala.collection.mutable.LinkedHashSet
-import dbis.pig.plan.DataflowPlan
-import dbis.pig.plan.MaterializationManager
-import dbis.pig.plan.DataflowPlan
-import dbis.pig.op.PigOperator
-import dbis.pig.tools.BreadthFirstBottomUpWalker
-import dbis.pig.op.PigOperator
-import dbis.pig.op.Materialize
-import dbis.pig.op.Materialize
+
+import scala.collection.mutable
 import scala.collection.mutable.ListBuffer
-import dbis.pig.op.Load
-import dbis.pig.op.Store
-import dbis.pig.op.Materialize
-=======
-
-import scala.collection.mutable
 import scala.reflect.{ClassTag, classTag}
->>>>>>> b0622c16
 
 object Rewriter {
   private var ourStrategy = fail
@@ -391,11 +376,6 @@
     newParent
   }
 
-<<<<<<< HEAD
-  addStrategy(strategyf(t => mergeFilters(t)))
-  addStrategy(strategyf(t => filterBeforeOrder(t)))
-  
-  
   def processMaterializations(plan: DataflowPlan, mm: MaterializationManager): DataflowPlan = {
     require(plan != null, "Plan must not be null")
     require(mm != null, "Materialization Manager must not be null")
@@ -459,9 +439,7 @@
     plan
   }
   
-=======
   merge[Filter, Filter](mergeFilters)
   reorder[OrderBy, Filter](filterBeforeOrder)
   addStrategy(strategyf(t => splitIntoToFilters(t)))
->>>>>>> b0622c16
 }