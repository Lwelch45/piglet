--- conflicted
+++ resolved
@@ -238,7 +238,7 @@
   private def R1(term: Any): Option[PigOperator] = term match {
     case op@RDFLoad(p, uri, None) =>
       if (uri.getScheme == "http" || uri.getScheme == "https") {
-        Some(Load(p, uri.toString, op.schema, "pig.SPARQLLoader", List("SELECT * WHERE { ?s ?p ?o }")))
+        Some(Load(p, uri, op.schema, "pig.SPARQLLoader", List("SELECT * WHERE { ?s ?p ?o }")))
       } else {
         None
       }
@@ -253,7 +253,7 @@
     */
   //noinspection ScalaDocMissingParameterDescription
   private def R2(parent: RDFLoad, child: BGPFilter): Option[PigOperator] = {
-    Some(Load(child.out, parent.uri.toString, parent.schema, "pig.SPARQLLoader",
+    Some(Load(child.out, parent.uri, parent.schema, "pig.SPARQLLoader",
     List(child.patterns.head.toString))
     )
   }
@@ -267,7 +267,7 @@
   private def L2(term: Any): Option[PigOperator] = term match {
     case op@RDFLoad(p, uri, grouped : Some[String]) =>
       if (uri.getScheme == "hdfs") {
-        Some(Load(p, uri.toString, op.schema, "BinStorage"))
+        Some(Load(p, uri, op.schema, "BinStorage"))
       } else {
         None
       }
@@ -596,13 +596,8 @@
        */
       if(data.isDefined) {
         logger.debug(s"found materialized data for materialize operator $materialize")
-<<<<<<< HEAD
-
-        val loader = Load(materialize.inputs.head, data.get, materialize.constructSchema, "BinStorage")
-=======
         
         val loader = Load(materialize.inputs.head, new URI(data.get), materialize.constructSchema, "BinStorage")
->>>>>>> b61dd4c9
         val matInput = materialize.inputs.head.producer
 
         for (inPipe <- matInput.inputs) {
