--- conflicted
+++ resolved
@@ -467,13 +467,9 @@
        * and add it to the plan by replacing the input of the Materialize-Op
        * with the loader.
        */
-<<<<<<< HEAD
       if(data.isDefined) {
         logger.debug(s"found materialized data for materialize operator $materialize")
         
-=======
-      if (data.isDefined) {
->>>>>>> f412db4b
         val loader = Load(materialize.inputs.head, data.get, materialize.constructSchema, "BinStorage")
         val matInput = materialize.inputs(0).producer
 
@@ -488,10 +484,6 @@
         /* TODO: do we need to remove all other nodes that get disconnected now by hand
          * or do they get removed during code generation (because there is no sink?)
          */
-<<<<<<< HEAD
-=======
-
->>>>>>> f412db4b
         newPlan = newPlan.remove(materialize)
 
       } else {
@@ -499,13 +491,8 @@
          * --> store them by adding a STORE operator to the MATERIALIZE operator's input op
          * then, remove the materialize op
          */
-<<<<<<< HEAD
-        
         logger.debug(s"did not find materialized data for materialize operator $materialize")
         
-=======
-
->>>>>>> f412db4b
         val file = mm.saveMapping(materialize.lineageSignature)
         val storer = new Store(materialize.inputs.head, file, "BinStorage")
 
