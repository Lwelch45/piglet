/*
 * Licensed to the Apache Software Foundation (ASF) under one or more
 * contributor license agreements.  See the NOTICE file distributed with
 * this work for additional information regarding copyright ownership.
 * The ASF licenses this file to You under the Apache License, Version 2.0
 * (the "License"); you may not use this file except in compliance with
 * the License.  You may obtain a copy of the License at
 *
 *    http://www.apache.org/licenses/LICENSE-2.0
 *
 * Unless required by applicable law or agreed to in writing, software
 * distributed under the License is distributed on an "AS IS" BASIS,
 * WITHOUT WARRANTIES OR CONDITIONS OF ANY KIND, either express or implied.
 * See the License for the specific language governing permissions and
 * limitations under the License.
 */

package dbis.pig


import java.io.File
import dbis.pig.op.PigOperator
import dbis.pig.parser.PigParser
import dbis.pig.parser.LanguageFeature._
import dbis.pig.plan.DataflowPlan
import dbis.pig.plan.rewriting.Rewriter._
import dbis.pig.schema.SchemaException
import dbis.pig.tools.FileTools
import scopt.OptionParser
import scala.io.Source
import dbis.pig.plan.MaterializationManager
import dbis.pig.tools.Conf
import com.typesafe.scalalogging.LazyLogging
import dbis.pig.backends.BackendManager
import java.nio.file.Path
import java.nio.file.Paths
import scala.collection.mutable.ListBuffer
import dbis.pig.backends.BackendConf
import dbis.pig.tools.BreadthFirstTopDownWalker
import dbis.pig.tools.DBConnection
import scala.collection.mutable.{Map => MutableMap}
import scalikejdbc._
import dbis.pig.tools.DepthFirstTopDownWalker
import dbis.pig.mm.DataflowProfiler
import dbis.pig.mm.MaterializationPoint

object PigCompiler extends PigParser with LazyLogging {
  
  case class CompilerConfig(master: String = "local",
                            inputs: Seq[File] = Seq.empty,
                            compile: Boolean = false,
                            outDir: String = ".",
                            params: Map[String,String] = Map(),
                            backend: String = Conf.defaultBackend,
                            updateConfig: Boolean = false,
<<<<<<< HEAD
			                      numExecutors: Int = 0) 
=======
                            backendArgs: Map[String, String] = Map()
                          )
>>>>>>> ba446d5a

  def main(args: Array[String]): Unit = {
    var master: String = "local"
    var inputFiles: Seq[Path] = null
    var compileOnly: Boolean = false
    var outDir: Path = null
    var params: Map[String,String] = null
    var backend: String = null
    var updateConfig = false
    var backendArgs: Map[String, String] = null

    val parser = new OptionParser[CompilerConfig]("PigCompiler") {
      head("PigCompiler", "0.2")
      opt[String]('m', "master") optional() action { (x, c) => c.copy(master = x) } text ("spark://host:port, mesos://host:port, yarn, or local.")
      opt[Unit]('c', "compile") action { (_, c) => c.copy(compile = true) } text ("compile only (don't execute the script)")
      opt[String]('o',"outdir") optional() action { (x, c) => c.copy(outDir = x)} text ("output directory for generated code")
      opt[String]('b',"backend") optional() action { (x,c) => c.copy(backend = x)} text ("Target backend (spark, flink, ...)")
      opt[Map[String,String]]('p', "params") valueName("name1=value1,name2=value2...") action { (x, c) => c.copy(params = x) } text("parameter(s) to subsitute")
      opt[Unit]('u',"update-config") optional() action { (_,c) => c.copy(updateConfig = true) } text(s"update config file in program home (see config file)")
      opt[Map[String,String]]("backend-args") valueName("key1==value1,key2=value2...") action { (x, c) => c.copy(backendArgs = x) } text("parameter(s) to subsitute")
      help("help") text ("prints this usage text")
      version("version") text ("prints this version info")
      arg[File]("<file>...") unbounded() required() action { (x, c) => c.copy(inputs = c.inputs :+ x) } text ("Pig script files to execute")
    }
    // parser.parse returns Option[C]
    parser.parse(args, CompilerConfig()) match {
      case Some(config) => {
        // do stuff
        master = config.master
        inputFiles = config.inputs.map { f => f.toPath() }  //Paths.get(config.input)
        compileOnly = config.compile
        outDir = Paths.get(config.outDir)
        params = config.params
        backend = config.backend
        updateConfig = config.updateConfig
        backendArgs = config.backendArgs
      }
      case None =>
        // arguments are bad, error message will have been displayed
        return
    }
    
    val files = inputFiles.takeWhile { p => !p.startsWith("-") }
//    val backendArgs = inputFiles.drop(files.size).map { p => p.toString() }.toArray
    
    /* IMPORTANT: This must be the first call to Conf
     * Otherwise, the config file was already loaded before we could copy the new one
     */
    if(updateConfig)
    	Conf.copyConfigFile()
    
    // start processing
    run(files, outDir, compileOnly, master, backend, params, backendArgs)
  }

  def run(inputFile: Path, outDir: Path, compileOnly: Boolean, master: String, backend: String, params: Map[String,String], backendArgs: Map[String,String]): Unit = {
    run(Seq(inputFile), outDir, compileOnly, master, backend, params, backendArgs)
  }
  
  /**
   * Start compiling the Pig script into a the desired program
   */
<<<<<<< HEAD
  def run(inputFiles: Seq[Path], outDir: Path, compileOnly: Boolean, master: String, backend: String, params: Map[String,String], numExecutors: Int): Unit = {

	  try {

		  // initialize database driver and connection pool
		  DBConnection.init(Conf.databaseSetting)

		  val backendConf = BackendManager.backend(backend)
		  BackendManager.backend = backendConf

		  if(backendConf.raw) {
			  if(compileOnly) {
				  logger.error("Raw backends do not support compile-only mode! Aborting")
				  return
			  }

			  inputFiles.foreach { file => runRaw(file, master, backendConf, numExecutors) }

		  } else {
			  runWithCodeGeneration(inputFiles, outDir, compileOnly, master, backend, params, backendConf, numExecutors)
		  }

	  } catch {
      case e: Exception => logger.error(s"An error occured: ${e.getMessage}",e)
      
	  } finally {

		  // close connection pool
		  DBConnection.exit()  
	  }
  }
  
  private def runRaw(file: Path, master: String, backendConf: BackendConf, numExecutors: Int) {
    logger.debug(s"executing in raw mode: $file with master $master for backend ${backendConf.name}")    
=======
  def run(inputFiles: Seq[Path], outDir: Path, compileOnly: Boolean, master: String, backend: String, params: Map[String,String], backendArgs: Map[String,String]): Unit = {
    
    val backendConf = BackendManager.backend(backend)
    
    // XXX: Is this still needed?
    BackendManager.backend = backendConf
    
    if(backendConf.raw) {
      if(compileOnly) {
        logger.error("Raw backends do not support compile-only mode! Aborting")
        return
      }
      
      inputFiles.foreach { file => runRaw(file, master, backendConf, backendArgs) }
      
    } else {
      runWithCodeGeneration(inputFiles, outDir, compileOnly, master, backend, params, backendConf, backendArgs)
    }
  }
  
  def runRaw(file: Path, master: String, backendConf: BackendConf, backendArgs: Map[String,String]) {
    logger.debug(s"executing in raw mode: $file with master $master for backend ${backendConf.name} with arguments ${backendArgs.mkString(" ")}")    
>>>>>>> ba446d5a
    val runner = backendConf.runnerClass
    runner.executeRaw(file, master, backendArgs)
  }
  
<<<<<<< HEAD
  private def runWithCodeGeneration(inputFiles: Seq[Path], outDir: Path, compileOnly: Boolean, master: String, backend: String, params: Map[String,String], backendConf: BackendConf, numExecutors: Int) {
=======
  def runWithCodeGeneration(inputFiles: Seq[Path], outDir: Path, compileOnly: Boolean, master: String, backend: String, params: Map[String,String], backendConf: BackendConf, backendArgs: Map[String,String]) {
>>>>>>> ba446d5a
    logger.debug("start parsing input files")
    
    val schedule = ListBuffer.empty[(DataflowPlan,Path)]
    
    for(file <- inputFiles) {
      createDataflowPlan(file, params, backend) match {
        case Some(v) => schedule += ((v,file))
        case None => 
          logger.error(s"failed to create dataflow plan for $file - aborting")
          return        
      }
    }

    
    //////////////////////////////////////
    // begin global analysis phase
    
    analyzePlans(schedule)
    
    ///////////////////////////////////////////
    // end analysis and continue normal processing
    
    logger.debug("start processing created dataflow plans")
    
    
    val templateFile = backendConf.templateFile
    val jarFile = Conf.backendJar(backend)
    val mm = new MaterializationManager
   
    val profiler = new DataflowProfiler
    
    for((plan,path) <- schedule) {
    
      // 3. now, we should apply optimizations
      var newPlan = plan
		  newPlan = processMaterializations(newPlan, mm)
      if (backend=="flinks") newPlan = processWindows(newPlan)
      newPlan = processPlan(newPlan)   
      // find materialization points
      
      val walker = new DepthFirstTopDownWalker
      walker.walk(newPlan) { op => 
      
        logger.debug(s"""checking database for runtime information for operator "${op.lineageSignature}" """)
        // check for the current operator, if we have some runtime/stage information 
        val avg = DB readOnly { implicit session => 
          sql"select avg(progduration) as pd, avg(stageduration) as sd from exectimes where lineage = ${op.lineageSignature} group by lineage"
            .map { rs => (rs.long("pd"), rs.long("sd")) }.single().apply()
        }
      
        // if we have information, create a (potential) materialization point
        if(avg.isDefined) {
          val (progduration, stageduration) = avg.get
          
          logger.debug(s"""found runtime information: program: $progduration  stage: $stageduration""")
          
          /* XXX: calculate benefit
           * Here, we do not have the parent hash information.
           * But is it still needed? Since we have the program runtime duration 
           * from beginning until the end the stage, we don't need to calculate
           * the cumulative benefit?
           */
          val mp = MaterializationPoint(op.lineageSignature,
                                          None, // currently, we do not consider the parent
                                          progduration, // set the processing time
                                          0L, // TODO: calculate loading time at this point
                                          0L, // TODO: calculate saving time at this point
                                          0 // no count/size information so far
                                        )
                                        
          profiler.addMaterializationPoint(mp)
          
        } else {
          logger.debug(s" found no runtime information")
        }
      }
      
      
      logger.debug("finished optimizations")
      
  
      val scriptName = path.getFileName.toString().replace(".pig", "")
      logger.debug(s"using script name: $scriptName")      
      
      FileTools.compilePlan(newPlan, scriptName, outDir, compileOnly, jarFile, templateFile, backend) match {
        // the file was created --> execute it
        case Some(jarFile) =>  
          if (!compileOnly) {
          // 4. and finally deploy/submit          
          val runner = backendConf.runnerClass 
          logger.debug(s"using runner class ${runner.getClass.toString()}")
          
          logger.info(s"""starting job at "$jarFile" using backend "$backend" """)
<<<<<<< HEAD
          
          runner.execute(master, scriptName, jarFile, numExecutors)
=======
          runner.execute(master, scriptName, jarFile, backendArgs)
>>>>>>> ba446d5a
        } else
          logger.info("successfully compiled program - exiting.")
          
        case None => logger.error(s"creating jar file failed for ${path}") 
      } 
    }
  }

  /**
   * Helper method to parse the given file into a dataflow plan
   * 
   * @param inputFile The file to parse
   * @param params Key value pairs to replace placeholders in the script
   * @param backend The name of the backend
   */
  def createDataflowPlan(inputFile: Path, params: Map[String,String], backend: String): Option[DataflowPlan] = {
      // 1. we read the Pig file
      val source = Source.fromFile(inputFile.toFile())
      
      logger.debug(s"""loaded pig script from "$inputFile" """)
  
      // 2. then we parse it and construct a dataflow plan
      val plan = new DataflowPlan(parseScriptFromSource(source, params, backend))
      
      
      try {
        // if this does _not_ throw an exception, the schema is ok
        plan.checkSchemaConformance
      } catch {
        case e:SchemaException => {
          logger.error(s"schema conformance error in ${e.getMessage} for plan $inputFile")
          return None
        }
      }
      
      if (!plan.checkConnectivity) {
        logger.error(s"dataflow plan not connected for $inputFile")
        return None
      }

      logger.debug(s"successfully created dataflow plan for $inputFile")

      return Some(plan)
    
  }

  /**
   * Replace placeholders in the script with values provided by the given map
   * 
   * @param line The line to process
   * @param params The map of placeholder key and the value to use as replacement
   */
  def replaceParameters(line: String, params: Map[String,String]): String = {
    var s = line
    params.foreach{case (p, v) => s = s.replaceAll("\\$" + p, v)}
    s
  }

  def loadScript(inputFile: Path): Iterator[String] = {
    logger.debug(s"""try to load pig script from "$inputFile" """)
    val source = Source.fromFile(inputFile.toFile())
    source.getLines()
  }

  /**
   * Handle IMPORT statements by simply replacing the line containing IMPORT with the content
   * of the imported file.
   *
   * @param lines the original script
   * @return the script where IMPORTs are replaced
   */
   def resolveImports(lines: Iterator[String]): Iterator[String] = {
    val buf: ListBuffer[String] = ListBuffer()
    for (l <- lines) {
      if (l.matches("""[ \t]*[iI][mM][pP][oO][rR][tT][ \t]*'([^'\p{Cntrl}\\]|\\[\\"bfnrt]|\\u[a-fA-F0-9]{4})*'[ \t\n]*;""")) {
        val s = l.split(" ")(1)
        val name = s.substring(1, s.length - 2)
        val path = Paths.get(name)
        val resolvedLine = resolveImports(loadScript(path))
        buf ++= resolvedLine
      }
      else
        buf += l
    }
    buf.toIterator
  }

  private def parseScriptFromSource(source: Source, params: Map[String,String], backend: String): List[PigOperator] = {
    /*
     * Handle IMPORT statements.
     */
    val sourceLines = resolveImports(source.getLines())
      if (params.nonEmpty) {
        /*
         * Replace placeholders by parameters.
         */
        /* TODO: can we provide a config value "language_feature" in the backend config ?
         * So we could parse this value and pass it here for all backends in the same way
         */
        if (backend == "flinks")
          parseScript(sourceLines.map(line => replaceParameters(line, params)).mkString("\n"), StreamingPig)
        else
          parseScript(sourceLines.map(line => replaceParameters(line, params)).mkString("\n"))
      }
      else {
        if (backend == "flinks")
          parseScript(sourceLines.mkString("\n"), StreamingPig)
        else
          parseScript(sourceLines.mkString("\n"))
      }
  }
  
  private def analyzePlans(schedule: Seq[(DataflowPlan, Path)]) {
    
    logger.debug("start creating lineage counter map")
    
    val walker = new BreadthFirstTopDownWalker

    val lineageMap = MutableMap.empty[String, Int]
    
    def visitor(op: PigOperator): Unit = {
      val lineage = op.lineageSignature
//      logger.debug(s"visiting: $lineage")
      var old = 0
      if(lineageMap.contains(lineage))
        old = lineageMap(lineage)
        
      lineageMap(lineage) = old + 1
    }
    
    schedule.foreach{ plan => walker.walk(plan._1)(visitor) }
    
    val entrySet = lineageMap.map { case (k,v) => Seq('id -> k, 'cnt -> v) }.toSeq
    
    
    DB autoCommit { implicit session => 
      sql"create table if not exists opcount(id varchar(200) primary key, cnt int default 0)"
        .execute
        .apply()
    }
    
    DB localTx { implicit session =>
      
      sql"merge into opcount(id,cnt) select {id}, case when exists(select 1 from opcount where id={id}) then (select cnt from opcount where id={id})+{cnt} else 1 end"
        .batchByName(entrySet:_ *)
        .apply()
      
    }
    
//    val entries = DB readOnly { implicit session => 
//      sql"select * from opcount"
//        .map{ rs => s"${rs.string("id")}  -->  ${rs.int("cnt")}" }
//        .list
//        .apply()
//      
//    }
//    entries.foreach { println }
    
  }
}<|MERGE_RESOLUTION|>--- conflicted
+++ resolved
@@ -53,12 +53,8 @@
                             params: Map[String,String] = Map(),
                             backend: String = Conf.defaultBackend,
                             updateConfig: Boolean = false,
-<<<<<<< HEAD
-			                      numExecutors: Int = 0) 
-=======
                             backendArgs: Map[String, String] = Map()
                           )
->>>>>>> ba446d5a
 
   def main(args: Array[String]): Unit = {
     var master: String = "local"
@@ -101,9 +97,6 @@
         return
     }
     
-    val files = inputFiles.takeWhile { p => !p.startsWith("-") }
-//    val backendArgs = inputFiles.drop(files.size).map { p => p.toString() }.toArray
-    
     /* IMPORTANT: This must be the first call to Conf
      * Otherwise, the config file was already loaded before we could copy the new one
      */
@@ -111,18 +104,17 @@
     	Conf.copyConfigFile()
     
     // start processing
-    run(files, outDir, compileOnly, master, backend, params, backendArgs)
-  }
-
-  def run(inputFile: Path, outDir: Path, compileOnly: Boolean, master: String, backend: String, params: Map[String,String], backendArgs: Map[String,String]): Unit = {
+    run(inputFiles, outDir, compileOnly, master, backend, params, backendArgs)
+  }
+
+  def run(inputFile: Path, outDir: Path, compileOnly: Boolean, master: String, backend: String, params: Map[String,String], backendArgs: Map[String, String]): Unit = {
     run(Seq(inputFile), outDir, compileOnly, master, backend, params, backendArgs)
   }
   
   /**
    * Start compiling the Pig script into a the desired program
    */
-<<<<<<< HEAD
-  def run(inputFiles: Seq[Path], outDir: Path, compileOnly: Boolean, master: String, backend: String, params: Map[String,String], numExecutors: Int): Unit = {
+  def run(inputFiles: Seq[Path], outDir: Path, compileOnly: Boolean, master: String, backend: String, params: Map[String,String], backendArgs: Map[String, String]): Unit = {
 
 	  try {
 
@@ -138,10 +130,10 @@
 				  return
 			  }
 
-			  inputFiles.foreach { file => runRaw(file, master, backendConf, numExecutors) }
+			  inputFiles.foreach { file => runRaw(file, master, backendConf, backendArgs) }
 
 		  } else {
-			  runWithCodeGeneration(inputFiles, outDir, compileOnly, master, backend, params, backendConf, numExecutors)
+			  runWithCodeGeneration(inputFiles, outDir, compileOnly, master, backend, params, backendConf, backendArgs)
 		  }
 
 	  } catch {
@@ -154,41 +146,13 @@
 	  }
   }
   
-  private def runRaw(file: Path, master: String, backendConf: BackendConf, numExecutors: Int) {
-    logger.debug(s"executing in raw mode: $file with master $master for backend ${backendConf.name}")    
-=======
-  def run(inputFiles: Seq[Path], outDir: Path, compileOnly: Boolean, master: String, backend: String, params: Map[String,String], backendArgs: Map[String,String]): Unit = {
-    
-    val backendConf = BackendManager.backend(backend)
-    
-    // XXX: Is this still needed?
-    BackendManager.backend = backendConf
-    
-    if(backendConf.raw) {
-      if(compileOnly) {
-        logger.error("Raw backends do not support compile-only mode! Aborting")
-        return
-      }
-      
-      inputFiles.foreach { file => runRaw(file, master, backendConf, backendArgs) }
-      
-    } else {
-      runWithCodeGeneration(inputFiles, outDir, compileOnly, master, backend, params, backendConf, backendArgs)
-    }
-  }
-  
   def runRaw(file: Path, master: String, backendConf: BackendConf, backendArgs: Map[String,String]) {
     logger.debug(s"executing in raw mode: $file with master $master for backend ${backendConf.name} with arguments ${backendArgs.mkString(" ")}")    
->>>>>>> ba446d5a
     val runner = backendConf.runnerClass
     runner.executeRaw(file, master, backendArgs)
   }
   
-<<<<<<< HEAD
-  private def runWithCodeGeneration(inputFiles: Seq[Path], outDir: Path, compileOnly: Boolean, master: String, backend: String, params: Map[String,String], backendConf: BackendConf, numExecutors: Int) {
-=======
   def runWithCodeGeneration(inputFiles: Seq[Path], outDir: Path, compileOnly: Boolean, master: String, backend: String, params: Map[String,String], backendConf: BackendConf, backendArgs: Map[String,String]) {
->>>>>>> ba446d5a
     logger.debug("start parsing input files")
     
     val schedule = ListBuffer.empty[(DataflowPlan,Path)]
@@ -277,17 +241,12 @@
         // the file was created --> execute it
         case Some(jarFile) =>  
           if (!compileOnly) {
-          // 4. and finally deploy/submit          
+          // 4. and finally deploy/submit  
           val runner = backendConf.runnerClass 
           logger.debug(s"using runner class ${runner.getClass.toString()}")
           
           logger.info(s"""starting job at "$jarFile" using backend "$backend" """)
-<<<<<<< HEAD
-          
-          runner.execute(master, scriptName, jarFile, numExecutors)
-=======
           runner.execute(master, scriptName, jarFile, backendArgs)
->>>>>>> ba446d5a
         } else
           logger.info("successfully compiled program - exiting.")
           
@@ -312,7 +271,7 @@
       // 2. then we parse it and construct a dataflow plan
       val plan = new DataflowPlan(parseScriptFromSource(source, params, backend))
       
-      
+
       try {
         // if this does _not_ throw an exception, the schema is ok
         plan.checkSchemaConformance
