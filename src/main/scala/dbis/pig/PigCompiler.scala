--- conflicted
+++ resolved
@@ -156,26 +156,10 @@
     val runner = backendConf.runnerClass
     runner.executeRaw(file, master, backendArgs)
   }
-<<<<<<< HEAD
-
-  /**
-   *
-   * @param inputFiles
-   * @param outDir
-   * @param compileOnly
-   * @param master
-   * @param backend
-   * @param params
-   * @param backendConf
-   * @param backendArgs
-   */
-  def runWithCodeGeneration(inputFiles: Seq[Path], outDir: Path, compileOnly: Boolean, master: String, backend: String, params: Map[String,String], backendConf: BackendConf, backendArgs: Map[String,String]) {
-=======
-  
+
   def runWithCodeGeneration(inputFiles: Seq[Path], outDir: Path, compileOnly: Boolean, master: String, backend: String,
                             langFeature: LanguageFeature.LanguageFeature, params: Map[String,String],
                             backendConf: BackendConf, backendArgs: Map[String,String]) {
->>>>>>> f2a5804e
     logger.debug("start parsing input files")
     val schedule = ListBuffer.empty[(DataflowPlan,Path)]
     for(file <- inputFiles) {
