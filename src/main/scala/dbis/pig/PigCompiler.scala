/*
 * Licensed to the Apache Software Foundation (ASF) under one or more
 * contributor license agreements.  See the NOTICE file distributed with
 * this work for additional information regarding copyright ownership.
 * The ASF licenses this file to You under the Apache License, Version 2.0
 * (the "License"); you may not use this file except in compliance with
 * the License.  You may obtain a copy of the License at
 *
 *    http://www.apache.org/licenses/LICENSE-2.0
 *
 * Unless required by applicable law or agreed to in writing, software
 * distributed under the License is distributed on an "AS IS" BASIS,
 * WITHOUT WARRANTIES OR CONDITIONS OF ANY KIND, either express or implied.
 * See the License for the specific language governing permissions and
 * limitations under the License.
 */

package dbis.pig


import java.io.File
import dbis.pig.op.PigOperator
import dbis.pig.parser.PigParser
import dbis.pig.parser.LanguageFeature._
import dbis.pig.plan.DataflowPlan
import dbis.pig.plan.rewriting.Rewriter._
import dbis.pig.schema.SchemaException
import dbis.pig.tools.FileTools
import scopt.OptionParser
import scala.io.Source
import dbis.pig.plan.MaterializationManager
import dbis.pig.tools.Conf
import com.typesafe.scalalogging.LazyLogging
import dbis.pig.backends.BackendManager
import java.nio.file.Path
import java.nio.file.Paths
import scala.collection.mutable.ListBuffer
import dbis.pig.backends.BackendConf


object PigCompiler extends PigParser with LazyLogging {
  
  case class CompilerConfig(master: String = "local",
                            inputs: Seq[File] = Seq.empty,
                            compile: Boolean = false,
                            outDir: String = ".",
                            params: Map[String,String] = Map(),
                            backend: String = Conf.defaultBackend,
                            updateConfig: Boolean = false) 

  def main(args: Array[String]): Unit = {
    var master: String = "local"
    var inputFiles: Seq[Path] = null
    var compileOnly: Boolean = false
    var outDir: Path = null
    var params: Map[String,String] = null
    var backend: String = null
    var updateConfig = false

    val parser = new OptionParser[CompilerConfig]("PigCompiler") {
      head("PigCompiler", "0.2")
      opt[String]('m', "master") optional() action { (x, c) => c.copy(master = x) } text ("spark://host:port, mesos://host:port, yarn, or local.")
      opt[Unit]('c', "compile") action { (_, c) => c.copy(compile = true) } text ("compile only (don't execute the script)")
      opt[String]('o',"outdir") optional() action { (x, c) => c.copy(outDir = x)} text ("output directory for generated code")
      opt[String]('b',"backend") optional() action { (x,c) => c.copy(backend = x)} text ("Target backend (spark, flink, ...)")
      opt[Map[String,String]]('p', "params") valueName("name1=value1,name2=value2...") action { (x, c) => c.copy(params = x) } text("parameter(s) to subsitute")
      opt[Unit]('u',"update-config") optional() action { (_,c) => c.copy(updateConfig = true) } text(s"update config file in ${Conf.programHome}") 
      help("help") text ("prints this usage text")
      version("version") text ("prints this version info")
      arg[File]("<file>...") unbounded() required() action { (x, c) => c.copy(inputs = c.inputs :+ x) } text ("Pig script files to execute")
    }
    // parser.parse returns Option[C]
    parser.parse(args, CompilerConfig()) match {
      case Some(config) => {
        // do stuff
        master = config.master
        inputFiles = config.inputs.map { f => f.toPath() }  //Paths.get(config.input)
        compileOnly = config.compile
        outDir = Paths.get(config.outDir)
        params = config.params
        backend = config.backend
        updateConfig = config.updateConfig
      }
      case None =>
        // arguments are bad, error message will have been displayed
        return
    }
    
    if(updateConfig)
    	Conf.copyConfigFile()
    
    // start processing
    run(inputFiles, outDir, compileOnly, master, backend, params)
  }

  def run(inputFile: Path, outDir: Path, compileOnly: Boolean, master: String, backend: String, params: Map[String,String]): Unit = {
    run(Seq(inputFile), outDir, compileOnly, master, backend, params)
  }
  
  /**
   * Start compiling the Pig script into a the desired program
   */
<<<<<<< HEAD
  def run(inputFile: Path, outDir: Path, compileOnly: Boolean, master: String, backend: String, params: Map[String,String]): Unit = {
    
    // 0. Setting some backend dependend variables
    val backendConf = BackendManager.backend(backend)
    BackendManager.backend = backendConf
    val templateFile = backendConf.templateFile
    val jarFile = Conf.backendJar(backend)

    // 1. we read the Pig file
    val source = Source.fromFile(inputFile.toFile())
=======
  def run(inputFiles: Seq[Path], outDir: Path, compileOnly: Boolean, master: String, backend: String, params: Map[String,String]): Unit = {
>>>>>>> b8115496
    
    val backendConf = BackendManager.backend(backend)
    
    if(backendConf.raw) {
      if(compileOnly) {
        logger.error("Raw backends do not support compile-only mode! Aborting")
        return
      }
      
      inputFiles.foreach { file => runRaw(file, master, backendConf) }
      
    } else {
      runWithCodeGeneration(inputFiles, outDir, compileOnly, master, backend, params, backendConf)
    }
  }
  
  def runRaw(file: Path, master: String, backendConf: BackendConf) {
    logger.debug(s"executing in raw mode: $file with master $master for backend ${backendConf.name}")    
    val runner = backendConf.runnerClass
    runner.executeRaw(file, master)
  }
  
  def runWithCodeGeneration(inputFiles: Seq[Path], outDir: Path, compileOnly: Boolean, master: String, backend: String, params: Map[String,String], backendConf: BackendConf) {
    logger.debug("start parsing input files")
    val schedule = ListBuffer.empty[(DataflowPlan,Path)]
    for(file <- inputFiles) {
      createDataflowPlan(file, params, backend) match {
        case Some(v) => schedule += ((v,file))
        case None => 
          logger.error(s"failed to create dataflow plan for $file - aborting")
          return        
      }
    }

    logger.debug("start processing created dataflow plans")
    
    
    val templateFile = backendConf.templateFile
    val jarFile = Conf.backendJar(backend)
    val mm = new MaterializationManager
    
<<<<<<< HEAD
    FileTools.compileToJar(plan, scriptName, outDir, compileOnly, jarFile, templateFile) match {
      // the file was created --> execute it
      case Some(jarFile) =>  
        if (!compileOnly) {
        // 4. and finally deploy/submit          
        val runner = backendConf.runnerClass //FileTools.getRunner(backend)
        logger.debug(s"using runner class ${runner.getClass.toString()}")
        
        logger.info(s"""starting job at "$jarFile" using backend "$backend" """)
        
        runner.execute(master, scriptName, jarFile)
      } else
        logger.info("successfully compiled program - exiting.")
        
      case None => logger.error("creating jar file failed") 
    } 
=======
    for(plan <- schedule) {
    
      // 3. now, we should apply optimizations
      var newPlan = plan._1
      newPlan = processMaterializations(newPlan, mm)
      if (backend=="flinks") newPlan = processWindows(newPlan)
      newPlan = processPlan(newPlan)
      
      logger.debug("finished optimizations")
      
  
      val scriptName = plan._2.getFileName.toString().replace(".pig", "")
      logger.debug(s"using script name: $scriptName")      
      
      FileTools.compileToJar(newPlan, scriptName, outDir, compileOnly, jarFile, templateFile) match {
        // the file was created --> execute it
        case Some(jarFile) =>  
          if (!compileOnly) {
          // 4. and finally deploy/submit          
          val runner = backendConf.runnerClass 
          logger.debug(s"using runner class ${runner.getClass.toString()}")
          
          logger.info(s"""starting job at "$jarFile" using backend "$backend" """)
          
          runner.execute(master, scriptName, jarFile)
        } else
          logger.info("successfully compiled program - exiting.")
          
        case None => logger.error(s"creating jar file failed for ${plan._2}") 
      } 
    }
  }

  /**
   * Helper method to parse the given file into a dataflow plan
   * 
   * @param inputFile The file to parse
   * @param params Key value pairs to replace placeholders in the script
   * @param backend The name of the backend
   */
  def createDataflowPlan(inputFile: Path, params: Map[String,String], backend: String): Option[DataflowPlan] = {
      // 1. we read the Pig file
      val source = Source.fromFile(inputFile.toFile())
      
      logger.debug(s"""loaded pig script from "$inputFile" """)
  
      // 2. then we parse it and construct a dataflow plan
      val plan = new DataflowPlan(parseScriptFromSource(source, params, backend))
      
>>>>>>> b8115496
      
      try {
        // if this does _not_ throw an exception, the schema is ok
        plan.checkSchemaConformance
      } catch {
        case e:SchemaException => {
          logger.error(s"schema conformance error in ${e.getMessage} for plan $inputFile")
          return None
        }
      }
      
      if (!plan.checkConnectivity) {
        logger.error(s"dataflow plan not connected for $inputFile")
        return None
      }

      logger.debug(s"successfully created dataflow plan for $inputFile")

      return Some(plan)
    
  }

  /**
   * Replace placeholders in the script with values provided by the given map
   * 
   * @param line The line to process
   * @param params The map of placeholder key and the value to use as replacement
   */
  def replaceParameters(line: String, params: Map[String,String]): String = {
    var s = line
    params.foreach{case (p, v) => s = s.replaceAll("\\$" + p, v)}
    s
  }

  
  private def parseScriptFromSource(source: Source, params: Map[String,String], backend: String): List[PigOperator] = {
      if (params.nonEmpty)

        /* TODO: can we provide a config value "language_feature" in the backend config ?
         * So we could parse this value and pass it here for all backends in the same way
         */        
        if (backend == "flinks")
          parseScript(source.getLines().map(line => replaceParameters(line, params)).mkString("\n"), StreamingPig)
        else
          parseScript(source.getLines().map(line => replaceParameters(line, params)).mkString("\n"))
      else
        if (backend == "flinks")
          parseScript(source.getLines().mkString("\n"), StreamingPig)
        else
          parseScript(source.getLines().mkString("\n"))
  }
}<|MERGE_RESOLUTION|>--- conflicted
+++ resolved
@@ -100,22 +100,10 @@
   /**
    * Start compiling the Pig script into a the desired program
    */
-<<<<<<< HEAD
-  def run(inputFile: Path, outDir: Path, compileOnly: Boolean, master: String, backend: String, params: Map[String,String]): Unit = {
-    
-    // 0. Setting some backend dependend variables
+  def run(inputFiles: Seq[Path], outDir: Path, compileOnly: Boolean, master: String, backend: String, params: Map[String,String]): Unit = {
+    
     val backendConf = BackendManager.backend(backend)
     BackendManager.backend = backendConf
-    val templateFile = backendConf.templateFile
-    val jarFile = Conf.backendJar(backend)
-
-    // 1. we read the Pig file
-    val source = Source.fromFile(inputFile.toFile())
-=======
-  def run(inputFiles: Seq[Path], outDir: Path, compileOnly: Boolean, master: String, backend: String, params: Map[String,String]): Unit = {
->>>>>>> b8115496
-    
-    val backendConf = BackendManager.backend(backend)
     
     if(backendConf.raw) {
       if(compileOnly) {
@@ -149,30 +137,12 @@
     }
 
     logger.debug("start processing created dataflow plans")
-    
-    
+ 
+
     val templateFile = backendConf.templateFile
     val jarFile = Conf.backendJar(backend)
     val mm = new MaterializationManager
     
-<<<<<<< HEAD
-    FileTools.compileToJar(plan, scriptName, outDir, compileOnly, jarFile, templateFile) match {
-      // the file was created --> execute it
-      case Some(jarFile) =>  
-        if (!compileOnly) {
-        // 4. and finally deploy/submit          
-        val runner = backendConf.runnerClass //FileTools.getRunner(backend)
-        logger.debug(s"using runner class ${runner.getClass.toString()}")
-        
-        logger.info(s"""starting job at "$jarFile" using backend "$backend" """)
-        
-        runner.execute(master, scriptName, jarFile)
-      } else
-        logger.info("successfully compiled program - exiting.")
-        
-      case None => logger.error("creating jar file failed") 
-    } 
-=======
     for(plan <- schedule) {
     
       // 3. now, we should apply optimizations
@@ -222,8 +192,7 @@
       // 2. then we parse it and construct a dataflow plan
       val plan = new DataflowPlan(parseScriptFromSource(source, params, backend))
       
->>>>>>> b8115496
-      
+
       try {
         // if this does _not_ throw an exception, the schema is ok
         plan.checkSchemaConformance
