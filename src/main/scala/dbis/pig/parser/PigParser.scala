/*
 * Licensed to the Apache Software Foundation (ASF) under one or more
 * contributor license agreements.  See the NOTICE file distributed with
 * this work for additional information regarding copyright ownership.
 * The ASF licenses this file to You under the Apache License, Version 2.0
 * (the "License"); you may not use this file except in compliance with
 * the License.  You may obtain a copy of the License at
 *
 *    http://www.apache.org/licenses/LICENSE-2.0
 *
 * Unless required by applicable law or agreed to in writing, software
 * distributed under the License is distributed on an "AS IS" BASIS,
 * WITHOUT WARRANTIES OR CONDITIONS OF ANY KIND, either express or implied.
 * See the License for the specific language governing permissions and
 * limitations under the License.
 */
package dbis.pig.parser

import dbis.pig._
import dbis.pig.op._
import dbis.pig.plan.DataflowPlan
import dbis.pig.schema._

import java.net.URI

import com.typesafe.scalalogging.LazyLogging

import scala.util.parsing.combinator.JavaTokenParsers
import scala.util.parsing.input.CharSequenceReader
import scala.language.implicitConversions
import scala.language.postfixOps

/**
 * An enumeration type representing the various language sets
 * supported by the Pig compiler.
 */
object LanguageFeature extends Enumeration {
  type LanguageFeature = Value
  val PlainPig, // standard Pig conforming to Apache Pig
  SparqlPig,    // Pig + SPARQL extensions (TUPLIFY, BGP filter)
  StreamingPig,  // Pig for data stream processing
  ComplexEventPig // Pig for complex event processing
    = Value
}

import dbis.pig.parser.LanguageFeature._

/**
 * A parser for the (extended) Pig language.
 */
class PigParser extends JavaTokenParsers with LazyLogging {
  override protected val whiteSpace = """(\s|--.*)+""".r

  /**
   * A helper class for supporting case-insensitive keywords.
   *
   * @param str the keyword string to be handled.
   */
  class CaseInsensitiveString(str: String) {
    def ignoreCase: Parser[String] = ("""(?i)\Q""" + str + """\E""").r
  }

  implicit def pimpString(str: String): CaseInsensitiveString = new CaseInsensitiveString(str)

  def pigStringLiteral: Parser[String] =
    ("'"+"""([^'\p{Cntrl}\\]|\\[\\"bfnrt]|\\u[a-fA-F0-9]{4})*"""+"'").r

  def unquote(s: String): String = s.substring(1, s.length - 1)

  def num: Parser[Int] = wholeNumber ^^ (_.toInt)

  def bag: Parser[String] = ident
  def fileName: Parser[String] = pigStringLiteral ^^ { str => unquote(str) }

  def className: Parser[String] = repsep(ident, ".") ^^ { identList => identList.mkString(".")}

  /*
   * A reference can be a named field, a positional field (e.g $0, $1, ...) or a literal.
   */
  def posField: Parser[Ref] = """\$[0-9]*""".r ^^ { p => PositionalField(p.substring(1, p.length).toInt) }
  def namedField: Parser[Ref] = not(boolean) ~> ident ^^ { i => NamedField(i) }
  def literalField: Parser[Ref] = (floatingPointNumber ^^ { n => Value(n) } | stringLiteral ^^ { s => Value(s) } | boolean ^^ { b => Value(b) })
  def fieldSpec: Parser[Ref] = (posField | namedField | literalField)
  /*
   * It can be also a dereference operator for tuples, bags or maps.
   */
  def derefBagOrTuple: Parser[Ref] = (posField | namedField) ~ "." ~ (posField | namedField) ^^ { case r1 ~ _ ~ r2 => DerefTuple(r1, r2) }
  def derefMap: Parser[Ref] = (posField | namedField) ~ "#" ~ stringLiteral ^^ { case m ~ _ ~ k => DerefMap(m, k) }

  def ref: Parser[Ref] = (derefMap |  derefBagOrTuple | fieldSpec) // ( fieldSpec | derefBagOrTuple | derefMap)

  def arithmExpr: Parser[ArithmeticExpr] = term ~ rep("+" ~ term | "-" ~ term) ^^ {
    case l ~ list => list.foldLeft(l) {
      case (x, "+" ~ i) => Add(x,i)
      case (x, "-" ~ i) => Minus(x,i)
    }
  }
    
//  literalField ^^ { f => RefExpr(f) }
//    | func ^^ { f => f } 
    

  def term: Parser[ArithmeticExpr] = factor ~ rep("*" ~ factor | "/" ~ factor) ^^ {
    case l ~ list => list.foldLeft(l) {
      case (x, "*" ~ i) => Mult(x,i)
      case (x, "/" ~ i) => Div(x,i)
    }
  }

  // def typeName: Parser[String] = ( "int" | "float" | "double" | "chararray"| " bytearray") ^^ { s => s }

  def castTypeSpec: Parser[PigType] = (
    "int" ^^ { _ => Types.IntType }
      | "long" ^^ { _ => Types.LongType }
      | "float" ^^ { _ => Types.FloatType }
      | "double" ^^ { _ => Types.DoubleType }
      | "boolean" ^^ { _ => Types.BooleanType }
      | "chararray" ^^ { _ => Types.CharArrayType }
      | "bytearray" ^^{ _ => Types.ByteArrayType }
      | "tuple" ~ "(" ~ repsep(castTypeSpec, ",") ~ ")" ^^{
            case _ ~ _ ~ typeList ~ _ => TupleType(typeList.map(t => Field("", t)).toArray)
        }
      /*
       * bag schema: bag{tuple(<list of types>)}
       */
     // | "bag" ~ "{" ~ "tuple" ~ "(" ~ ")" ~ repsep(castTypeSpec, ",") ~ "}" ^^{ case _ ~ "{" ~ tup ~ "}" => BagType("", tup) }
      /*
       * map schema: map[<list of types>]
       */
      | "map" ~ "[" ~ "]" ^^{ case _ ~ _ ~ _ => MapType(Types.ByteArrayType) }
    )

  def factor: Parser[ArithmeticExpr] =  (
     "(" ~ castTypeSpec ~ ")" ~ refExpr ^^ { case _ ~ t ~ _ ~ e => CastExpr(t, e) }
      | "(" ~ arithmExpr ~ ")" ^^ { case _ ~ e ~ _ => PExpr(e) }
       | "flatten" ~ "(" ~ arithmExpr ~ ")" ^^ { case _ ~ _ ~ e ~ _  => FlattenExpr(e) }
       | typeConstructor
       | func
      | refExpr
    )

  def func: Parser[ArithmeticExpr] = className ~ "(" ~ repsep(arithmExpr, ",") ~ ")" ^^ { case f ~ _ ~ p ~ _ => Func(f, p) }
  def refExpr: Parser[ArithmeticExpr] = ref ^^ { r => RefExpr(r) }

  /*
   * And it can be also a type constrctor for tuple, bag or map.
  */
  def tupleConstructor: Parser[ArithmeticExpr] = "(" ~ repsep(arithmExpr, ",") ~ ")" ^^ { case _ ~ l ~ _ => ConstructTupleExpr(l) }
  def bagConstructor: Parser[ArithmeticExpr] = "{" ~ repsep(arithmExpr, ",") ~ "}"  ^^ { case _ ~ l ~ _ => ConstructBagExpr(l) }
  def mapConstructor: Parser[ArithmeticExpr] = "[" ~ repsep(arithmExpr, ",") ~ "]"  ^^ { case _ ~ l ~ _ => ConstructMapExpr(l) }
  def typeConstructor: Parser[ArithmeticExpr] = (tupleConstructor | bagConstructor | mapConstructor)

  def comparisonExpr: Parser[Predicate] = arithmExpr ~ ("!=" | "<=" | ">=" | "==" | "<" | ">") ~ arithmExpr ^^ {
    case a ~ op ~ b => op match {
      case "==" => Eq(a, b)
      case "!=" => Neq(a, b)
      case "<" => Lt(a, b)
      case "<=" => Leq(a, b)
      case ">" => Gt(a, b)
      case ">=" => Geq(a, b)
    }
  }

  def logicalTerm: Parser[Predicate] = (
    comparisonExpr ^^ { e => e }
     | "(" ~ logicalExpr ~ ")" ^^ { case _ ~ e ~ _ => PPredicate(e) }
          | func ^^ { f => Eq(f,RefExpr(Value(true))) }
    )

  def logicalExpr: Parser[Predicate] = (
      
      logicalTerm ~ andKeyword ~ logicalTerm ^^ { case a ~ _ ~ b => And(a, b) }
      | logicalTerm ~ orKeyword ~ logicalTerm ^^ { case a ~ _ ~ b => Or(a, b) }
      | notKeyword ~ logicalTerm ^^ { case _ ~ e => Not(e) }
      | logicalTerm ^^ { e => e }
     )

  /*
   * The list of case-insensitive keywords we want to accept.
   */
  lazy val loadKeyword = "load".ignoreCase
  lazy val dumpKeyword = "dump".ignoreCase
  lazy val storeKeyword = "store".ignoreCase
  lazy val intoKeyword = "into".ignoreCase
  lazy val filterKeyword = "filter".ignoreCase
  lazy val byKeyword = "by".ignoreCase
  lazy val groupKeyword = "group".ignoreCase
  lazy val allKeyword = "all".ignoreCase
  lazy val joinKeyword = "join".ignoreCase
  lazy val crossKeyword = "cross".ignoreCase
  lazy val distinctKeyword = "distinct".ignoreCase
  lazy val defineKeyword = "define".ignoreCase
  lazy val describeKeyword = "describe".ignoreCase
  lazy val limitKeyword = "limit".ignoreCase
  lazy val usingKeyword = "using".ignoreCase
  lazy val foreachKeyword = "foreach".ignoreCase
  lazy val generateKeyword = "generate".ignoreCase
  lazy val asKeyword = "as".ignoreCase
  lazy val unionKeyword = "union".ignoreCase
  lazy val registerKeyword = "register".ignoreCase
  lazy val streamKeyword = "stream".ignoreCase
  lazy val throughKeyword = "through".ignoreCase
  lazy val sampleKeyword = "sample".ignoreCase
  lazy val orderKeyword = "order".ignoreCase
  lazy val ascKeyword = "asc".ignoreCase
  lazy val descKeyword = "desc".ignoreCase
  lazy val andKeyword = "and".ignoreCase
  lazy val orKeyword = "or".ignoreCase
  lazy val notKeyword = "not".ignoreCase
  lazy val toKeyword = "to".ignoreCase
  lazy val socketReadKeyword = "socket_read".ignoreCase
  lazy val socketWriteKeyword = "socket_write".ignoreCase
  lazy val modeKeyword = "mode".ignoreCase
  lazy val zmqKeyword = "zmq".ignoreCase
  lazy val windowKeyword = "window".ignoreCase
  lazy val rowsKeyword = "rows".ignoreCase
  lazy val rangeKeyword = "range".ignoreCase
  lazy val slideKeyword = "slide".ignoreCase
  lazy val splitKeyword = "split".ignoreCase
  lazy val ifKeyword = "if".ignoreCase
  lazy val materializeKeyword = "materialize".ignoreCase
  lazy val rscriptKeyword = "rscript".ignoreCase
  lazy val rdfLoadKeyword = "rdfload".ignoreCase
  lazy val groupedOnKeyword = "grouped on".ignoreCase
  lazy val trueKeyword = "true".ignoreCase
  lazy val falseKeyword = "false".ignoreCase
  lazy val fsKeyword = "fs".ignoreCase
  lazy val setKeyword = "set".ignoreCase

  def boolean: Parser[Boolean] = (
      trueKeyword ^^ { _=> true }
      | falseKeyword ^^ { _ => false }
    )
  
  /*
   * tuple schema: tuple(<list of fields>) or (<list of fields>)
   */
  def tupleTypeSpec: Parser[TupleType] =
    ("tuple"?) ~ "(" ~repsep(fieldSchema, ",") ~ ")" ^^{ case _ ~ _ ~ fieldList ~ _ => TupleType(fieldList.toArray) }

  def typeSpec: Parser[PigType] = (
    "int" ^^ { _ => Types.IntType }
    | "long" ^^ { _ => Types.LongType }
    | "float" ^^ { _ => Types.FloatType }
    | "double" ^^ { _ => Types.DoubleType }
    | "boolean" ^^ { _ => Types.BooleanType }
    | "chararray" ^^ { _ => Types.CharArrayType }
    | "bytearray" ^^{ _ => Types.ByteArrayType }
    | tupleTypeSpec
      /*
       * bag schema: bag{<tuple>} or {<tuple>}
       */
    | ("bag"?) ~ "{" ~ ident ~ ":" ~ tupleTypeSpec ~ "}" ^^{ case _ ~ _ ~ id ~ _ ~ tup ~ _ => tup.name = id; BagType(tup) }
      /*
       * map schema: map[<list of fields>] or [<list of fields>]
       */
    | ("map"?) ~ "[" ~(typeSpec?) ~ "]" ^^{ case _ ~ _ ~ ty ~ _ => ty match {
        case Some(t) => MapType(t)
        case None => MapType(Types.ByteArrayType)
    }}
    )

  /*
   * schema of a field: <identifier> : type or simply <identifier>
   */
  def fieldType: Parser[PigType] = ":" ~ typeSpec ^^ { case _ ~ t => t }
  def fieldSchema: Parser[Field] = ident ~ (fieldType?) ^^ {
    case n ~ t => t match {
      case Some(tp) => Field(n, tp)
      case None => Field(n, Types.ByteArrayType)
    }
  }
  /*
   * <A> = LOAD <B> "<FileName>" USING <StorageFunc> (<OptParameters>) [ AS (<Schema>) ]
   */
  def loadSchemaClause: Parser[Schema] = asKeyword ~ "(" ~ repsep(fieldSchema, ",") ~ ")" ^^{
    case _ ~ _ ~ fieldList ~ _ => Schema(BagType(TupleType(fieldList.toArray)))
  }

  def usingClause: Parser[(String, List[String])] = usingKeyword ~ ident ~ "(" ~ repsep(pigStringLiteral, ",") ~ ")" ^^ {
    case _ ~ loader ~ _ ~ params ~ _ => (loader, params)
  }

  def loadStmt: Parser[PigOperator] = bag ~ "=" ~ loadKeyword ~ fileName ~ (usingClause?) ~ (loadSchemaClause?) ^^ {
    case b ~ _ ~ _ ~ f ~ u ~ s => 
      
      val uri = new URI(f)
      
      u match {
        case Some(p) => new Load(Pipe(b), uri, s, p._1, if (p._2.isEmpty) null else p._2)
        case None => new Load(Pipe(b), uri, s)
      }
  }

  def groupedOnClause: Parser[String] = groupedOnKeyword ~ ("subject" | "predicate" | "object") ^^ {
    case _ ~ groupingColumn => groupingColumn
  }

  /*
   * <A> = RDFLOAD('<FileName>') grouped on <subject|predicate|object>;
   */

  def rdfLoadStmt: Parser[PigOperator] = bag ~ "=" ~ rdfLoadKeyword ~ "(" ~ fileName ~ ")" ~ (groupedOnClause?) ^^ {
    case b ~ _ ~ _ ~ _ ~ filename ~ _ ~ grouped => 
      val uri = new URI(filename)
      new RDFLoad(Pipe(b), uri, grouped)
  }

  /*
   * DUMP <A>
   */
  def dumpStmt: Parser[PigOperator] = dumpKeyword ~ bag ^^ { case _ ~ b => new Dump(Pipe(b)) }

  /*
   * STORE <A> INTO "<FileName>"
   */
  def storeStmt: Parser[PigOperator] = storeKeyword ~ bag ~ intoKeyword ~ fileName ~ (usingClause?) ^^ { 
    case _ ~ b ~  _ ~ f ~ u => 
      val uri = new URI(f)
      u match {
        case Some(p) => new Store(Pipe(b), uri, p._1, if(p._2.isEmpty) null else p._2)
        case None => new Store(Pipe(b), uri)
      }
  }

  /*
   * GENERATE expr1, expr2, ...
   */
  def generateStmt: Parser[PigOperator] = plainForeachGenerator ^^ { case g => new Generate(g.asInstanceOf[GeneratorList].exprs) }

  /*
   * B = A.C;
   */
  def constructBagStmt: Parser[PigOperator] = bag ~ "=" ~ derefBagOrTuple ^^ { case res ~ _ ~ ref => new ConstructBag(Pipe(res), ref) }

  /*
   * Currently, Pig allows only DISTINCT, LIMIT, FILTER, ORDER BY + GENERATE and assignment inside FOREACH
   */
  def nestedStmt: Parser[PigOperator] = (distinctStmt | limitStmt | filterStmt | orderByStmt |
    generateStmt | constructBagStmt) ~ ";" ^^ { case op ~ _  => op }
  def nestedScript: Parser[List[PigOperator]] = rep(nestedStmt)

  /*
   * <A> = FOREACH <B> GENERATE <Expr> [ AS <Schema> ]
   * <A> = FOREACH <B> { <SubPlan> }
   */
  def exprSchema: Parser[Field] = asKeyword ~ fieldSchema ^^ { case _ ~ t => t }
  def simpleGeneratorExpr: Parser[GeneratorExpr] = arithmExpr ~ (exprSchema?) ^^ { case e ~ s => GeneratorExpr(e, s) }
  def asteriskExpr: Parser[GeneratorExpr] = "*" ^^ { case _ => GeneratorExpr(RefExpr(NamedField("*"))) }
  def genExpr: Parser[GeneratorExpr] = asteriskExpr | simpleGeneratorExpr
  def generatorList: Parser[List[GeneratorExpr]] = repsep(genExpr, ",")
  def plainForeachGenerator: Parser[ForeachGenerator] = generateKeyword ~ generatorList ^^ {
    case _ ~ exList => GeneratorList(exList)
  }
  def nestedForeachGenerator: Parser[ForeachGenerator] = "{" ~ nestedScript ~ "}" ^^ {
    case _ ~ opList ~ _ => GeneratorPlan(opList)
  }
  def foreachStmt: Parser[PigOperator] = bag ~ "=" ~ foreachKeyword ~ bag ~
    (plainForeachGenerator | nestedForeachGenerator) ^^ {
      case out ~ _ ~ _ ~ in ~ ex => new Foreach(Pipe(out), Pipe(in), ex)
    }

  /*
   * <A> = FILTER <B> BY <Predicate>
   */
  def filterStmt: Parser[PigOperator] = bag ~ "=" ~ filterKeyword ~ bag ~ byKeyword ~ logicalExpr ^^ {
    case out ~ _ ~ _ ~ in ~ _ ~ pred => new Filter(Pipe(out), Pipe(in), pred)
  }

  /*
   * DESCRIBE <A>
   */
  def describeStmt: Parser[PigOperator] = describeKeyword ~ bag ^^ { case _ ~ b => new Describe(Pipe(b)) }

  /*
   * <A> = GROUP <B> ALL
   * <A> = GROUP <B> BY <Ref>
   * <A> = GROUP <B> B> ( <ListOfRefs> )
   */
  def refList: Parser[List[Ref]] = (ref ^^ { r => List(r) } | "(" ~ repsep(ref, ",") ~ ")" ^^ { case _ ~ rlist ~ _ => rlist})
  def groupingClause: Parser[GroupingExpression] = allKeyword ^^ { s => GroupingExpression(List())} |
    (byKeyword ~ refList ^^ { case _ ~ rlist => GroupingExpression(rlist)})
  def groupingStmt: Parser[PigOperator] = bag ~ "=" ~ groupKeyword ~ bag ~ groupingClause ^^ {
    case out ~ _ ~ _ ~ in ~ grouping => new Grouping(Pipe(out), Pipe(in), grouping) }

  /*
   * <A> = DISTINCT <B>
   */
  def distinctStmt: Parser[PigOperator] = bag ~ "=" ~ distinctKeyword ~ bag ^^ { case out ~ _ ~ _ ~ in => new Distinct(Pipe(out), Pipe(in), false) }

  /*
   * <A> = LIMIT <B> <Num>
   */
  def limitStmt: Parser[PigOperator] = bag ~ "=" ~ limitKeyword ~ bag ~ num ^^ { case out ~ _ ~ _ ~ in ~ num => new Limit(Pipe(out), Pipe(in), num) }

  /*
   * <A> = WINDOW <B> ROWS  <Num> SLIDE ROWS <Num>
   * <A> = WINDOW <B> ROWS  <Num> SLIDE RANGE <Num> <Unit>
   * <A> = WINDOW <B> RANGE <Num> <Unit> SLIDE ROWS <Num>
   * <A> = WINDOW <B> RANGE <Num> <Unit> SLIDE RANGE <Num> <Unit>
   */
  def timeUnit: Parser[String] = ("seconds".ignoreCase | "minutes".ignoreCase) ^^ { _.toUpperCase }
  def rangeParam: Parser[Tuple2[Int,String]] = rangeKeyword ~ num ~ timeUnit ^^ {case _ ~ n ~ u => (n,u)}
  def rowsParam: Parser[Tuple2[Int,String]] = rowsKeyword ~ num ^^ {case _ ~ n => (n, "")}
  def windowParam: Parser[Tuple2[Int,String]] = (rangeParam | rowsParam)
  def windowStmt: Parser[PigOperator] = bag ~ "=" ~ windowKeyword ~ bag ~ windowParam ~ slideKeyword ~ windowParam ^^ {
    case out ~ _ ~ _ ~ in ~ on ~ _ ~ slide => Window(Pipe(out), Pipe(in), on, slide)
  }

  /*
   * <A> = JOIN <B> BY <Ref>, <C> BY <Ref>, ...
   * <A> = JOIN <B> BY ( <ListOfRefs> ), <C> BY ( <ListOfRefs>), ...
   */
  def joinExpr: Parser[(String, List[Ref])] = bag ~ byKeyword ~ refList ^^ { case b ~ _ ~ rlist => (b, rlist) }
  def joinExprList: Parser[List[(String, List[Ref])]] = repsep(joinExpr, ",") ^^ { case jlist => jlist }
  def extractJoinRelation(jList: List[(String, List[Ref])]): List[Pipe] = { jList.map{ case (alias, refs) => Pipe(alias) } }
  def extractJoinFields(jList: List[(String, List[Ref])]): List[List[Ref]] = { jList.map{ case (alias, refs) => refs } }
  def joinStmt: Parser[PigOperator] = bag ~ "=" ~ joinKeyword ~ joinExprList ^^ {
    case out ~ _ ~ _ ~ jlist => new Join(Pipe(out), extractJoinRelation(jlist), extractJoinFields(jlist)) }

  /*
   * <A> = CROSS <B>, <C>, ...
   */
  def crossStmt: Parser[PigOperator] = bag ~ "=" ~ crossKeyword ~ repsep(bag, ",") ^^ {
    case out ~ _ ~ _ ~ rlist => new Cross(Pipe(out), rlist.map(r => Pipe(r)))
  }

  /*
   * <A> = UNION <B>, <C>, <D>, ...
   */
  def unionStmt: Parser[PigOperator] = bag ~ "=" ~ unionKeyword ~ repsep(bag, ",") ^^ {
    case out ~ _ ~ _ ~ rlist => new Union(Pipe(out), rlist.map(r => Pipe(r)))
  }

  /*
   * REGISTER <JarFile>
   */
  def registerStmt: Parser[PigOperator] = registerKeyword ~ stringLiteral ^^{ case _ ~ uri => new RegisterCmd(uri) }

  /*
   * DEFINE <Alias> <FuncName>
   */
  def defineStmt: Parser[PigOperator] = defineKeyword ~ ident ~ className ~ "(" ~ repsep(literalField, ",") ~ ")" ^^{
    case _ ~ alias ~ funcName ~ _ ~ params ~ _ => DefineCmd(alias, funcName, params.map(r => r.asInstanceOf[dbis.pig.op.Value]))
  }

  /*
   * SET <Param> <Value>
   */
  def setStmt: Parser[PigOperator] = setKeyword ~ ident ~ literalField ^^ { case _ ~ k ~ v => SetCmd(k, v.asInstanceOf[dbis.pig.op.Value]) }

  /*
   * <A> = STREAM <B> TROUGH <Operator> [(ParamList)] [AS (<Schema>) ]
   */
  def paramList: Parser[List[Ref]] = "(" ~ repsep(ref, ",") ~ ")" ^^ { case _ ~ rlist ~ _ => rlist}

  def streamStmt: Parser[PigOperator] = bag ~ "=" ~ streamKeyword ~ bag ~ throughKeyword ~ className ~ (paramList?) ~ (loadSchemaClause?) ^^{
    case out ~ _ ~_ ~ in ~ _ ~ opname ~ params ~ schema => new StreamOp(Pipe(out), Pipe(in), opname, params, schema)
  }

  /*
   * <A> = SAMPLE <B> <num>
   * <A> = SAMPLE <B> <Expr>
   */
  def sampleStmt: Parser[PigOperator] = bag ~ "=" ~ sampleKeyword ~ bag ~ arithmExpr ^^ {
    case out ~ _ ~ _ ~ in ~ expr => new Sample(Pipe(out), Pipe(in), expr)
  }

  /*
   * * [ASC | DESC]
   * field [ASC | DESC], field [ASC | DESC]
   */
  import OrderByDirection._

  def sortOrder: Parser[OrderByDirection] = ascKeyword ^^ { _ => OrderByDirection.AscendingOrder } |
    descKeyword ^^ { _ => OrderByDirection.DescendingOrder }

  def allOrderSpec: Parser[OrderBySpec] = "*" ~ (sortOrder?) ^^ { case s ~ o => o match {
     case Some(dir) => OrderBySpec(Value("*"), dir)
      case None => OrderBySpec(Value("*"), OrderByDirection.AscendingOrder)
    }
  }

  def fieldOrderSpec:Parser[OrderBySpec] =  (posField | namedField) ~ (sortOrder?) ^^ {
    case r ~ o => o match {
      case Some(dir) => OrderBySpec(r, dir)
      case None => OrderBySpec(r, OrderByDirection.AscendingOrder)
    }
  }

  def orderSpec: Parser[List[OrderBySpec]] = ( allOrderSpec ^^ {s => List(s)} | repsep(fieldOrderSpec, ",") )

  /*
   * <A> = ORDER <B> BY <OrderSpec>
   */
  def orderByStmt: Parser[PigOperator] = bag ~ "=" ~ orderKeyword ~ bag ~ byKeyword ~ orderSpec ^^ {
    case out ~ _ ~ _ ~ in ~ _ ~ spec => new OrderBy(Pipe(out), Pipe(in), spec)
  }

  /*
   * SPLIT <A> INTO <B> IF <Cond>, <C> IF <Cond> ...
   */
  def splitBranch: Parser[SplitBranch] = bag ~ ifKeyword ~ logicalExpr ^^ { case out ~ _ ~ expr => new SplitBranch(Pipe(out), expr)}

  def splitStmt: Parser[PigOperator] = splitKeyword ~ bag ~ intoKeyword ~ repsep(splitBranch, ",") ^^ {
    case _ ~ in ~ _ ~ splitList => new SplitInto(Pipe(in), splitList)
  }

  /*
   * MATERIALIE <A>
   */
  def materializeStmt: Parser[PigOperator] = materializeKeyword ~ bag ^^ { case _ ~ b => Materialize(Pipe(b))}

  def rscriptStmt: Parser[PigOperator] = bag ~ "=" ~ rscriptKeyword ~ bag ~ usingKeyword ~ pigStringLiteral ~ (loadSchemaClause?) ^^{
    case out ~ _ ~ _ ~ in ~ _ ~ script ~ schema => new RScript(Pipe(out), Pipe(in), script, schema)
  }

  /*
   * fs -cmd params
   */
  def fsCmd: Parser[String] = ("""-[a-zA-Z]*""").r ^^ { s => s.substring(1) }
  def fsParam: Parser[String] = ("""[^;][/\w\.\-]*""").r

  def fsStmt: Parser[PigOperator] = fsKeyword ~ fsCmd ~ rep(fsParam) ^^ { case _ ~ cmd ~ params => HdfsCmd(cmd, params)}
  /*
   * A statement can be one of the above delimited by a semicolon.
   */
  def stmt: Parser[PigOperator] = (loadStmt | dumpStmt | describeStmt | foreachStmt | filterStmt | groupingStmt |
    distinctStmt | joinStmt | crossStmt | storeStmt | limitStmt | unionStmt | registerStmt | streamStmt | sampleStmt | orderByStmt |
<<<<<<< HEAD
    splitStmt | materializeStmt | rscriptStmt | fsStmt | defineStmt) ~ ";" ^^ {
=======
    splitStmt | materializeStmt | fsStmt | defineStmt | setStmt) ~ ";" ^^ {
>>>>>>> a466374d
    case op ~ _  => op }

  /*
   * A plain Pig script is a list of statements.
   */
  def plainPigScript: Parser[List[PigOperator]] = rep(stmt)

  /* ---------------------------------------------------------------------------------------------------------------- */
  /*
   * Pig extensions for processing RDF data and supporting SPARQL BGPs.
   */
  lazy val tuplifyKeyword = "tuplify".ignoreCase
  lazy val onKeyword = "on".ignoreCase
  lazy val bgpFilterKeyword = "bgp_filter".ignoreCase

  def tuplifyStmt: Parser[PigOperator] = bag ~ "=" ~ tuplifyKeyword ~ bag ~ onKeyword ~ ref ^^ {
    case out ~ _ ~ _ ~ in ~ _ ~ r => new Tuplify(Pipe(out), Pipe(in), r) }

  def bgpVariable: Parser[NamedField] = "?" ~ ident ^^ { case _ ~ varname => NamedField(varname)}

  def bgPattern: Parser[TriplePattern] = (bgpVariable | ref) ~(bgpVariable | ref) ~ (bgpVariable | ref) ^^ {
    case r1 ~ r2 ~ r3 => TriplePattern(r1, r2, r3)
  }

  def bgpFilterStmt: Parser[PigOperator] = bag ~ "=" ~ bgpFilterKeyword ~ bag ~
    byKeyword ~ "{" ~ repsep(bgPattern, ".") ~ "}" ^^ {
    case out ~ _ ~ _ ~ in ~ _ ~ _ ~ pattern ~ _ => new BGPFilter(Pipe(out), Pipe(in), pattern)
  }

  def sparqlStmt: Parser[PigOperator] = (loadStmt | dumpStmt | describeStmt | foreachStmt | filterStmt | groupingStmt |
    distinctStmt | joinStmt | crossStmt | storeStmt | limitStmt | unionStmt | registerStmt | streamStmt | sampleStmt | orderByStmt |
    splitStmt | tuplifyStmt | bgpFilterStmt | rdfLoadStmt | materializeStmt | fsStmt | defineStmt | setStmt) ~ ";" ^^ {
    case op ~ _  => op }


  def sparqlPigScript: Parser[List[PigOperator]] = rep(sparqlStmt)

  /* ---------------------------------------------------------------------------------------------------------------- */
  /*
   * Pig extensions for processing streaming data.
   */

  /*
   * Socket Definitions
   */
  def ipMember: Parser[String] = "(25[0-5]|2[0-4][0-9]|[01]?[0-9][0-9]?)".r
  def ipv4: Parser[String] = ipMember ~ "." ~ ipMember ~ "." ~ ipMember ~ "." ~ ipMember ^^{
    case i1 ~ _ ~ i2 ~ _ ~ i3 ~ _ ~i4 => i1 + "." + i2 + "." + i3 + "." + i4
  }
  def portNum: Parser[String] = "([0-9]{1,5})".r
  def port: Parser[String] = (portNum | "*")
  def bindAddress: Parser[String] = (ipv4 | "*" | ident)

  def inetAddress: Parser[SocketAddress] = "'" ~ (ipv4 | ident) ~ ":" ~ portNum ~ "'" ^^ { case _ ~ ip ~ _ ~ p ~ _ => SocketAddress("",ip,p)}
  def tcpSocket: Parser[SocketAddress] = "tcp://" ~ bindAddress ~ ":" ~ port ^^ { case trans ~ addr ~ _ ~ p => SocketAddress(trans, addr, p)}
  def ipcSocket: Parser[SocketAddress] = "ipc://" ~ (fileName | "*") ^^ { case trans ~  path => SocketAddress(trans,path,"")}
  def inprocSocket: Parser[SocketAddress] = "inproc://" ~ ident ^^ { case trans ~ name => SocketAddress(trans,name,"")}
  def pgmSocket: Parser[SocketAddress] = ("pgm://" | "epgm://") ~ (ipv4 | ident) ~ ";" ~ ipv4 ~ ":" ~ portNum ^^ {
    case trans ~ interface ~ _ ~ ip ~ _ ~ p => SocketAddress(trans, interface + ";" + ip, p)
  }
  def zmqAddress: Parser[SocketAddress] = "'" ~ (tcpSocket | ipcSocket | inprocSocket | pgmSocket) ~ "'" ^^ { case _ ~ addr ~ _ => addr}

  /*
   * <A> = SOCKET_READ '<address>' [ MODE ZMQ ] USING <StreamFunc> [ AS <schema> ]
   *
   * Maybe other modes later
   */
  def socketReadStmt: Parser[PigOperator] =
    bag ~ "=" ~ socketReadKeyword ~ inetAddress ~ (usingClause?) ~ (loadSchemaClause?) ^^ {
      case out ~ _ ~ _ ~ addr ~ u ~ schema => u match {
        case Some(p) => SocketRead(Pipe(out), addr, "", schema, p._1, if (p._2.isEmpty) null else p._2)
        case None =>  SocketRead(Pipe(out), addr, "", schema)
      }
    } |
      bag ~ "=" ~ socketReadKeyword ~ zmqAddress ~ modeKeyword ~ zmqKeyword ~ (usingClause?) ~ (loadSchemaClause?) ^^ {
        case out ~ _ ~ _ ~ addr ~ _ ~ mode ~ u ~ schema => u match {
          case Some(p) => SocketRead(Pipe(out), addr, mode, schema, p._1, if (p._2.isEmpty) null else p._2)
          case None => SocketRead(Pipe(out), addr, mode, schema)
        }
      }

  /*
   * SOCKET_WRITE <A> TO '<address>' [ MODE ZMQ ]
   */
  def socketWriteStmt: Parser[PigOperator] =
    socketWriteKeyword ~ bag ~ toKeyword ~ inetAddress ^^ {
      case _ ~ b ~ _ ~ addr => SocketWrite(Pipe(b), addr, "")
    } |
      socketWriteKeyword ~ bag ~ toKeyword ~ zmqAddress ~ modeKeyword ~ zmqKeyword ^^ {
        case _ ~ b ~ _ ~ addr ~ _ ~ mode => SocketWrite(Pipe(b), addr, mode)
      }

  def streamingStmt: Parser[PigOperator] = (loadStmt | dumpStmt | describeStmt | foreachStmt | filterStmt | groupingStmt |
    distinctStmt | joinStmt | crossStmt | storeStmt | limitStmt | unionStmt | registerStmt | streamStmt | sampleStmt | orderByStmt |
    splitStmt | socketReadStmt | socketWriteStmt | windowStmt | fsStmt | defineStmt | setStmt) ~ ";" ^^ {
    case op ~ _  => op }

  def streamingPigScript: Parser[List[PigOperator]] = rep(streamingStmt)

  /* ---------------------------------------------------------------------------------------------------------------- */

  /* ------------------------------------------------------------ */
  /*        Pig extensions for complex event processing.
   * ------------------------------------------------------------
   */
  lazy val skipNext = "skip_till_next_match"
  lazy val matcherKeyword = "matcher".ignoreCase
  lazy val patternKeyword = "pattern".ignoreCase
  lazy val eventsKeyword = "events".ignoreCase
  lazy val withinKeyword = "within".ignoreCase
  lazy val negKeyword = "neg".ignoreCase
  lazy val conjKeyword = "conj".ignoreCase
  lazy val disjKeyword = "disj".ignoreCase
  lazy val seqKeyword = "seq".ignoreCase
  lazy val skipNextKeyword = skipNext.ignoreCase
  lazy val skipAnyKeyword = "skip_till_any_match".ignoreCase
  lazy val firstMatchKeyword = "first_match".ignoreCase
  lazy val recentMatchKeyword = "recent_match".ignoreCase
  lazy val congnitiveMatchKeyword = "cognitive_match".ignoreCase

  def eventExpr: Parser[Predicate] = logicalExpr
  def simpleEvent: Parser[SimpleEvent] = simplePattern ~ "=" ~ eventExpr ^^ { case s ~ _ ~ e => SimpleEvent(s, e) }
  def eventParam: Parser[CompEvent] = "(" ~ simpleEvent ~ rep( "," ~> simpleEvent) ~ ")" ^^ { case _ ~ s ~ c ~ _ => CompEvent(s :: c) }
  
  def repeatPattern: Parser[List[Pattern]] = rep("," ~> patternParam)
  // or  def repeatPattern: Parser[List[Pattern]] = rep(","  ~ patternParam)  ^^ { case l => l.map(_._2) }
  def disjPattern: Parser[Pattern] = disjKeyword ~ "(" ~ patternParam ~ "," ~ patternParam ~ repeatPattern ~ ")" ^^ {
    case _ ~ _ ~ d1 ~ _ ~ d2 ~ d ~ _ => DisjPattern(d1 :: d2 :: d)
  }
  def conjPattern: Parser[Pattern] = conjKeyword ~ "(" ~ patternParam ~ "," ~ patternParam ~ repeatPattern ~ ")" ^^ {
    case _ ~ _ ~ c1 ~ _ ~ c2 ~ c ~ _ => ConjPattern(c1 :: c2 :: c)
  }
  def seqPattern: Parser[Pattern] = seqKeyword ~ "(" ~ patternParam ~ "," ~ patternParam ~ repeatPattern ~ ")" ^^ {
    case _ ~ _ ~ s1 ~ _ ~ s2 ~ s ~ _ => SeqPattern(s1 :: s2 :: s)
  }
  def negPattern: Parser[Pattern] = negKeyword ~ "(" ~ simplePattern ~ ")" ^^ { case _ ~ _ ~ n ~ _ => NegPattern(n) }
  def simplePattern: Parser[Pattern] = ident ^^ { case s => SimplePattern(s) }
  def patternParam: Parser[Pattern] = (seqPattern | negPattern | conjPattern | disjPattern | simplePattern)
  
  def withinParam: Parser[Tuple2[Int, String]] = withinKeyword ~ num ~ timeUnit ^^ { case _ ~ n ~ u => (n, u) }
  def modes: Parser[String] = (skipNextKeyword | skipAnyKeyword | firstMatchKeyword | recentMatchKeyword | congnitiveMatchKeyword)
  def modeParam: Parser[String] = modeKeyword ~ modes ^^ { case _ ~ n => n }
  def matcherStmt: Parser[PigOperator] = bag ~ "=" ~ matcherKeyword ~ bag ~ patternKeyword ~ patternParam ~ eventsKeyword ~ eventParam ~ (modeParam?) ~ (withinParam?) ^^ {
    case out ~ _ ~ _ ~ in ~ _ ~ pattern ~ _ ~ e ~ mode ~ within => mode match {
      case Some(m) => within match {
        case Some(w) => Matcher(Pipe(out), Pipe(in), pattern, e, m, w)
        case None    => Matcher(Pipe(out), Pipe(in), pattern, e, m)
      }
      case None => within match {
        case Some(w) => Matcher(Pipe(out), Pipe(in), pattern, e, skipNext, w)
        case None    => Matcher(Pipe(out), Pipe(in), pattern, e)
      }
    }
  }

  def complexEventStmt: Parser[PigOperator] = (loadStmt | dumpStmt | describeStmt | foreachStmt | filterStmt | groupingStmt |
    distinctStmt | joinStmt | crossStmt | storeStmt | limitStmt | unionStmt | registerStmt | streamStmt | sampleStmt | orderByStmt |
    splitStmt | socketReadStmt | socketWriteStmt | windowStmt | matcherStmt) ~ ";" ^^ {
      case op ~ _ => op
    }
  def complexEventPigScript: Parser[List[PigOperator]] = rep(complexEventStmt)
  
  /* ---------------------------------------------------------------------------------------------------------------- */

  def parseScript(s: CharSequence, feature: LanguageFeature = PlainPig): List[PigOperator] = {
    parseScript(new CharSequenceReader(s), feature)
  }

  def parseScript(input: CharSequenceReader, feature: LanguageFeature): List[PigOperator] = {
    parsePhrase(input, feature) match {
      case Success(t, _) => t
      case NoSuccess(msg, next) => 
        throw new IllegalArgumentException(s"Could not parse input string:\n${next.pos.longString} => $msg")
    }
  }

  def parsePhrase(input: CharSequenceReader, feature: LanguageFeature): ParseResult[List[PigOperator]] =
    feature match {
      case PlainPig => phrase(plainPigScript)(input)
      case SparqlPig => phrase(sparqlPigScript)(input)
      case StreamingPig => phrase(streamingPigScript)(input)
      case ComplexEventPig => phrase(complexEventPigScript)(input)
    }

}<|MERGE_RESOLUTION|>--- conflicted
+++ resolved
@@ -527,11 +527,7 @@
    */
   def stmt: Parser[PigOperator] = (loadStmt | dumpStmt | describeStmt | foreachStmt | filterStmt | groupingStmt |
     distinctStmt | joinStmt | crossStmt | storeStmt | limitStmt | unionStmt | registerStmt | streamStmt | sampleStmt | orderByStmt |
-<<<<<<< HEAD
-    splitStmt | materializeStmt | rscriptStmt | fsStmt | defineStmt) ~ ";" ^^ {
-=======
-    splitStmt | materializeStmt | fsStmt | defineStmt | setStmt) ~ ";" ^^ {
->>>>>>> a466374d
+    splitStmt | materializeStmt | rscriptStmt | fsStmt | defineStmt | setStmt) ~ ";" ^^ {
     case op ~ _  => op }
 
   /*
