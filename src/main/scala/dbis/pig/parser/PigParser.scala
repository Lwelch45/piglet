--- conflicted
+++ resolved
@@ -222,10 +222,7 @@
   lazy val splitKeyword = "split".ignoreCase
   lazy val ifKeyword = "if".ignoreCase
   lazy val materializeKeyword = "materialize".ignoreCase
-<<<<<<< HEAD
   lazy val rscriptKeyword = "rscript".ignoreCase
-
-=======
   lazy val rdfLoadKeyword = "rdfload".ignoreCase
   lazy val groupedOnKeyword = "grouped on".ignoreCase
   lazy val trueKeyword = "true".ignoreCase
@@ -237,7 +234,6 @@
       | falseKeyword ^^ { _ => false }
     )
   
->>>>>>> bec63ac1
   /*
    * tuple schema: tuple(<list of fields>) or (<list of fields>)
    */
@@ -491,12 +487,10 @@
 
   def materializeStmt: Parser[PigOperator] = materializeKeyword ~ bag ^^ { case _ ~ b => Materialize(Pipe(b))}
 
-<<<<<<< HEAD
   def rscriptStmt: Parser[PigOperator] = bag ~ "=" ~ rscriptKeyword ~ bag ~ usingKeyword ~ pigStringLiteral ~ (loadSchemaClause?) ^^{
     case out ~ _ ~ _ ~ in ~ _ ~ script ~ schema => new RScript(Pipe(out), Pipe(in), script, schema)
   }
 
-=======
   /*
    * fs -cmd params
    */
@@ -504,17 +498,12 @@
   def fsParam: Parser[String] = ("""[^;][/\w\.\-]*""").r
 
   def fsStmt: Parser[PigOperator] = fsKeyword ~ fsCmd ~ rep(fsParam) ^^ { case _ ~ cmd ~ params => HdfsCmd(cmd, params)}
->>>>>>> bec63ac1
   /*
    * A statement can be one of the above delimited by a semicolon.
    */
   def stmt: Parser[PigOperator] = (loadStmt | dumpStmt | describeStmt | foreachStmt | filterStmt | groupingStmt |
     distinctStmt | joinStmt | storeStmt | limitStmt | unionStmt | registerStmt | streamStmt | sampleStmt | orderByStmt |
-<<<<<<< HEAD
-    splitStmt | materializeStmt | rscriptStmt) ~ ";" ^^ {
-=======
-    splitStmt | materializeStmt | fsStmt) ~ ";" ^^ {
->>>>>>> bec63ac1
+    splitStmt | materializeStmt | rscriptStmt | fsStmt) ~ ";" ^^ {
     case op ~ _  => op }
 
   /*
