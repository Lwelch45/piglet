/*
 * Licensed to the Apache Software Foundation (ASF) under one or more
 * contributor license agreements.  See the NOTICE file distributed with
 * this work for additional information regarding copyright ownership.
 * The ASF licenses this file to You under the Apache License, Version 2.0
 * (the "License"); you may not use this file except in compliance with
 * the License.  You may obtain a copy of the License at
 *
 *    http://www.apache.org/licenses/LICENSE-2.0
 *
 * Unless required by applicable law or agreed to in writing, software
 * distributed under the License is distributed on an "AS IS" BASIS,
 * WITHOUT WARRANTIES OR CONDITIONS OF ANY KIND, either express or implied.
 * See the License for the specific language governing permissions and
 * limitations under the License.
 */
package dbis.pig.parser

import dbis.pig._
import dbis.pig.op._
import dbis.pig.plan.DataflowPlan
import dbis.pig.schema._

import java.net.URI

import com.typesafe.scalalogging.LazyLogging

import scala.util.parsing.combinator.JavaTokenParsers
import scala.util.parsing.input.CharSequenceReader
import scala.language.implicitConversions
import scala.language.postfixOps

/**
 * An enumeration type representing the various language sets
 * supported by the Pig compiler.
 */
object LanguageFeature extends Enumeration {
  type LanguageFeature = Value
  val PlainPig, // standard Pig conforming to Apache Pig
  SparqlPig,    // Pig + SPARQL extensions (TUPLIFY, BGP filter)
  StreamingPig,  // Pig for data stream processing
  ComplexEventPig // Pig for complex event processing
    = Value
}

import dbis.pig.parser.LanguageFeature._

/**
 * A parser for the (extended) Pig language.
 */
class PigParser extends JavaTokenParsers with LazyLogging {
  override protected val whiteSpace = """(\s|--.*)+""".r

  /**
   * A helper class for supporting case-insensitive keywords.
   *
   * @param str the keyword string to be handled.
   */
  class CaseInsensitiveString(str: String) {
    def ignoreCase: Parser[String] = ("""(?i)\Q""" + str + """\E""").r
  }

  implicit def pimpString(str: String): CaseInsensitiveString = new CaseInsensitiveString(str)

  def pigStringLiteral: Parser[String] =
    ("'"+"""([^'\p{Cntrl}\\]|\\[\\"bfnrt]|\\u[a-fA-F0-9]{4})*"""+"'").r

  def unquote(s: String): String = s.substring(1, s.length - 1)

  def num: Parser[Int] = wholeNumber ^^ (_.toInt)

  def bag: Parser[String] = """\$?[a-zA-Z_]\w*""".r
  def fileName: Parser[String] = pigStringLiteral ^^ { str => unquote(str) }

  def className: Parser[String] = repsep(ident, ".") ^^ { identList => identList.mkString(".")}

  /*
   * A reference can be a named field, a positional field (e.g $0, $1, ...) or a literal.
   */
  def posField: Parser[Ref] = """\$[0-9]*""".r ^^ { p => PositionalField(p.substring(1, p.length).toInt) }
  /*
   * A NamedField is either just the field name or the field name with lineage information prepended.
   */
  def namedField: Parser[Ref] = not(boolean) ~>  (namedFieldWithLineage | namedFieldWithoutLineage)
  def namedFieldWithoutLineage: Parser[NamedField] =  bag ^^ { case i => NamedField(i) }
  def namedFieldWithLineage: Parser[NamedField] = rep1sep(bag, Field.lineageSeparator) ^^
    { case l  => NamedField.fromStringList(l) }

  def literalField: Parser[Ref] = (
    decimalNumber ^^ { i => if (i.contains('.')) Value(i.toDouble) else Value(i.toInt) } |
    // floatingPointNumber ^^ { n => Value(n.toDouble) } |
    stringLiteral ^^ { s => Value(s) } |
    boolean ^^ { b => Value(b) })
  def fieldSpec: Parser[Ref] = (namedField | posField | literalField)
  /*
   * A reference can be also a dereference operator for tuples, bags or maps.
   */
  def derefBagOrTuple: Parser[Ref] = (namedField | posField) ~ "." ~ (posField | namedField) ^^ { case r1 ~ _ ~ r2 => DerefTuple(r1, r2) }
  def derefMap: Parser[Ref] = (namedField | posField) ~ "#" ~ stringLiteral ^^ { case m ~ _ ~ k => DerefMap(m, k) }

  def ref: Parser[Ref] = (derefMap |  derefBagOrTuple | fieldSpec) // ( fieldSpec | derefBagOrTuple | derefMap)

  def arithmExpr: Parser[ArithmeticExpr] = term ~ rep("+" ~ term | "-" ~ term) ^^ {
    case l ~ list => list.foldLeft(l) {
      case (x, "+" ~ i) => Add(x,i)
      case (x, "-" ~ i) => Minus(x,i)
    }
  }
    
//  literalField ^^ { f => RefExpr(f) }
//    | func ^^ { f => f } 
    

  def term: Parser[ArithmeticExpr] = factor ~ rep("*" ~ factor | "/" ~ factor) ^^ {
    case l ~ list => list.foldLeft(l) {
      case (x, "*" ~ i) => Mult(x,i)
      case (x, "/" ~ i) => Div(x,i)
    }
  }

  // def typeName: Parser[String] = ( "int" | "float" | "double" | "chararray"| " bytearray") ^^ { s => s }

  def castTypeSpec: Parser[PigType] = (
    "int" ^^ { _ => Types.IntType }
      | "long" ^^ { _ => Types.LongType }
      | "float" ^^ { _ => Types.FloatType }
      | "double" ^^ { _ => Types.DoubleType }
      | "boolean" ^^ { _ => Types.BooleanType }
      | "chararray" ^^ { _ => Types.CharArrayType }
      | "bytearray" ^^{ _ => Types.ByteArrayType }
      | "tuple" ~ "(" ~ repsep(castTypeSpec, ",") ~ ")" ^^{
            case _ ~ _ ~ typeList ~ _ => TupleType(typeList.map(t => Field("", t)).toArray)
        }
      /*
       * bag schema: bag{tuple(<list of types>)}
       */
     // | "bag" ~ "{" ~ "tuple" ~ "(" ~ ")" ~ repsep(castTypeSpec, ",") ~ "}" ^^{ case _ ~ "{" ~ tup ~ "}" => BagType("", tup) }
      /*
       * map schema: map[<list of types>]
       */
      | "map" ~ "[" ~ "]" ^^{ case _ ~ _ ~ _ => MapType(Types.ByteArrayType) }
    )

  def factor: Parser[ArithmeticExpr] =  (
     "(" ~ castTypeSpec ~ ")" ~ refExpr ^^ { case _ ~ t ~ _ ~ e => CastExpr(t, e) }
      | "(" ~ arithmExpr ~ ")" ^^ { case _ ~ e ~ _ => PExpr(e) }
       | "flatten" ~ "(" ~ arithmExpr ~ ")" ^^ { case _ ~ _ ~ e ~ _  => FlattenExpr(e) }
       | typeConstructor
       | func
      | refExpr
    )

  def func: Parser[ArithmeticExpr] = className ~ "(" ~ repsep(arithmExpr, ",") ~ ")" ^^ { case f ~ _ ~ p ~ _ => Func(f, p) }
  def refExpr: Parser[ArithmeticExpr] = ref ^^ { r => RefExpr(r) }

  /*
   * And it can be also a type constrctor for tuple, bag or map.
  */
  def tupleConstructor: Parser[ArithmeticExpr] = "(" ~ repsep(arithmExpr, ",") ~ ")" ^^ { case _ ~ l ~ _ => ConstructTupleExpr(l) }
  def bagConstructor: Parser[ArithmeticExpr] = "{" ~ repsep(arithmExpr, ",") ~ "}"  ^^ { case _ ~ l ~ _ => ConstructBagExpr(l) }
  def mapConstructor: Parser[ArithmeticExpr] = "[" ~ repsep(arithmExpr, ",") ~ "]"  ^^ { case _ ~ l ~ _ => ConstructMapExpr(l) }
  def typeConstructor: Parser[ArithmeticExpr] = (tupleConstructor | bagConstructor | mapConstructor)

  def comparisonExpr: Parser[Predicate] = arithmExpr ~ ("!=" | "<=" | ">=" | "==" | "<" | ">") ~ (arithmExpr |
    pigStringLiteral ) ^^ {
    case a ~ op ~ (b: ArithmeticExpr) => op match {
      case "==" => Eq(a, b)
      case "!=" => Neq(a, b)
      case "<" => Lt(a, b)
      case "<=" => Leq(a, b)
      case ">" => Gt(a, b)
      case ">=" => Geq(a, b)
    }
    case a ~ op ~ (b: String) => {
      val b_val = RefExpr(Value(unquote(b)))
      op match {
        case "==" => Eq(a, b_val)
        case "!=" => Neq(a, b_val)
        case "<" => Lt(a, b_val)
        case "<=" => Leq(a, b_val)
        case ">" => Gt(a, b_val)
        case ">=" => Geq(a, b_val)
      }
    }
  }

  def logicalTerm: Parser[Predicate] = (
    comparisonExpr ^^ { e => e }
     | "(" ~ logicalExpr ~ ")" ^^ { case _ ~ e ~ _ => PPredicate(e) }
          | func ^^ { f => Eq(f,RefExpr(Value(true))) }
    )

  def logicalExpr: Parser[Predicate] = (
      
      logicalTerm ~ andKeyword ~ logicalTerm ^^ { case a ~ _ ~ b => And(a, b) }
      | logicalTerm ~ orKeyword ~ logicalTerm ^^ { case a ~ _ ~ b => Or(a, b) }
      | notKeyword ~ logicalTerm ^^ { case _ ~ e => Not(e) }
      | logicalTerm ^^ { e => e }
     )

  /*
   * The list of case-insensitive keywords we want to accept.
   */
  lazy val loadKeyword = "load".ignoreCase
  lazy val dumpKeyword = "dump".ignoreCase
  lazy val displayKeyword = "display".ignoreCase
  lazy val storeKeyword = "store".ignoreCase
  lazy val intoKeyword = "into".ignoreCase
  lazy val filterKeyword = "filter".ignoreCase
  lazy val byKeyword = "by".ignoreCase
  lazy val groupKeyword = "group".ignoreCase
  lazy val allKeyword = "all".ignoreCase
  lazy val joinKeyword = "join".ignoreCase
  lazy val crossKeyword = "cross".ignoreCase
  lazy val distinctKeyword = "distinct".ignoreCase
  lazy val defineKeyword = "define".ignoreCase
  lazy val describeKeyword = "describe".ignoreCase
  lazy val limitKeyword = "limit".ignoreCase
  lazy val usingKeyword = "using".ignoreCase
  lazy val foreachKeyword = "foreach".ignoreCase
  lazy val generateKeyword = "generate".ignoreCase
  lazy val asKeyword = "as".ignoreCase
  lazy val unionKeyword = "union".ignoreCase
  lazy val registerKeyword = "register".ignoreCase
  lazy val streamKeyword = "stream".ignoreCase
  lazy val throughKeyword = "through".ignoreCase
  lazy val sampleKeyword = "sample".ignoreCase
  lazy val orderKeyword = "order".ignoreCase
  lazy val ascKeyword = "asc".ignoreCase
  lazy val descKeyword = "desc".ignoreCase
  lazy val andKeyword = "and".ignoreCase
  lazy val orKeyword = "or".ignoreCase
  lazy val notKeyword = "not".ignoreCase
  lazy val toKeyword = "to".ignoreCase
  lazy val socketReadKeyword = "socket_read".ignoreCase
  lazy val socketWriteKeyword = "socket_write".ignoreCase
  lazy val modeKeyword = "mode".ignoreCase
  lazy val zmqKeyword = "zmq".ignoreCase
  lazy val windowKeyword = "window".ignoreCase
  lazy val rowsKeyword = "rows".ignoreCase
  lazy val rangeKeyword = "range".ignoreCase
  lazy val slideKeyword = "slide".ignoreCase
  lazy val splitKeyword = "split".ignoreCase
  lazy val ifKeyword = "if".ignoreCase
  lazy val materializeKeyword = "materialize".ignoreCase
  lazy val rscriptKeyword = "rscript".ignoreCase
  lazy val rdfLoadKeyword = "rdfload".ignoreCase
  lazy val groupedOnKeyword = "grouped on".ignoreCase
  lazy val trueKeyword = "true".ignoreCase
  lazy val falseKeyword = "false".ignoreCase
  lazy val fsKeyword = "fs".ignoreCase
  lazy val setKeyword = "set".ignoreCase
  lazy val returnsKeyword = "returns".ignoreCase
  lazy val accumulateKeyword = "accumulate".ignoreCase
  lazy val delayKeyword = "delay".ignoreCase

  def boolean: Parser[Boolean] = (
      trueKeyword ^^ { _=> true }
      | falseKeyword ^^ { _ => false }
    )
  
  /*
   * tuple schema: tuple(<list of fields>) or (<list of fields>)
   */
  def tupleTypeSpec: Parser[TupleType] =
    ("tuple"?) ~ "(" ~repsep(fieldSchema, ",") ~ ")" ^^{ case _ ~ _ ~ fieldList ~ _ => TupleType(fieldList.toArray) }

  def typeSpec: Parser[PigType] = (
    "int" ^^ { _ => Types.IntType }
    | "long" ^^ { _ => Types.LongType }
    | "float" ^^ { _ => Types.FloatType }
    | "double" ^^ { _ => Types.DoubleType }
    | "boolean" ^^ { _ => Types.BooleanType }
    | "chararray" ^^ { _ => Types.CharArrayType }
    | "bytearray" ^^{ _ => Types.ByteArrayType }
    | tupleTypeSpec
      /*
       * bag schema: bag{<tuple>} or {<tuple>}
       */
    | ("bag"?) ~ "{" ~ tupleTypeSpec ~ "}" ^^{ case _ ~  _ ~ tup ~ _ => BagType(tup) }
      /*
       * map schema: map[<list of fields>] or [<list of fields>]
       */
    | ("map"?) ~ "[" ~(typeSpec?) ~ "]" ^^{ case _ ~ _ ~ ty ~ _ => ty match {
        case Some(t) => MapType(t)
        case None => MapType(Types.ByteArrayType)
    }}
    )

  /*
   * schema of a field: <identifier> : type or simply <identifier>
   */
  def fieldType: Parser[PigType] = ":" ~ typeSpec ^^ { case _ ~ t => t }
  def fieldSchema: Parser[Field] = ident ~ (fieldType?) ^^ {
    case n ~ t => t match {
      case Some(tp) => Field(n, tp)
      case None => Field(n, Types.ByteArrayType)
    }
  }
  /*
   * <A> = LOAD <B> "<FileName>" USING <StorageFunc> (<OptParameters>) [ AS (<Schema>) ]
   */
  def loadSchemaClause: Parser[Schema] = asKeyword ~ "(" ~ repsep(fieldSchema, ",") ~ ")" ^^{
    case _ ~ _ ~ fieldList ~ _ => Schema(BagType(TupleType(fieldList.toArray)))
  }

  def usingClause: Parser[(String, List[String])] = usingKeyword ~ ident ~ "(" ~ repsep(pigStringLiteral, ",") ~ ")" ^^ {
    case _ ~ loader ~ _ ~ params ~ _ => (loader, params)
  }

  def loadStmt: Parser[PigOperator] = bag ~ "=" ~ loadKeyword ~ fileName ~ (usingClause?) ~ (loadSchemaClause?) ^^ {
    case b ~ _ ~ _ ~ f ~ u ~ s => 
      
      val uri = new URI(f)
      
      u match {
        case Some(p) => new Load(Pipe(b), uri, s, Some(p._1), if (p._2.isEmpty) null else p._2.map(s => s""""${unquote(s)}""""))
        case None => new Load(Pipe(b), uri, s)
      }
  }

  def groupedOnClause: Parser[String] = groupedOnKeyword ~ ("subject" | "predicate" | "object") ^^ {
    case _ ~ groupingColumn => groupingColumn
  }

  /*
   * <A> = RDFLOAD('<FileName>') grouped on <subject|predicate|object>;
   */

  def rdfLoadStmt: Parser[PigOperator] = bag ~ "=" ~ rdfLoadKeyword ~ "(" ~ fileName ~ ")" ~ (groupedOnClause?) ^^ {
    case b ~ _ ~ _ ~ _ ~ filename ~ _ ~ grouped => 
      val uri = new URI(filename)
      new RDFLoad(Pipe(b), uri, grouped)
  }

  /*
   * DUMP <A>
   */
  def dumpStmt: Parser[PigOperator] = dumpKeyword ~ bag ^^ { case _ ~ b => new Dump(Pipe(b)) }

  /*
   * DISPLAY <A>
   */
  def displayStmt: Parser[PigOperator] = displayKeyword ~ bag ^^ { case _ ~ b => new Display(Pipe(b)) }

  /*
   * STORE <A> INTO "<FileName>"
   */
  def storeStmt: Parser[PigOperator] = storeKeyword ~ bag ~ intoKeyword ~ fileName ~ (usingClause?) ^^ { 
    case _ ~ b ~  _ ~ f ~ u => 
      val uri = new URI(f)
      u match {
        case Some(p) => new Store(Pipe(b), uri, Some(p._1), if(p._2.isEmpty) null else p._2)
        case None => new Store(Pipe(b), uri)
      }
  }

  /*
   * GENERATE expr1, expr2, ...
   */
  def generateStmt: Parser[PigOperator] = plainForeachGenerator ^^ { case g => new Generate(g.asInstanceOf[GeneratorList].exprs) }

  /*
   * B = A.C;
   */
  def constructBagStmt: Parser[PigOperator] = bag ~ "=" ~ derefBagOrTuple ^^ { case res ~ _ ~ ref => new ConstructBag(Pipe(res), ref) }

  /*
   * Currently, Pig allows only DISTINCT, LIMIT, FILTER, ORDER BY + GENERATE and assignment inside FOREACH
   */
  def nestedStmt: Parser[PigOperator] = (distinctStmt | limitStmt | filterStmt | orderByStmt |
    generateStmt | constructBagStmt) ~ ";" ^^ { case op ~ _  => op }
  def nestedScript: Parser[List[PigOperator]] = rep(nestedStmt)

  /*
   * <A> = FOREACH <B> GENERATE <Expr> [ AS <Schema> ]
   * <A> = FOREACH <B> { <SubPlan> }
   */
  def exprSchema: Parser[Field] = asKeyword ~ fieldSchema ^^ { case _ ~ t => t }
  def simpleGeneratorExpr: Parser[GeneratorExpr] = arithmExpr ~ (exprSchema?) ^^ { case e ~ s => GeneratorExpr(e, s) }
  def asteriskExpr: Parser[GeneratorExpr] = "*" ^^ { case _ => GeneratorExpr(RefExpr(NamedField("*"))) }
  def genExpr: Parser[GeneratorExpr] = asteriskExpr | simpleGeneratorExpr
  def generatorList: Parser[List[GeneratorExpr]] = repsep(genExpr, ",")
  def plainForeachGenerator: Parser[ForeachGenerator] = generateKeyword ~ generatorList ^^ {
    case _ ~ exList => GeneratorList(exList)
  }
  def nestedForeachGenerator: Parser[ForeachGenerator] = "{" ~ nestedScript ~ "}" ^^ {
    case _ ~ opList ~ _ => GeneratorPlan(opList)
  }
  def foreachStmt: Parser[PigOperator] = bag ~ "=" ~ foreachKeyword ~ bag ~
    (plainForeachGenerator | nestedForeachGenerator) ^^ {
      case out ~ _ ~ _ ~ in ~ ex => new Foreach(Pipe(out), Pipe(in), ex)
    }

  /*
   * <A> = ACCUMULATE <B> GENERATE <Expr> [ AS <Schema> ]
   */
  def accumulateStmt: Parser[PigOperator] = bag ~ "=" ~ accumulateKeyword ~ bag ~ generateKeyword ~ generatorList ^^ {
    case out ~ _ ~ _ ~ in ~ _ ~ exList => new Accumulate(Pipe(out), Pipe(in), GeneratorList(exList))
  }

  /*
   * <A> = FILTER <B> BY <Predicate>
   */
  def filterStmt: Parser[PigOperator] = bag ~ "=" ~ filterKeyword ~ bag ~ byKeyword ~ logicalExpr ^^ {
    case out ~ _ ~ _ ~ in ~ _ ~ pred => new Filter(Pipe(out), Pipe(in), pred)
  }

  /*
   * DESCRIBE <A>
   */
  def describeStmt: Parser[PigOperator] = describeKeyword ~ bag ^^ { case _ ~ b => new Describe(Pipe(b)) }

  /*
   * <A> = GROUP <B> ALL
   * <A> = GROUP <B> BY <Ref>
   * <A> = GROUP <B> B> ( <ListOfRefs> )
   */
  def refList: Parser[List[Ref]] = (ref ^^ { r => List(r) } | "(" ~ repsep(ref, ",") ~ ")" ^^ { case _ ~ rlist ~ _ => rlist})
  def groupingClause: Parser[GroupingExpression] = allKeyword ^^ { s => GroupingExpression(List())} |
    (byKeyword ~ refList ^^ { case _ ~ rlist => GroupingExpression(rlist)})
  def groupingStmt: Parser[PigOperator] = bag ~ "=" ~ groupKeyword ~ bag ~ groupingClause ^^ {
    case out ~ _ ~ _ ~ in ~ grouping => new Grouping(Pipe(out), Pipe(in), grouping) }

  /*
   * <A> = DISTINCT <B>
   */
  def distinctStmt: Parser[PigOperator] = bag ~ "=" ~ distinctKeyword ~ bag ^^ { case out ~ _ ~ _ ~ in => new Distinct(Pipe(out), Pipe(in), false) }

  /*
   * <A> = LIMIT <B> <Num>
   */
  def limitStmt: Parser[PigOperator] = bag ~ "=" ~ limitKeyword ~ bag ~ num ^^ { case out ~ _ ~ _ ~ in ~ num => new Limit(Pipe(out), Pipe(in), num) }

  /*
   * <A> = DELAY <B> <Size> , <Wait>
   */
  def delayStmt: Parser[PigOperator] = bag ~ "=" ~ delayKeyword ~ bag ~ floatingPointNumber ~ "," ~ num ^^ {
    case out ~ _ ~ _ ~ in ~ size ~ _ ~ wait => new Delay(Pipe(out), Pipe(in), size.toDouble, wait.toInt)
  }

  /*
   * <A> = JOIN <B> BY <Ref>, <C> BY <Ref>, ...
   * <A> = JOIN <B> BY ( <ListOfRefs> ), <C> BY ( <ListOfRefs>), ...
   */
  def joinExpr: Parser[(String, List[Ref])] = bag ~ byKeyword ~ refList ^^ { case b ~ _ ~ rlist => (b, rlist) }
  def joinExprList: Parser[List[(String, List[Ref])]] = repsep(joinExpr, ",") ^^ { case jlist => jlist }
  def extractJoinRelation(jList: List[(String, List[Ref])]): List[Pipe] = { jList.map{ case (alias, refs) => Pipe(alias) } }
  def extractJoinFields(jList: List[(String, List[Ref])]): List[List[Ref]] = { jList.map{ case (alias, refs) => refs } }
  def joinStmt: Parser[PigOperator] = bag ~ "=" ~ joinKeyword ~ joinExprList ^^ {
    case out ~ _ ~ _ ~ jlist => new Join(Pipe(out), extractJoinRelation(jlist), extractJoinFields(jlist)) }

  /*
   * <A> = CROSS <B>, <C>, ...
   */
  def crossStmt: Parser[PigOperator] = bag ~ "=" ~ crossKeyword ~ repsep(bag, ",") ^^ {
    case out ~ _ ~ _ ~ rlist => new Cross(Pipe(out), rlist.map(r => Pipe(r)))
  }

  /*
   * <A> = UNION <B>, <C>, <D>, ...
   */
  def unionStmt: Parser[PigOperator] = bag ~ "=" ~ unionKeyword ~ repsep(bag, ",") ^^ {
    case out ~ _ ~ _ ~ rlist => new Union(Pipe(out), rlist.map(r => Pipe(r)))
  }

  /*
   * REGISTER <JarFile>
   */
  def registerStmt: Parser[PigOperator] = registerKeyword ~ fileName ^^{ case _ ~ uri => new RegisterCmd(uri) }

  /*
   * DEFINE <Alias> <FuncName>
   */
  def defineStmt: Parser[PigOperator] = defineKeyword ~ ident ~ className ~ "(" ~ repsep(literalField, ",") ~ ")" ^^{
    case _ ~ alias ~ funcName ~ _ ~ params ~ _ => DefineCmd(alias, funcName, params.map(r => r.asInstanceOf[dbis.pig.op.Value]))
  }

  /*
   * DEFINE <Macro> ( [ParamList] ) RETURNS <Alias> { <Block> }
   */
  def paramNameList: Parser[List[String]] = "(" ~ repsep(ident, ",") ~ ")" ^^ { case _ ~ plist ~ _ => plist}

  def defineMacroStmt: Parser[PigOperator] = defineKeyword ~ ident ~ (paramNameList?) ~ returnsKeyword ~ bag ~ "{" ~ rep(stmt) ~ "}" ~ ";" ^^{
    case _ ~ macroName ~ params ~ _ ~ out ~ _ ~ stmtList ~ _  ~ _ => DefineMacroCmd(Pipe(out), macroName, params, stmtList)
  }

  def paramList: Parser[List[Ref]] = "(" ~ repsep(ref, ",") ~ ")" ^^ { case _ ~ rlist ~ _ => rlist}

  /*
   * <A> = <MacroName> ( [<ParamList>] )
   */
  def macroRefStmt: Parser[PigOperator] = bag ~ "=" ~ ident ~ (paramList?) ^^ {
    case out ~ _ ~ macroName ~ params => MacroOp(Pipe(out), macroName, params)
  }

  /*
   * SET <Param> <Value>
   */
  def setStmt: Parser[PigOperator] = setKeyword ~ ident ~ literalField ^^ {
    case _ ~ k ~ v => SetCmd(k, v.asInstanceOf[dbis.pig.op.Value]) }

  /*
   * <A> = STREAM <B> TROUGH <Operator> [(ParamList)] [AS (<Schema>) ]
   */
  def streamStmt: Parser[PigOperator] = bag ~ "=" ~ streamKeyword ~ bag ~ throughKeyword ~ className ~ (paramList?) ~ (loadSchemaClause?) ^^{
    case out ~ _ ~_ ~ in ~ _ ~ opname ~ params ~ schema => new StreamOp(Pipe(out), Pipe(in), opname, params, schema)
  }

  /*
   * <A> = SAMPLE <B> <num>
   * <A> = SAMPLE <B> <Expr>
   */
  def sampleStmt: Parser[PigOperator] = bag ~ "=" ~ sampleKeyword ~ bag ~ arithmExpr ^^ {
    case out ~ _ ~ _ ~ in ~ expr => new Sample(Pipe(out), Pipe(in), expr)
  }

  /*
   * * [ASC | DESC]
   * field [ASC | DESC], field [ASC | DESC]
   */
  import OrderByDirection._

  def sortOrder: Parser[OrderByDirection] = ascKeyword ^^ { _ => OrderByDirection.AscendingOrder } |
    descKeyword ^^ { _ => OrderByDirection.DescendingOrder }

  def allOrderSpec: Parser[OrderBySpec] = "*" ~ (sortOrder?) ^^ { case s ~ o => o match {
     case Some(dir) => OrderBySpec(Value("*"), dir)
      case None => OrderBySpec(Value("*"), OrderByDirection.AscendingOrder)
    }
  }

  def fieldOrderSpec:Parser[OrderBySpec] =  (posField | namedField) ~ (sortOrder?) ^^ {
    case r ~ o => o match {
      case Some(dir) => OrderBySpec(r, dir)
      case None => OrderBySpec(r, OrderByDirection.AscendingOrder)
    }
  }

  def orderSpec: Parser[List[OrderBySpec]] = ( allOrderSpec ^^ {s => List(s)} | repsep(fieldOrderSpec, ",") )

  /*
   * <A> = ORDER <B> BY <OrderSpec>
   */
  def orderByStmt: Parser[PigOperator] = bag ~ "=" ~ orderKeyword ~ bag ~ byKeyword ~ orderSpec ^^ {
    case out ~ _ ~ _ ~ in ~ _ ~ spec => new OrderBy(Pipe(out), Pipe(in), spec)
  }

  /*
   * SPLIT <A> INTO <B> IF <Cond>, <C> IF <Cond> ...
   */
  def splitBranch: Parser[SplitBranch] = bag ~ ifKeyword ~ logicalExpr ^^ { case out ~ _ ~ expr => new SplitBranch(Pipe(out), expr)}

  def splitStmt: Parser[PigOperator] = splitKeyword ~ bag ~ intoKeyword ~ repsep(splitBranch, ",") ^^ {
    case _ ~ in ~ _ ~ splitList => new SplitInto(Pipe(in), splitList)
  }

  /*
   * MATERIALIZE <A>
   */
  def materializeStmt: Parser[PigOperator] = materializeKeyword ~ bag ^^ { case _ ~ b => Materialize(Pipe(b))}

  def rscriptStmt: Parser[PigOperator] = bag ~ "=" ~ rscriptKeyword ~ bag ~ usingKeyword ~ pigStringLiteral ~ (loadSchemaClause?) ^^{
    case out ~ _ ~ _ ~ in ~ _ ~ script ~ schema => new RScript(Pipe(out), Pipe(in), script, schema)
  }

  /*
   * fs -cmd params
   */
  def fsCmd: Parser[String] = ("""-[a-zA-Z]*""").r ^^ { s => s.substring(1) }
  def fsParam: Parser[String] = ("""[^;][/\w\.\-]*""").r

  def fsStmt: Parser[PigOperator] = fsKeyword ~ fsCmd ~ rep(fsParam) ^^ { case _ ~ cmd ~ params => HdfsCmd(cmd, params)}

  def code = ("""(?s)(.*?)""")

  def embeddedCodeNoRules: Parser[EmbedCmd] = "<%" ~ (code+"%>").r ^^ { case _ ~ code => new EmbedCmd(code
    .substring
    (0, code .length - 2))
  }

  def codeWithRulesInit = (code + "rules:").r

  def ruleCode: Parser[String] = (code + "!>").r

  def embeddedCodeWithRules: Parser[EmbedCmd] = "<!" ~ codeWithRulesInit ~ ruleCode ^^ {
    case _ ~ code ~ rules => EmbedCmd(code.substring(0, code.length - 6), Some(rules.substring(0, rules.length - 2)))
  }

  def embedStmt: Parser[PigOperator] = embeddedCodeNoRules | embeddedCodeWithRules

  /*
   * A statement can be one of the above delimited by a semicolon.
   */
  def delimStmt: Parser[PigOperator] = (loadStmt | dumpStmt | describeStmt | foreachStmt | filterStmt | groupingStmt | accumulateStmt |
    distinctStmt | joinStmt | crossStmt | storeStmt | limitStmt | unionStmt | registerStmt | streamStmt | sampleStmt | orderByStmt |
<<<<<<< HEAD
    splitStmt | materializeStmt | rscriptStmt | fsStmt | defineStmt | setStmt | macroRefStmt | displayStmt) ~ ";" ^^ {
=======
    splitStmt | materializeStmt | rscriptStmt | fsStmt | defineStmt | setStmt | macroRefStmt | delayStmt) ~ ";" ^^ {
>>>>>>> 861a7c6c
    case op ~ _  => op }

  def undelimStmt: Parser[PigOperator] = embedStmt

  def stmt: Parser[PigOperator] = delimStmt | undelimStmt

  /*
   * defineMacroStmt contains other statements but not other macro definitions
   */
  def plainStmt: Parser[PigOperator] = stmt | defineMacroStmt
  /*
   * A plain Pig script is a list of statements.
   */
  def plainPigScript: Parser[List[PigOperator]] = rep(plainStmt)

  /* ---------------------------------------------------------------------------------------------------------------- */
  /*
   * Pig extensions for processing RDF data and supporting SPARQL BGPs.
   */
  lazy val tuplifyKeyword = "tuplify".ignoreCase
  lazy val onKeyword = "on".ignoreCase
  lazy val bgpFilterKeyword = "bgp_filter".ignoreCase

  def tuplifyStmt: Parser[PigOperator] = bag ~ "=" ~ tuplifyKeyword ~ bag ~ onKeyword ~ ref ^^ {
    case out ~ _ ~ _ ~ in ~ _ ~ r => new Tuplify(Pipe(out), Pipe(in), r) }

  def bgpVariable: Parser[NamedField] = "?" ~ ident ^^ { case _ ~ varname => NamedField(varname)}

  def bgPattern: Parser[TriplePattern] = (bgpVariable | ref) ~(bgpVariable | ref) ~ (bgpVariable | ref) ^^ {
    case r1 ~ r2 ~ r3 => TriplePattern(r1, r2, r3)
  }

  def bgpFilterStmt: Parser[PigOperator] = bag ~ "=" ~ bgpFilterKeyword ~ bag ~
    byKeyword ~ "{" ~ repsep(bgPattern, ".") ~ "}" ^^ {
    case out ~ _ ~ _ ~ in ~ _ ~ _ ~ pattern ~ _ => new BGPFilter(Pipe(out), Pipe(in), pattern)
  }

  def sparqlStmt: Parser[PigOperator] = (loadStmt | dumpStmt | describeStmt | foreachStmt | filterStmt | groupingStmt |
    distinctStmt | joinStmt | crossStmt | storeStmt | limitStmt | unionStmt | registerStmt | streamStmt | sampleStmt | orderByStmt |
    splitStmt | tuplifyStmt | bgpFilterStmt | rdfLoadStmt | materializeStmt | fsStmt | defineStmt | setStmt | delayStmt) ~ ";" ^^ {
    case op ~ _  => op }


  def sparqlPigScript: Parser[List[PigOperator]] = rep(sparqlStmt)

  /* ---------------------------------------------------------------------------------------------------------------- */
  /*
   * Pig extensions for processing streaming data.
   */

  /*
   * <A> = WINDOW <B> ROWS  <Num> SLIDE ROWS <Num>
   * <A> = WINDOW <B> ROWS  <Num> SLIDE RANGE <Num> <Unit>
   * <A> = WINDOW <B> RANGE <Num> <Unit> SLIDE ROWS <Num>
   * <A> = WINDOW <B> RANGE <Num> <Unit> SLIDE RANGE <Num> <Unit>
   */
  def timeUnit: Parser[String] = ("seconds".ignoreCase | "minutes".ignoreCase) ^^ { _.toUpperCase }
  def rangeParam: Parser[Tuple2[Int,String]] = rangeKeyword ~ num ~ timeUnit ^^ {case _ ~ n ~ u => (n,u)}
  def rowsParam: Parser[Tuple2[Int,String]] = rowsKeyword ~ num ^^ {case _ ~ n => (n, "")}
  def windowParam: Parser[Tuple2[Int,String]] = (rangeParam | rowsParam)
  def windowStmt: Parser[PigOperator] = bag ~ "=" ~ windowKeyword ~ bag ~ windowParam ~ slideKeyword ~ windowParam ^^ {
    case out ~ _ ~ _ ~ in ~ on ~ _ ~ slide => Window(Pipe(out), Pipe(in), on, slide)
  }

  /*
   * Socket Definitions
   */
  def ipMember: Parser[String] = "(25[0-5]|2[0-4][0-9]|[01]?[0-9][0-9]?)".r
  def ipv4: Parser[String] = ipMember ~ "." ~ ipMember ~ "." ~ ipMember ~ "." ~ ipMember ^^{
    case i1 ~ _ ~ i2 ~ _ ~ i3 ~ _ ~i4 => i1 + "." + i2 + "." + i3 + "." + i4
  }
  def portNum: Parser[String] = "([0-9]{1,5})".r
  def port: Parser[String] = (portNum | "*")
  def bindAddress: Parser[String] = (ipv4 | "*" | ident)

  def inetAddress: Parser[SocketAddress] = "'" ~ (ipv4 | ident) ~ ":" ~ portNum ~ "'" ^^ { case _ ~ ip ~ _ ~ p ~ _ => SocketAddress("",ip,p)}
  def tcpSocket: Parser[SocketAddress] = "tcp://" ~ bindAddress ~ ":" ~ port ^^ { case trans ~ addr ~ _ ~ p => SocketAddress(trans, addr, p)}
  def ipcSocket: Parser[SocketAddress] = "ipc://" ~ (fileName | "*") ^^ { case trans ~  path => SocketAddress(trans,path,"")}
  def inprocSocket: Parser[SocketAddress] = "inproc://" ~ ident ^^ { case trans ~ name => SocketAddress(trans,name,"")}
  def pgmSocket: Parser[SocketAddress] = ("pgm://" | "epgm://") ~ (ipv4 | ident) ~ ";" ~ ipv4 ~ ":" ~ portNum ^^ {
    case trans ~ interface ~ _ ~ ip ~ _ ~ p => SocketAddress(trans, interface + ";" + ip, p)
  }
  def zmqAddress: Parser[SocketAddress] = "'" ~ (tcpSocket | ipcSocket | inprocSocket | pgmSocket) ~ "'" ^^ { case _ ~ addr ~ _ => addr}

  /*
   * <A> = SOCKET_READ '<address>' [ MODE ZMQ ] USING <StreamFunc> [ AS <schema> ]
   *
   * Maybe other modes later
   */
  def socketReadStmt: Parser[PigOperator] =
    bag ~ "=" ~ socketReadKeyword ~ inetAddress ~ (usingClause?) ~ (loadSchemaClause?) ^^ {
      case out ~ _ ~ _ ~ addr ~ u ~ schema => u match {
        case Some(p) => SocketRead(Pipe(out), addr, "", schema, Some(p._1), if (p._2.isEmpty) null else p._2)
        case None =>  SocketRead(Pipe(out), addr, "", schema)
      }
    } |
      bag ~ "=" ~ socketReadKeyword ~ zmqAddress ~ modeKeyword ~ zmqKeyword ~ (usingClause?) ~ (loadSchemaClause?) ^^ {
        case out ~ _ ~ _ ~ addr ~ _ ~ mode ~ u ~ schema => u match {
          case Some(p) => SocketRead(Pipe(out), addr, mode, schema, Some(p._1), if (p._2.isEmpty) null else p._2)
          case None => SocketRead(Pipe(out), addr, mode, schema)
        }
      }

  /*
   * SOCKET_WRITE <A> TO '<address>' [ MODE ZMQ ]
   */
  def socketWriteStmt: Parser[PigOperator] =
    socketWriteKeyword ~ bag ~ toKeyword ~ inetAddress ^^ {
      case _ ~ b ~ _ ~ addr => SocketWrite(Pipe(b), addr, "")
    } |
      socketWriteKeyword ~ bag ~ toKeyword ~ zmqAddress ~ modeKeyword ~ zmqKeyword ^^ {
        case _ ~ b ~ _ ~ addr ~ _ ~ mode => SocketWrite(Pipe(b), addr, mode)
      }

  def streamingStmt: Parser[PigOperator] = (loadStmt | dumpStmt | describeStmt | foreachStmt | filterStmt | groupingStmt |
    distinctStmt | joinStmt | crossStmt | storeStmt | limitStmt | unionStmt | registerStmt | streamStmt | sampleStmt | orderByStmt |
    splitStmt | socketReadStmt | socketWriteStmt | windowStmt | fsStmt | defineStmt | setStmt) ~ ";" ^^ {
    case op ~ _  => op }

  def streamingPigScript: Parser[List[PigOperator]] = rep(streamingStmt)

  /* ---------------------------------------------------------------------------------------------------------------- */

  /* ------------------------------------------------------------ */
  /*        Pig extensions for complex event processing.
   * ------------------------------------------------------------
   */
  lazy val skipNext = "skip_till_next_match"
  lazy val matcherKeyword = "matcher".ignoreCase
  lazy val patternKeyword = "pattern".ignoreCase
  lazy val eventsKeyword = "events".ignoreCase
  lazy val withinKeyword = "within".ignoreCase
  lazy val negKeyword = "neg".ignoreCase
  lazy val conjKeyword = "conj".ignoreCase
  lazy val disjKeyword = "disj".ignoreCase
  lazy val seqKeyword = "seq".ignoreCase
  lazy val skipNextKeyword = skipNext.ignoreCase
  lazy val skipAnyKeyword = "skip_till_any_match".ignoreCase
  lazy val firstMatchKeyword = "first_match".ignoreCase
  lazy val recentMatchKeyword = "recent_match".ignoreCase
  lazy val congnitiveMatchKeyword = "cognitive_match".ignoreCase

  def eventExpr: Parser[Predicate] = logicalExpr
  def simpleEvent: Parser[SimpleEvent] = simplePattern ~ "=" ~ eventExpr ^^ { case s ~ _ ~ e => SimpleEvent(s, e) }
  def eventParam: Parser[CompEvent] = "(" ~ simpleEvent ~ rep( "," ~> simpleEvent) ~ ")" ^^ { case _ ~ s ~ c ~ _ => CompEvent(s :: c) }
  
  def repeatPattern: Parser[List[Pattern]] = rep("," ~> patternParam)
  // or  def repeatPattern: Parser[List[Pattern]] = rep(","  ~ patternParam)  ^^ { case l => l.map(_._2) }
  def disjPattern: Parser[Pattern] = disjKeyword ~ "(" ~ patternParam ~ "," ~ patternParam ~ repeatPattern ~ ")" ^^ {
    case _ ~ _ ~ d1 ~ _ ~ d2 ~ d ~ _ => DisjPattern(d1 :: d2 :: d)
  }
  def conjPattern: Parser[Pattern] = conjKeyword ~ "(" ~ patternParam ~ "," ~ patternParam ~ repeatPattern ~ ")" ^^ {
    case _ ~ _ ~ c1 ~ _ ~ c2 ~ c ~ _ => ConjPattern(c1 :: c2 :: c)
  }
  def seqPattern: Parser[Pattern] = seqKeyword ~ "(" ~ patternParam ~ "," ~ patternParam ~ repeatPattern ~ ")" ^^ {
    case _ ~ _ ~ s1 ~ _ ~ s2 ~ s ~ _ => SeqPattern(s1 :: s2 :: s)
  }
  def negPattern: Parser[Pattern] = negKeyword ~ "(" ~ simplePattern ~ ")" ^^ { case _ ~ _ ~ n ~ _ => NegPattern(n) }
  def simplePattern: Parser[Pattern] = ident ^^ { case s => SimplePattern(s) }
  def patternParam: Parser[Pattern] = (seqPattern | negPattern | conjPattern | disjPattern | simplePattern)
  
  def withinParam: Parser[Tuple2[Int, String]] = withinKeyword ~ num ~ timeUnit ^^ { case _ ~ n ~ u => (n, u) }
  def modes: Parser[String] = (skipNextKeyword | skipAnyKeyword | firstMatchKeyword | recentMatchKeyword | congnitiveMatchKeyword)
  def modeParam: Parser[String] = modeKeyword ~ modes ^^ { case _ ~ n => n }
  def matcherStmt: Parser[PigOperator] = bag ~ "=" ~ matcherKeyword ~ bag ~ patternKeyword ~ patternParam ~ eventsKeyword ~ eventParam ~ (modeParam?) ~ (withinParam?) ^^ {
    case out ~ _ ~ _ ~ in ~ _ ~ pattern ~ _ ~ e ~ mode ~ within => mode match {
      case Some(m) => within match {
        case Some(w) => Matcher(Pipe(out), Pipe(in), pattern, e, m, w)
        case None    => Matcher(Pipe(out), Pipe(in), pattern, e, m)
      }
      case None => within match {
        case Some(w) => Matcher(Pipe(out), Pipe(in), pattern, e, skipNext, w)
        case None    => Matcher(Pipe(out), Pipe(in), pattern, e)
      }
    }
  }

  def complexEventStmt: Parser[PigOperator] = (loadStmt | dumpStmt | describeStmt | foreachStmt | filterStmt | groupingStmt |
    distinctStmt | joinStmt | crossStmt | storeStmt | limitStmt | unionStmt | registerStmt | streamStmt | sampleStmt | orderByStmt |
    splitStmt | socketReadStmt | socketWriteStmt | windowStmt | matcherStmt) ~ ";" ^^ {
      case op ~ _ => op
    }
  def complexEventPigScript: Parser[List[PigOperator]] = rep(complexEventStmt)
  
  def parseScript(input: CharSequenceReader, feature: LanguageFeature): List[PigOperator] = {
	  parsePhrase(input, feature) match {
  	  case Success(t, _) => t
  	  case NoSuccess(msg, next) => 
  	  throw new IllegalArgumentException(s"Could not parse input string:\n${next.pos.longString} => $msg")
	  }
  }

  def parsePhrase(input: CharSequenceReader, feature: LanguageFeature): ParseResult[List[PigOperator]] = {
    feature match {
      case PlainPig => phrase(plainPigScript)(input)
      case SparqlPig => phrase(sparqlPigScript)(input)
      case StreamingPig => phrase(streamingPigScript)(input)
      case ComplexEventPig => phrase(complexEventPigScript)(input)
    }
  }
}

object PigParser {
   
   def parseScript(s: CharSequence, feature: LanguageFeature = PlainPig): List[PigOperator] = {
    Schema.init()
    val parser = new PigParser
    parser.parseScript(new CharSequenceReader(s), feature)
  }
  
}<|MERGE_RESOLUTION|>--- conflicted
+++ resolved
@@ -594,11 +594,7 @@
    */
   def delimStmt: Parser[PigOperator] = (loadStmt | dumpStmt | describeStmt | foreachStmt | filterStmt | groupingStmt | accumulateStmt |
     distinctStmt | joinStmt | crossStmt | storeStmt | limitStmt | unionStmt | registerStmt | streamStmt | sampleStmt | orderByStmt |
-<<<<<<< HEAD
     splitStmt | materializeStmt | rscriptStmt | fsStmt | defineStmt | setStmt | macroRefStmt | displayStmt) ~ ";" ^^ {
-=======
-    splitStmt | materializeStmt | rscriptStmt | fsStmt | defineStmt | setStmt | macroRefStmt | delayStmt) ~ ";" ^^ {
->>>>>>> 861a7c6c
     case op ~ _  => op }
 
   def undelimStmt: Parser[PigOperator] = embedStmt
