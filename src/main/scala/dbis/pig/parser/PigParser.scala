/*
 * Licensed to the Apache Software Foundation (ASF) under one or more
 * contributor license agreements.  See the NOTICE file distributed with
 * this work for additional information regarding copyright ownership.
 * The ASF licenses this file to You under the Apache License, Version 2.0
 * (the "License"); you may not use this file except in compliance with
 * the License.  You may obtain a copy of the License at
 *
 *    http://www.apache.org/licenses/LICENSE-2.0
 *
 * Unless required by applicable law or agreed to in writing, software
 * distributed under the License is distributed on an "AS IS" BASIS,
 * WITHOUT WARRANTIES OR CONDITIONS OF ANY KIND, either express or implied.
 * See the License for the specific language governing permissions and
 * limitations under the License.
 */
package dbis.pig.parser

import dbis.pig._
import dbis.pig.op._
import dbis.pig.plan.DataflowPlan
import dbis.pig.schema._

import java.net.URI

import com.typesafe.scalalogging.LazyLogging

import scala.util.parsing.combinator.JavaTokenParsers
import scala.util.parsing.input.CharSequenceReader
import scala.language.implicitConversions
import scala.language.postfixOps

/**
 * An enumeration type representing the various language sets
 * supported by the Pig compiler.
 */
object LanguageFeature extends Enumeration {
  type LanguageFeature = Value
  val PlainPig, // standard Pig conforming to Apache Pig
  SparqlPig,    // Pig + SPARQL extensions (TUPLIFY, BGP filter)
  StreamingPig,  // Pig for data stream processing
  ComplexEventPig // Pig for complex event processing
    = Value
}

import dbis.pig.parser.LanguageFeature._

/**
 * A parser for the (extended) Pig language.
 */
class PigParser extends JavaTokenParsers with LazyLogging {
  override protected val whiteSpace = """(\s|--.*)+""".r

  /**
   * A helper class for supporting case-insensitive keywords.
   *
   * @param str the keyword string to be handled.
   */
  class CaseInsensitiveString(str: String) {
    def ignoreCase: Parser[String] = ("""(?i)\Q""" + str + """\E""").r
  }

  implicit def pimpString(str: String): CaseInsensitiveString = new CaseInsensitiveString(str)

  def pigStringLiteral: Parser[String] =
    ("'"+"""([^'\p{Cntrl}\\]|\\[\\"bfnrt]|\\u[a-fA-F0-9]{4})*"""+"'").r

  def unquote(s: String): String = s.substring(1, s.length - 1)

  def num: Parser[Int] = wholeNumber ^^ (_.toInt)

  def bag: Parser[String] = """\$?[a-zA-Z_]\w*""".r
  def fileName: Parser[String] = pigStringLiteral ^^ { str => unquote(str) }

  def className: Parser[String] = repsep(ident, ".") ^^ { identList => identList.mkString(".")}

  /*
   * A reference can be a named field, a positional field (e.g $0, $1, ...) or a literal.
   */
  def posField: Parser[Ref] = """\$[0-9]*""".r ^^ { p => PositionalField(p.substring(1, p.length).toInt) }
  /*
   * A NamedField is either just the field name or the field name with lineage information prepended.
   */
  def namedField: Parser[Ref] = not(boolean) ~>  (namedFieldWithLineage | namedFieldWithoutLineage)
  def namedFieldWithoutLineage: Parser[NamedField] =  bag ^^ { case i => NamedField(i) }
  def namedFieldWithLineage: Parser[NamedField] = rep1sep(bag, Field.lineageSeparator) ^^
    { case l  => NamedField.fromStringList(l) }

  def literalField: Parser[Ref] = (
    decimalNumber ^^ { i => if (i.contains('.')) Value(i.toDouble) else Value(i.toInt) } |
    // floatingPointNumber ^^ { n => Value(n.toDouble) } |
    stringLiteral ^^ { s => Value(s) } |
    boolean ^^ { b => Value(b) })
  def fieldSpec: Parser[Ref] = (namedField | posField | literalField)
  /*
   * A reference can be also a dereference operator for tuples, bags or maps.
   */
  def derefBagOrTuple: Parser[Ref] = (namedField | posField) ~ "." ~ (posField | namedField) ^^ { case r1 ~ _ ~ r2 => DerefTuple(r1, r2) }
  def derefMap: Parser[Ref] = (namedField | posField) ~ "#" ~ stringLiteral ^^ { case m ~ _ ~ k => DerefMap(m, k) }

  def ref: Parser[Ref] = (derefMap |  derefBagOrTuple | fieldSpec) // ( fieldSpec | derefBagOrTuple | derefMap)

  def arithmExpr: Parser[ArithmeticExpr] = term ~ rep("+" ~ term | "-" ~ term) ^^ {
    case l ~ list => list.foldLeft(l) {
      case (x, "+" ~ i) => Add(x,i)
      case (x, "-" ~ i) => Minus(x,i)
    }
  }
    
//  literalField ^^ { f => RefExpr(f) }
//    | func ^^ { f => f } 
    

  def term: Parser[ArithmeticExpr] = factor ~ rep("*" ~ factor | "/" ~ factor) ^^ {
    case l ~ list => list.foldLeft(l) {
      case (x, "*" ~ i) => Mult(x,i)
      case (x, "/" ~ i) => Div(x,i)
    }
  }

  // def typeName: Parser[String] = ( "int" | "float" | "double" | "chararray"| " bytearray") ^^ { s => s }

  def castTypeSpec: Parser[PigType] = (
    "int" ^^ { _ => Types.IntType }
      | "long" ^^ { _ => Types.LongType }
      | "float" ^^ { _ => Types.FloatType }
      | "double" ^^ { _ => Types.DoubleType }
      | "boolean" ^^ { _ => Types.BooleanType }
      | "chararray" ^^ { _ => Types.CharArrayType }
      | "bytearray" ^^{ _ => Types.ByteArrayType }
      | "tuple" ~ "(" ~ repsep(castTypeSpec, ",") ~ ")" ^^{
            case _ ~ _ ~ typeList ~ _ => TupleType(typeList.map(t => Field("", t)).toArray)
        }
      /*
       * bag schema: bag{tuple(<list of types>)}
       */
     // | "bag" ~ "{" ~ "tuple" ~ "(" ~ ")" ~ repsep(castTypeSpec, ",") ~ "}" ^^{ case _ ~ "{" ~ tup ~ "}" => BagType("", tup) }
      /*
       * map schema: map[<list of types>]
       */
      | "map" ~ "[" ~ "]" ^^{ case _ ~ _ ~ _ => MapType(Types.ByteArrayType) }
    )

  def factor: Parser[ArithmeticExpr] =  (
     "(" ~ castTypeSpec ~ ")" ~ refExpr ^^ { case _ ~ t ~ _ ~ e => CastExpr(t, e) }
      | "(" ~ arithmExpr ~ ")" ^^ { case _ ~ e ~ _ => PExpr(e) }
       | "flatten" ~ "(" ~ arithmExpr ~ ")" ^^ { case _ ~ _ ~ e ~ _  => FlattenExpr(e) }
       | typeConstructor
       | func
      | refExpr
    )

  def func: Parser[ArithmeticExpr] = className ~ "(" ~ repsep(arithmExpr, ",") ~ ")" ^^ { case f ~ _ ~ p ~ _ => Func(f, p) }
  def refExpr: Parser[ArithmeticExpr] = ref ^^ { r => RefExpr(r) }

  /*
   * And it can be also a type constrctor for tuple, bag or map.
  */
  def tupleConstructor: Parser[ArithmeticExpr] = "(" ~ repsep(arithmExpr, ",") ~ ")" ^^ { case _ ~ l ~ _ => ConstructTupleExpr(l) }
  def bagConstructor: Parser[ArithmeticExpr] = "{" ~ repsep(arithmExpr, ",") ~ "}"  ^^ { case _ ~ l ~ _ => ConstructBagExpr(l) }
  def mapConstructor: Parser[ArithmeticExpr] = "[" ~ repsep(arithmExpr, ",") ~ "]"  ^^ { case _ ~ l ~ _ => ConstructMapExpr(l) }
  def typeConstructor: Parser[ArithmeticExpr] = (tupleConstructor | bagConstructor | mapConstructor)

  def comparisonExpr: Parser[Predicate] = arithmExpr ~ ("!=" | "<=" | ">=" | "==" | "<" | ">") ~ (arithmExpr |
    pigStringLiteral ) ^^ {
    case a ~ op ~ (b: ArithmeticExpr) => op match {
      case "==" => Eq(a, b)
      case "!=" => Neq(a, b)
      case "<" => Lt(a, b)
      case "<=" => Leq(a, b)
      case ">" => Gt(a, b)
      case ">=" => Geq(a, b)
    }
    case a ~ op ~ (b: String) => {
      val b_val = RefExpr(Value(unquote(b)))
      op match {
        case "==" => Eq(a, b_val)
        case "!=" => Neq(a, b_val)
        case "<" => Lt(a, b_val)
        case "<=" => Leq(a, b_val)
        case ">" => Gt(a, b_val)
        case ">=" => Geq(a, b_val)
      }
    }
  }

  def logicalTerm: Parser[Predicate] = (
    comparisonExpr ^^ { e => e }
     | "(" ~ logicalExpr ~ ")" ^^ { case _ ~ e ~ _ => PPredicate(e) }
          | func ^^ { f => Eq(f,RefExpr(Value(true))) }
    )

  def logicalExpr: Parser[Predicate] = (
      
      logicalTerm ~ andKeyword ~ logicalTerm ^^ { case a ~ _ ~ b => And(a, b) }
      | logicalTerm ~ orKeyword ~ logicalTerm ^^ { case a ~ _ ~ b => Or(a, b) }
      | notKeyword ~ logicalTerm ^^ { case _ ~ e => Not(e) }
      | logicalTerm ^^ { e => e }
     )

  /*
   * The list of case-insensitive keywords we want to accept.
   */
  lazy val loadKeyword = "load".ignoreCase
  lazy val dumpKeyword = "dump".ignoreCase
  lazy val storeKeyword = "store".ignoreCase
  lazy val intoKeyword = "into".ignoreCase
  lazy val filterKeyword = "filter".ignoreCase
  lazy val byKeyword = "by".ignoreCase
  lazy val groupKeyword = "group".ignoreCase
  lazy val allKeyword = "all".ignoreCase
  lazy val joinKeyword = "join".ignoreCase
  lazy val crossKeyword = "cross".ignoreCase
  lazy val distinctKeyword = "distinct".ignoreCase
  lazy val defineKeyword = "define".ignoreCase
  lazy val describeKeyword = "describe".ignoreCase
  lazy val limitKeyword = "limit".ignoreCase
  lazy val usingKeyword = "using".ignoreCase
  lazy val foreachKeyword = "foreach".ignoreCase
  lazy val generateKeyword = "generate".ignoreCase
  lazy val asKeyword = "as".ignoreCase
  lazy val unionKeyword = "union".ignoreCase
  lazy val registerKeyword = "register".ignoreCase
  lazy val streamKeyword = "stream".ignoreCase
  lazy val throughKeyword = "through".ignoreCase
  lazy val sampleKeyword = "sample".ignoreCase
  lazy val orderKeyword = "order".ignoreCase
  lazy val ascKeyword = "asc".ignoreCase
  lazy val descKeyword = "desc".ignoreCase
  lazy val andKeyword = "and".ignoreCase
  lazy val orKeyword = "or".ignoreCase
  lazy val notKeyword = "not".ignoreCase
  lazy val toKeyword = "to".ignoreCase
  lazy val socketReadKeyword = "socket_read".ignoreCase
  lazy val socketWriteKeyword = "socket_write".ignoreCase
  lazy val modeKeyword = "mode".ignoreCase
  lazy val zmqKeyword = "zmq".ignoreCase
  lazy val windowKeyword = "window".ignoreCase
  lazy val rowsKeyword = "rows".ignoreCase
  lazy val rangeKeyword = "range".ignoreCase
  lazy val slideKeyword = "slide".ignoreCase
  lazy val splitKeyword = "split".ignoreCase
  lazy val ifKeyword = "if".ignoreCase
  lazy val materializeKeyword = "materialize".ignoreCase
  lazy val rscriptKeyword = "rscript".ignoreCase
  lazy val rdfLoadKeyword = "rdfload".ignoreCase
  lazy val groupedOnKeyword = "grouped on".ignoreCase
  lazy val trueKeyword = "true".ignoreCase
  lazy val falseKeyword = "false".ignoreCase
  lazy val fsKeyword = "fs".ignoreCase
  lazy val setKeyword = "set".ignoreCase
<<<<<<< HEAD
  lazy val returnsKeyword = "returns".ignoreCase
  lazy val accumulateKeyword = "accumulate".ignoreCase
=======
  lazy val delayKeyword = "delay".ignoreCase
>>>>>>> c83f12f6

  def boolean: Parser[Boolean] = (
      trueKeyword ^^ { _=> true }
      | falseKeyword ^^ { _ => false }
    )
  
  /*
   * tuple schema: tuple(<list of fields>) or (<list of fields>)
   */
  def tupleTypeSpec: Parser[TupleType] =
    ("tuple"?) ~ "(" ~repsep(fieldSchema, ",") ~ ")" ^^{ case _ ~ _ ~ fieldList ~ _ => TupleType(fieldList.toArray) }

  def typeSpec: Parser[PigType] = (
    "int" ^^ { _ => Types.IntType }
    | "long" ^^ { _ => Types.LongType }
    | "float" ^^ { _ => Types.FloatType }
    | "double" ^^ { _ => Types.DoubleType }
    | "boolean" ^^ { _ => Types.BooleanType }
    | "chararray" ^^ { _ => Types.CharArrayType }
    | "bytearray" ^^{ _ => Types.ByteArrayType }
    | tupleTypeSpec
      /*
       * bag schema: bag{<tuple>} or {<tuple>}
       */
    | ("bag"?) ~ "{" ~ tupleTypeSpec ~ "}" ^^{ case _ ~  _ ~ tup ~ _ => BagType(tup) }
      /*
       * map schema: map[<list of fields>] or [<list of fields>]
       */
    | ("map"?) ~ "[" ~(typeSpec?) ~ "]" ^^{ case _ ~ _ ~ ty ~ _ => ty match {
        case Some(t) => MapType(t)
        case None => MapType(Types.ByteArrayType)
    }}
    )

  /*
   * schema of a field: <identifier> : type or simply <identifier>
   */
  def fieldType: Parser[PigType] = ":" ~ typeSpec ^^ { case _ ~ t => t }
  def fieldSchema: Parser[Field] = ident ~ (fieldType?) ^^ {
    case n ~ t => t match {
      case Some(tp) => Field(n, tp)
      case None => Field(n, Types.ByteArrayType)
    }
  }
  /*
   * <A> = LOAD <B> "<FileName>" USING <StorageFunc> (<OptParameters>) [ AS (<Schema>) ]
   */
  def loadSchemaClause: Parser[Schema] = asKeyword ~ "(" ~ repsep(fieldSchema, ",") ~ ")" ^^{
    case _ ~ _ ~ fieldList ~ _ => Schema(BagType(TupleType(fieldList.toArray)))
  }

  def usingClause: Parser[(String, List[String])] = usingKeyword ~ ident ~ "(" ~ repsep(pigStringLiteral, ",") ~ ")" ^^ {
    case _ ~ loader ~ _ ~ params ~ _ => (loader, params)
  }

  def loadStmt: Parser[PigOperator] = bag ~ "=" ~ loadKeyword ~ fileName ~ (usingClause?) ~ (loadSchemaClause?) ^^ {
    case b ~ _ ~ _ ~ f ~ u ~ s => 
      
      val uri = new URI(f)
      
      u match {
        case Some(p) => new Load(Pipe(b), uri, s, Some(p._1), if (p._2.isEmpty) null else p._2.map(s => s""""${unquote(s)}""""))
        case None => new Load(Pipe(b), uri, s)
      }
  }

  def groupedOnClause: Parser[String] = groupedOnKeyword ~ ("subject" | "predicate" | "object") ^^ {
    case _ ~ groupingColumn => groupingColumn
  }

  /*
   * <A> = RDFLOAD('<FileName>') grouped on <subject|predicate|object>;
   */

  def rdfLoadStmt: Parser[PigOperator] = bag ~ "=" ~ rdfLoadKeyword ~ "(" ~ fileName ~ ")" ~ (groupedOnClause?) ^^ {
    case b ~ _ ~ _ ~ _ ~ filename ~ _ ~ grouped => 
      val uri = new URI(filename)
      new RDFLoad(Pipe(b), uri, grouped)
  }

  /*
   * DUMP <A>
   */
  def dumpStmt: Parser[PigOperator] = dumpKeyword ~ bag ^^ { case _ ~ b => new Dump(Pipe(b)) }

  /*
   * STORE <A> INTO "<FileName>"
   */
  def storeStmt: Parser[PigOperator] = storeKeyword ~ bag ~ intoKeyword ~ fileName ~ (usingClause?) ^^ { 
    case _ ~ b ~  _ ~ f ~ u => 
      val uri = new URI(f)
      u match {
        case Some(p) => new Store(Pipe(b), uri, Some(p._1), if(p._2.isEmpty) null else p._2)
        case None => new Store(Pipe(b), uri)
      }
  }

  /*
   * GENERATE expr1, expr2, ...
   */
  def generateStmt: Parser[PigOperator] = plainForeachGenerator ^^ { case g => new Generate(g.asInstanceOf[GeneratorList].exprs) }

  /*
   * B = A.C;
   */
  def constructBagStmt: Parser[PigOperator] = bag ~ "=" ~ derefBagOrTuple ^^ { case res ~ _ ~ ref => new ConstructBag(Pipe(res), ref) }

  /*
   * Currently, Pig allows only DISTINCT, LIMIT, FILTER, ORDER BY + GENERATE and assignment inside FOREACH
   */
  def nestedStmt: Parser[PigOperator] = (distinctStmt | limitStmt | filterStmt | orderByStmt |
    generateStmt | constructBagStmt) ~ ";" ^^ { case op ~ _  => op }
  def nestedScript: Parser[List[PigOperator]] = rep(nestedStmt)

  /*
   * <A> = FOREACH <B> GENERATE <Expr> [ AS <Schema> ]
   * <A> = FOREACH <B> { <SubPlan> }
   */
  def exprSchema: Parser[Field] = asKeyword ~ fieldSchema ^^ { case _ ~ t => t }
  def simpleGeneratorExpr: Parser[GeneratorExpr] = arithmExpr ~ (exprSchema?) ^^ { case e ~ s => GeneratorExpr(e, s) }
  def asteriskExpr: Parser[GeneratorExpr] = "*" ^^ { case _ => GeneratorExpr(RefExpr(NamedField("*"))) }
  def genExpr: Parser[GeneratorExpr] = asteriskExpr | simpleGeneratorExpr
  def generatorList: Parser[List[GeneratorExpr]] = repsep(genExpr, ",")
  def plainForeachGenerator: Parser[ForeachGenerator] = generateKeyword ~ generatorList ^^ {
    case _ ~ exList => GeneratorList(exList)
  }
  def nestedForeachGenerator: Parser[ForeachGenerator] = "{" ~ nestedScript ~ "}" ^^ {
    case _ ~ opList ~ _ => GeneratorPlan(opList)
  }
  def foreachStmt: Parser[PigOperator] = bag ~ "=" ~ foreachKeyword ~ bag ~
    (plainForeachGenerator | nestedForeachGenerator) ^^ {
      case out ~ _ ~ _ ~ in ~ ex => new Foreach(Pipe(out), Pipe(in), ex)
    }

  /*
   * <A> = ACCUMULATE <B> GENERATE <Expr> [ AS <Schema> ]
   */
  def accumulateStmt: Parser[PigOperator] = bag ~ "=" ~ accumulateKeyword ~ bag ~ generateKeyword ~ generatorList ^^ {
    case out ~ _ ~ _ ~ in ~ _ ~ exList => new Accumulate(Pipe(out), Pipe(in), GeneratorList(exList))
  }

  /*
   * <A> = FILTER <B> BY <Predicate>
   */
  def filterStmt: Parser[PigOperator] = bag ~ "=" ~ filterKeyword ~ bag ~ byKeyword ~ logicalExpr ^^ {
    case out ~ _ ~ _ ~ in ~ _ ~ pred => new Filter(Pipe(out), Pipe(in), pred)
  }

  /*
   * DESCRIBE <A>
   */
  def describeStmt: Parser[PigOperator] = describeKeyword ~ bag ^^ { case _ ~ b => new Describe(Pipe(b)) }

  /*
   * <A> = GROUP <B> ALL
   * <A> = GROUP <B> BY <Ref>
   * <A> = GROUP <B> B> ( <ListOfRefs> )
   */
  def refList: Parser[List[Ref]] = (ref ^^ { r => List(r) } | "(" ~ repsep(ref, ",") ~ ")" ^^ { case _ ~ rlist ~ _ => rlist})
  def groupingClause: Parser[GroupingExpression] = allKeyword ^^ { s => GroupingExpression(List())} |
    (byKeyword ~ refList ^^ { case _ ~ rlist => GroupingExpression(rlist)})
  def groupingStmt: Parser[PigOperator] = bag ~ "=" ~ groupKeyword ~ bag ~ groupingClause ^^ {
    case out ~ _ ~ _ ~ in ~ grouping => new Grouping(Pipe(out), Pipe(in), grouping) }

  /*
   * <A> = DISTINCT <B>
   */
  def distinctStmt: Parser[PigOperator] = bag ~ "=" ~ distinctKeyword ~ bag ^^ { case out ~ _ ~ _ ~ in => new Distinct(Pipe(out), Pipe(in), false) }

  /*
   * <A> = LIMIT <B> <Num>
   */
  def limitStmt: Parser[PigOperator] = bag ~ "=" ~ limitKeyword ~ bag ~ num ^^ { case out ~ _ ~ _ ~ in ~ num => new Limit(Pipe(out), Pipe(in), num) }

  /*
<<<<<<< HEAD
=======
   * <A> = DELAY <B> <Size> , <Wait>
   */
  def delayStmt: Parser[PigOperator] = bag ~ "=" ~ delayKeyword ~ bag ~ floatingPointNumber ~ "," ~ num ^^ {
    case out ~ _ ~ _ ~ in ~ size ~ _ ~ wait => new Delay(Pipe(out), Pipe(in), size.toDouble, wait.toInt)
  }

  /*
   * <A> = WINDOW <B> ROWS  <Num> SLIDE ROWS <Num>
   * <A> = WINDOW <B> ROWS  <Num> SLIDE RANGE <Num> <Unit>
   * <A> = WINDOW <B> RANGE <Num> <Unit> SLIDE ROWS <Num>
   * <A> = WINDOW <B> RANGE <Num> <Unit> SLIDE RANGE <Num> <Unit>
   */
  def timeUnit: Parser[String] = ("seconds".ignoreCase | "minutes".ignoreCase) ^^ { _.toUpperCase }
  def rangeParam: Parser[Tuple2[Int,String]] = rangeKeyword ~ num ~ timeUnit ^^ {case _ ~ n ~ u => (n,u)}
  def rowsParam: Parser[Tuple2[Int,String]] = rowsKeyword ~ num ^^ {case _ ~ n => (n, "")}
  def windowParam: Parser[Tuple2[Int,String]] = (rangeParam | rowsParam)
  def windowStmt: Parser[PigOperator] = bag ~ "=" ~ windowKeyword ~ bag ~ windowParam ~ slideKeyword ~ windowParam ^^ {
    case out ~ _ ~ _ ~ in ~ on ~ _ ~ slide => Window(Pipe(out), Pipe(in), on, slide)
  }

  /*
>>>>>>> c83f12f6
   * <A> = JOIN <B> BY <Ref>, <C> BY <Ref>, ...
   * <A> = JOIN <B> BY ( <ListOfRefs> ), <C> BY ( <ListOfRefs>), ...
   */
  def joinExpr: Parser[(String, List[Ref])] = bag ~ byKeyword ~ refList ^^ { case b ~ _ ~ rlist => (b, rlist) }
  def joinExprList: Parser[List[(String, List[Ref])]] = repsep(joinExpr, ",") ^^ { case jlist => jlist }
  def extractJoinRelation(jList: List[(String, List[Ref])]): List[Pipe] = { jList.map{ case (alias, refs) => Pipe(alias) } }
  def extractJoinFields(jList: List[(String, List[Ref])]): List[List[Ref]] = { jList.map{ case (alias, refs) => refs } }
  def joinStmt: Parser[PigOperator] = bag ~ "=" ~ joinKeyword ~ joinExprList ^^ {
    case out ~ _ ~ _ ~ jlist => new Join(Pipe(out), extractJoinRelation(jlist), extractJoinFields(jlist)) }

  /*
   * <A> = CROSS <B>, <C>, ...
   */
  def crossStmt: Parser[PigOperator] = bag ~ "=" ~ crossKeyword ~ repsep(bag, ",") ^^ {
    case out ~ _ ~ _ ~ rlist => new Cross(Pipe(out), rlist.map(r => Pipe(r)))
  }

  /*
   * <A> = UNION <B>, <C>, <D>, ...
   */
  def unionStmt: Parser[PigOperator] = bag ~ "=" ~ unionKeyword ~ repsep(bag, ",") ^^ {
    case out ~ _ ~ _ ~ rlist => new Union(Pipe(out), rlist.map(r => Pipe(r)))
  }

  /*
   * REGISTER <JarFile>
   */
  def registerStmt: Parser[PigOperator] = registerKeyword ~ fileName ^^{ case _ ~ uri => new RegisterCmd(uri) }

  /*
   * DEFINE <Alias> <FuncName>
   */
  def defineStmt: Parser[PigOperator] = defineKeyword ~ ident ~ className ~ "(" ~ repsep(literalField, ",") ~ ")" ^^{
    case _ ~ alias ~ funcName ~ _ ~ params ~ _ => DefineCmd(alias, funcName, params.map(r => r.asInstanceOf[dbis.pig.op.Value]))
  }

  /*
   * DEFINE <Macro> ( [ParamList] ) RETURNS <Alias> { <Block> }
   */
  def paramNameList: Parser[List[String]] = "(" ~ repsep(ident, ",") ~ ")" ^^ { case _ ~ plist ~ _ => plist}

  def defineMacroStmt: Parser[PigOperator] = defineKeyword ~ ident ~ (paramNameList?) ~ returnsKeyword ~ bag ~ "{" ~ rep(stmt) ~ "}" ~ ";" ^^{
    case _ ~ macroName ~ params ~ _ ~ out ~ _ ~ stmtList ~ _  ~ _ => DefineMacroCmd(Pipe(out), macroName, params, stmtList)
  }

  def paramList: Parser[List[Ref]] = "(" ~ repsep(ref, ",") ~ ")" ^^ { case _ ~ rlist ~ _ => rlist}

  /*
   * <A> = <MacroName> ( [<ParamList>] )
   */
  def macroRefStmt: Parser[PigOperator] = bag ~ "=" ~ ident ~ (paramList?) ^^ {
    case out ~ _ ~ macroName ~ params => MacroOp(Pipe(out), macroName, params)
  }

  /*
   * SET <Param> <Value>
   */
  def setStmt: Parser[PigOperator] = setKeyword ~ ident ~ literalField ^^ {
    case _ ~ k ~ v => SetCmd(k, v.asInstanceOf[dbis.pig.op.Value]) }

  /*
   * <A> = STREAM <B> TROUGH <Operator> [(ParamList)] [AS (<Schema>) ]
   */
  def streamStmt: Parser[PigOperator] = bag ~ "=" ~ streamKeyword ~ bag ~ throughKeyword ~ className ~ (paramList?) ~ (loadSchemaClause?) ^^{
    case out ~ _ ~_ ~ in ~ _ ~ opname ~ params ~ schema => new StreamOp(Pipe(out), Pipe(in), opname, params, schema)
  }

  /*
   * <A> = SAMPLE <B> <num>
   * <A> = SAMPLE <B> <Expr>
   */
  def sampleStmt: Parser[PigOperator] = bag ~ "=" ~ sampleKeyword ~ bag ~ arithmExpr ^^ {
    case out ~ _ ~ _ ~ in ~ expr => new Sample(Pipe(out), Pipe(in), expr)
  }

  /*
   * * [ASC | DESC]
   * field [ASC | DESC], field [ASC | DESC]
   */
  import OrderByDirection._

  def sortOrder: Parser[OrderByDirection] = ascKeyword ^^ { _ => OrderByDirection.AscendingOrder } |
    descKeyword ^^ { _ => OrderByDirection.DescendingOrder }

  def allOrderSpec: Parser[OrderBySpec] = "*" ~ (sortOrder?) ^^ { case s ~ o => o match {
     case Some(dir) => OrderBySpec(Value("*"), dir)
      case None => OrderBySpec(Value("*"), OrderByDirection.AscendingOrder)
    }
  }

  def fieldOrderSpec:Parser[OrderBySpec] =  (posField | namedField) ~ (sortOrder?) ^^ {
    case r ~ o => o match {
      case Some(dir) => OrderBySpec(r, dir)
      case None => OrderBySpec(r, OrderByDirection.AscendingOrder)
    }
  }

  def orderSpec: Parser[List[OrderBySpec]] = ( allOrderSpec ^^ {s => List(s)} | repsep(fieldOrderSpec, ",") )

  /*
   * <A> = ORDER <B> BY <OrderSpec>
   */
  def orderByStmt: Parser[PigOperator] = bag ~ "=" ~ orderKeyword ~ bag ~ byKeyword ~ orderSpec ^^ {
    case out ~ _ ~ _ ~ in ~ _ ~ spec => new OrderBy(Pipe(out), Pipe(in), spec)
  }

  /*
   * SPLIT <A> INTO <B> IF <Cond>, <C> IF <Cond> ...
   */
  def splitBranch: Parser[SplitBranch] = bag ~ ifKeyword ~ logicalExpr ^^ { case out ~ _ ~ expr => new SplitBranch(Pipe(out), expr)}

  def splitStmt: Parser[PigOperator] = splitKeyword ~ bag ~ intoKeyword ~ repsep(splitBranch, ",") ^^ {
    case _ ~ in ~ _ ~ splitList => new SplitInto(Pipe(in), splitList)
  }

  /*
   * MATERIALIZE <A>
   */
  def materializeStmt: Parser[PigOperator] = materializeKeyword ~ bag ^^ { case _ ~ b => Materialize(Pipe(b))}

  def rscriptStmt: Parser[PigOperator] = bag ~ "=" ~ rscriptKeyword ~ bag ~ usingKeyword ~ pigStringLiteral ~ (loadSchemaClause?) ^^{
    case out ~ _ ~ _ ~ in ~ _ ~ script ~ schema => new RScript(Pipe(out), Pipe(in), script, schema)
  }

  /*
   * fs -cmd params
   */
  def fsCmd: Parser[String] = ("""-[a-zA-Z]*""").r ^^ { s => s.substring(1) }
  def fsParam: Parser[String] = ("""[^;][/\w\.\-]*""").r

  def fsStmt: Parser[PigOperator] = fsKeyword ~ fsCmd ~ rep(fsParam) ^^ { case _ ~ cmd ~ params => HdfsCmd(cmd, params)}

  def code = ("""(?s)(.*?)""")

  def embeddedCodeNoRules: Parser[EmbedCmd] = "<%" ~ (code+"%>").r ^^ { case _ ~ code => new EmbedCmd(code
    .substring
    (0, code .length - 2))
  }

  def codeWithRulesInit = (code + "rules:").r

  def ruleCode: Parser[String] = (code + "!>").r

  def embeddedCodeWithRules: Parser[EmbedCmd] = "<!" ~ codeWithRulesInit ~ ruleCode ^^ {
    case _ ~ code ~ rules => EmbedCmd(code.substring(0, code.length - 6), Some(rules.substring(0, rules.length - 2)))
  }

  def embedStmt: Parser[PigOperator] = embeddedCodeNoRules | embeddedCodeWithRules

  /*
   * A statement can be one of the above delimited by a semicolon.
   */
  def delimStmt: Parser[PigOperator] = (loadStmt | dumpStmt | describeStmt | foreachStmt | filterStmt | groupingStmt | accumulateStmt |
    distinctStmt | joinStmt | crossStmt | storeStmt | limitStmt | unionStmt | registerStmt | streamStmt | sampleStmt | orderByStmt |
<<<<<<< HEAD
    splitStmt | materializeStmt | rscriptStmt | fsStmt | defineStmt | setStmt | macroRefStmt) ~ ";" ^^ {
=======
    splitStmt | materializeStmt | rscriptStmt | fsStmt | defineStmt | setStmt | delayStmt) ~ ";" ^^ {
>>>>>>> c83f12f6
    case op ~ _  => op }

  def undelimStmt: Parser[PigOperator] = embedStmt

  def stmt: Parser[PigOperator] = delimStmt | undelimStmt

  /*
   * defineMacroStmt contains other statements but not other macro definitions
   */
  def plainStmt: Parser[PigOperator] = stmt | defineMacroStmt
  /*
   * A plain Pig script is a list of statements.
   */
  def plainPigScript: Parser[List[PigOperator]] = rep(plainStmt)

  /* ---------------------------------------------------------------------------------------------------------------- */
  /*
   * Pig extensions for processing RDF data and supporting SPARQL BGPs.
   */
  lazy val tuplifyKeyword = "tuplify".ignoreCase
  lazy val onKeyword = "on".ignoreCase
  lazy val bgpFilterKeyword = "bgp_filter".ignoreCase

  def tuplifyStmt: Parser[PigOperator] = bag ~ "=" ~ tuplifyKeyword ~ bag ~ onKeyword ~ ref ^^ {
    case out ~ _ ~ _ ~ in ~ _ ~ r => new Tuplify(Pipe(out), Pipe(in), r) }

  def bgpVariable: Parser[NamedField] = "?" ~ ident ^^ { case _ ~ varname => NamedField(varname)}

  def bgPattern: Parser[TriplePattern] = (bgpVariable | ref) ~(bgpVariable | ref) ~ (bgpVariable | ref) ^^ {
    case r1 ~ r2 ~ r3 => TriplePattern(r1, r2, r3)
  }

  def bgpFilterStmt: Parser[PigOperator] = bag ~ "=" ~ bgpFilterKeyword ~ bag ~
    byKeyword ~ "{" ~ repsep(bgPattern, ".") ~ "}" ^^ {
    case out ~ _ ~ _ ~ in ~ _ ~ _ ~ pattern ~ _ => new BGPFilter(Pipe(out), Pipe(in), pattern)
  }

  def sparqlStmt: Parser[PigOperator] = (loadStmt | dumpStmt | describeStmt | foreachStmt | filterStmt | groupingStmt |
    distinctStmt | joinStmt | crossStmt | storeStmt | limitStmt | unionStmt | registerStmt | streamStmt | sampleStmt | orderByStmt |
    splitStmt | tuplifyStmt | bgpFilterStmt | rdfLoadStmt | materializeStmt | fsStmt | defineStmt | setStmt | delayStmt) ~ ";" ^^ {
    case op ~ _  => op }


  def sparqlPigScript: Parser[List[PigOperator]] = rep(sparqlStmt)

  /* ---------------------------------------------------------------------------------------------------------------- */
  /*
   * Pig extensions for processing streaming data.
   */

  /*
   * <A> = WINDOW <B> ROWS  <Num> SLIDE ROWS <Num>
   * <A> = WINDOW <B> ROWS  <Num> SLIDE RANGE <Num> <Unit>
   * <A> = WINDOW <B> RANGE <Num> <Unit> SLIDE ROWS <Num>
   * <A> = WINDOW <B> RANGE <Num> <Unit> SLIDE RANGE <Num> <Unit>
   */
  def timeUnit: Parser[String] = ("seconds".ignoreCase | "minutes".ignoreCase) ^^ { _.toUpperCase }
  def rangeParam: Parser[Tuple2[Int,String]] = rangeKeyword ~ num ~ timeUnit ^^ {case _ ~ n ~ u => (n,u)}
  def rowsParam: Parser[Tuple2[Int,String]] = rowsKeyword ~ num ^^ {case _ ~ n => (n, "")}
  def windowParam: Parser[Tuple2[Int,String]] = (rangeParam | rowsParam)
  def windowStmt: Parser[PigOperator] = bag ~ "=" ~ windowKeyword ~ bag ~ windowParam ~ slideKeyword ~ windowParam ^^ {
    case out ~ _ ~ _ ~ in ~ on ~ _ ~ slide => Window(Pipe(out), Pipe(in), on, slide)
  }

  /*
   * Socket Definitions
   */
  def ipMember: Parser[String] = "(25[0-5]|2[0-4][0-9]|[01]?[0-9][0-9]?)".r
  def ipv4: Parser[String] = ipMember ~ "." ~ ipMember ~ "." ~ ipMember ~ "." ~ ipMember ^^{
    case i1 ~ _ ~ i2 ~ _ ~ i3 ~ _ ~i4 => i1 + "." + i2 + "." + i3 + "." + i4
  }
  def portNum: Parser[String] = "([0-9]{1,5})".r
  def port: Parser[String] = (portNum | "*")
  def bindAddress: Parser[String] = (ipv4 | "*" | ident)

  def inetAddress: Parser[SocketAddress] = "'" ~ (ipv4 | ident) ~ ":" ~ portNum ~ "'" ^^ { case _ ~ ip ~ _ ~ p ~ _ => SocketAddress("",ip,p)}
  def tcpSocket: Parser[SocketAddress] = "tcp://" ~ bindAddress ~ ":" ~ port ^^ { case trans ~ addr ~ _ ~ p => SocketAddress(trans, addr, p)}
  def ipcSocket: Parser[SocketAddress] = "ipc://" ~ (fileName | "*") ^^ { case trans ~  path => SocketAddress(trans,path,"")}
  def inprocSocket: Parser[SocketAddress] = "inproc://" ~ ident ^^ { case trans ~ name => SocketAddress(trans,name,"")}
  def pgmSocket: Parser[SocketAddress] = ("pgm://" | "epgm://") ~ (ipv4 | ident) ~ ";" ~ ipv4 ~ ":" ~ portNum ^^ {
    case trans ~ interface ~ _ ~ ip ~ _ ~ p => SocketAddress(trans, interface + ";" + ip, p)
  }
  def zmqAddress: Parser[SocketAddress] = "'" ~ (tcpSocket | ipcSocket | inprocSocket | pgmSocket) ~ "'" ^^ { case _ ~ addr ~ _ => addr}

  /*
   * <A> = SOCKET_READ '<address>' [ MODE ZMQ ] USING <StreamFunc> [ AS <schema> ]
   *
   * Maybe other modes later
   */
  def socketReadStmt: Parser[PigOperator] =
    bag ~ "=" ~ socketReadKeyword ~ inetAddress ~ (usingClause?) ~ (loadSchemaClause?) ^^ {
      case out ~ _ ~ _ ~ addr ~ u ~ schema => u match {
        case Some(p) => SocketRead(Pipe(out), addr, "", schema, Some(p._1), if (p._2.isEmpty) null else p._2)
        case None =>  SocketRead(Pipe(out), addr, "", schema)
      }
    } |
      bag ~ "=" ~ socketReadKeyword ~ zmqAddress ~ modeKeyword ~ zmqKeyword ~ (usingClause?) ~ (loadSchemaClause?) ^^ {
        case out ~ _ ~ _ ~ addr ~ _ ~ mode ~ u ~ schema => u match {
          case Some(p) => SocketRead(Pipe(out), addr, mode, schema, Some(p._1), if (p._2.isEmpty) null else p._2)
          case None => SocketRead(Pipe(out), addr, mode, schema)
        }
      }

  /*
   * SOCKET_WRITE <A> TO '<address>' [ MODE ZMQ ]
   */
  def socketWriteStmt: Parser[PigOperator] =
    socketWriteKeyword ~ bag ~ toKeyword ~ inetAddress ^^ {
      case _ ~ b ~ _ ~ addr => SocketWrite(Pipe(b), addr, "")
    } |
      socketWriteKeyword ~ bag ~ toKeyword ~ zmqAddress ~ modeKeyword ~ zmqKeyword ^^ {
        case _ ~ b ~ _ ~ addr ~ _ ~ mode => SocketWrite(Pipe(b), addr, mode)
      }

  def streamingStmt: Parser[PigOperator] = (loadStmt | dumpStmt | describeStmt | foreachStmt | filterStmt | groupingStmt |
    distinctStmt | joinStmt | crossStmt | storeStmt | limitStmt | unionStmt | registerStmt | streamStmt | sampleStmt | orderByStmt |
    splitStmt | socketReadStmt | socketWriteStmt | windowStmt | fsStmt | defineStmt | setStmt) ~ ";" ^^ {
    case op ~ _  => op }

  def streamingPigScript: Parser[List[PigOperator]] = rep(streamingStmt)

  /* ---------------------------------------------------------------------------------------------------------------- */

  /* ------------------------------------------------------------ */
  /*        Pig extensions for complex event processing.
   * ------------------------------------------------------------
   */
  lazy val skipNext = "skip_till_next_match"
  lazy val matcherKeyword = "matcher".ignoreCase
  lazy val patternKeyword = "pattern".ignoreCase
  lazy val eventsKeyword = "events".ignoreCase
  lazy val withinKeyword = "within".ignoreCase
  lazy val negKeyword = "neg".ignoreCase
  lazy val conjKeyword = "conj".ignoreCase
  lazy val disjKeyword = "disj".ignoreCase
  lazy val seqKeyword = "seq".ignoreCase
  lazy val skipNextKeyword = skipNext.ignoreCase
  lazy val skipAnyKeyword = "skip_till_any_match".ignoreCase
  lazy val firstMatchKeyword = "first_match".ignoreCase
  lazy val recentMatchKeyword = "recent_match".ignoreCase
  lazy val congnitiveMatchKeyword = "cognitive_match".ignoreCase

  def eventExpr: Parser[Predicate] = logicalExpr
  def simpleEvent: Parser[SimpleEvent] = simplePattern ~ "=" ~ eventExpr ^^ { case s ~ _ ~ e => SimpleEvent(s, e) }
  def eventParam: Parser[CompEvent] = "(" ~ simpleEvent ~ rep( "," ~> simpleEvent) ~ ")" ^^ { case _ ~ s ~ c ~ _ => CompEvent(s :: c) }
  
  def repeatPattern: Parser[List[Pattern]] = rep("," ~> patternParam)
  // or  def repeatPattern: Parser[List[Pattern]] = rep(","  ~ patternParam)  ^^ { case l => l.map(_._2) }
  def disjPattern: Parser[Pattern] = disjKeyword ~ "(" ~ patternParam ~ "," ~ patternParam ~ repeatPattern ~ ")" ^^ {
    case _ ~ _ ~ d1 ~ _ ~ d2 ~ d ~ _ => DisjPattern(d1 :: d2 :: d)
  }
  def conjPattern: Parser[Pattern] = conjKeyword ~ "(" ~ patternParam ~ "," ~ patternParam ~ repeatPattern ~ ")" ^^ {
    case _ ~ _ ~ c1 ~ _ ~ c2 ~ c ~ _ => ConjPattern(c1 :: c2 :: c)
  }
  def seqPattern: Parser[Pattern] = seqKeyword ~ "(" ~ patternParam ~ "," ~ patternParam ~ repeatPattern ~ ")" ^^ {
    case _ ~ _ ~ s1 ~ _ ~ s2 ~ s ~ _ => SeqPattern(s1 :: s2 :: s)
  }
  def negPattern: Parser[Pattern] = negKeyword ~ "(" ~ simplePattern ~ ")" ^^ { case _ ~ _ ~ n ~ _ => NegPattern(n) }
  def simplePattern: Parser[Pattern] = ident ^^ { case s => SimplePattern(s) }
  def patternParam: Parser[Pattern] = (seqPattern | negPattern | conjPattern | disjPattern | simplePattern)
  
  def withinParam: Parser[Tuple2[Int, String]] = withinKeyword ~ num ~ timeUnit ^^ { case _ ~ n ~ u => (n, u) }
  def modes: Parser[String] = (skipNextKeyword | skipAnyKeyword | firstMatchKeyword | recentMatchKeyword | congnitiveMatchKeyword)
  def modeParam: Parser[String] = modeKeyword ~ modes ^^ { case _ ~ n => n }
  def matcherStmt: Parser[PigOperator] = bag ~ "=" ~ matcherKeyword ~ bag ~ patternKeyword ~ patternParam ~ eventsKeyword ~ eventParam ~ (modeParam?) ~ (withinParam?) ^^ {
    case out ~ _ ~ _ ~ in ~ _ ~ pattern ~ _ ~ e ~ mode ~ within => mode match {
      case Some(m) => within match {
        case Some(w) => Matcher(Pipe(out), Pipe(in), pattern, e, m, w)
        case None    => Matcher(Pipe(out), Pipe(in), pattern, e, m)
      }
      case None => within match {
        case Some(w) => Matcher(Pipe(out), Pipe(in), pattern, e, skipNext, w)
        case None    => Matcher(Pipe(out), Pipe(in), pattern, e)
      }
    }
  }

  def complexEventStmt: Parser[PigOperator] = (loadStmt | dumpStmt | describeStmt | foreachStmt | filterStmt | groupingStmt |
    distinctStmt | joinStmt | crossStmt | storeStmt | limitStmt | unionStmt | registerStmt | streamStmt | sampleStmt | orderByStmt |
    splitStmt | socketReadStmt | socketWriteStmt | windowStmt | matcherStmt) ~ ";" ^^ {
      case op ~ _ => op
    }
  def complexEventPigScript: Parser[List[PigOperator]] = rep(complexEventStmt)
  
  /* ---------------------------------------------------------------------------------------------------------------- */

  def parseScript(s: CharSequence, feature: LanguageFeature = PlainPig): List[PigOperator] = {
    Schema.init()
    parseScript(new CharSequenceReader(s), feature)
  }

  def parseScript(input: CharSequenceReader, feature: LanguageFeature): List[PigOperator] = {
    parsePhrase(input, feature) match {
      case Success(t, _) => t
      case NoSuccess(msg, next) => 
        throw new IllegalArgumentException(s"Could not parse input string:\n${next.pos.longString} => $msg")
    }
  }

  def parsePhrase(input: CharSequenceReader, feature: LanguageFeature): ParseResult[List[PigOperator]] =
    feature match {
      case PlainPig => phrase(plainPigScript)(input)
      case SparqlPig => phrase(sparqlPigScript)(input)
      case StreamingPig => phrase(streamingPigScript)(input)
      case ComplexEventPig => phrase(complexEventPigScript)(input)
    }

}<|MERGE_RESOLUTION|>--- conflicted
+++ resolved
@@ -249,12 +249,9 @@
   lazy val falseKeyword = "false".ignoreCase
   lazy val fsKeyword = "fs".ignoreCase
   lazy val setKeyword = "set".ignoreCase
-<<<<<<< HEAD
   lazy val returnsKeyword = "returns".ignoreCase
   lazy val accumulateKeyword = "accumulate".ignoreCase
-=======
   lazy val delayKeyword = "delay".ignoreCase
->>>>>>> c83f12f6
 
   def boolean: Parser[Boolean] = (
       trueKeyword ^^ { _=> true }
@@ -430,8 +427,6 @@
   def limitStmt: Parser[PigOperator] = bag ~ "=" ~ limitKeyword ~ bag ~ num ^^ { case out ~ _ ~ _ ~ in ~ num => new Limit(Pipe(out), Pipe(in), num) }
 
   /*
-<<<<<<< HEAD
-=======
    * <A> = DELAY <B> <Size> , <Wait>
    */
   def delayStmt: Parser[PigOperator] = bag ~ "=" ~ delayKeyword ~ bag ~ floatingPointNumber ~ "," ~ num ^^ {
@@ -439,21 +434,6 @@
   }
 
   /*
-   * <A> = WINDOW <B> ROWS  <Num> SLIDE ROWS <Num>
-   * <A> = WINDOW <B> ROWS  <Num> SLIDE RANGE <Num> <Unit>
-   * <A> = WINDOW <B> RANGE <Num> <Unit> SLIDE ROWS <Num>
-   * <A> = WINDOW <B> RANGE <Num> <Unit> SLIDE RANGE <Num> <Unit>
-   */
-  def timeUnit: Parser[String] = ("seconds".ignoreCase | "minutes".ignoreCase) ^^ { _.toUpperCase }
-  def rangeParam: Parser[Tuple2[Int,String]] = rangeKeyword ~ num ~ timeUnit ^^ {case _ ~ n ~ u => (n,u)}
-  def rowsParam: Parser[Tuple2[Int,String]] = rowsKeyword ~ num ^^ {case _ ~ n => (n, "")}
-  def windowParam: Parser[Tuple2[Int,String]] = (rangeParam | rowsParam)
-  def windowStmt: Parser[PigOperator] = bag ~ "=" ~ windowKeyword ~ bag ~ windowParam ~ slideKeyword ~ windowParam ^^ {
-    case out ~ _ ~ _ ~ in ~ on ~ _ ~ slide => Window(Pipe(out), Pipe(in), on, slide)
-  }
-
-  /*
->>>>>>> c83f12f6
    * <A> = JOIN <B> BY <Ref>, <C> BY <Ref>, ...
    * <A> = JOIN <B> BY ( <ListOfRefs> ), <C> BY ( <ListOfRefs>), ...
    */
@@ -608,11 +588,7 @@
    */
   def delimStmt: Parser[PigOperator] = (loadStmt | dumpStmt | describeStmt | foreachStmt | filterStmt | groupingStmt | accumulateStmt |
     distinctStmt | joinStmt | crossStmt | storeStmt | limitStmt | unionStmt | registerStmt | streamStmt | sampleStmt | orderByStmt |
-<<<<<<< HEAD
-    splitStmt | materializeStmt | rscriptStmt | fsStmt | defineStmt | setStmt | macroRefStmt) ~ ";" ^^ {
-=======
-    splitStmt | materializeStmt | rscriptStmt | fsStmt | defineStmt | setStmt | delayStmt) ~ ";" ^^ {
->>>>>>> c83f12f6
+    splitStmt | materializeStmt | rscriptStmt | fsStmt | defineStmt | setStmt | macroRefStmt | delayStmt) ~ ";" ^^ {
     case op ~ _  => op }
 
   def undelimStmt: Parser[PigOperator] = embedStmt
