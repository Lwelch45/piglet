--- conflicted
+++ resolved
@@ -218,13 +218,10 @@
   lazy val splitKeyword = "split".ignoreCase
   lazy val ifKeyword = "if".ignoreCase
   lazy val materializeKeyword = "materialize".ignoreCase
-<<<<<<< HEAD
   lazy val rdfLoadKeyword = "rdfload".ignoreCase
   lazy val groupedOnKeyword = "grouped on".ignoreCase
-=======
   lazy val trueKeyword = "true".ignoreCase
   lazy val falseKeyword = "false".ignoreCase
->>>>>>> b61dd4c9
 
   def boolean: Parser[Boolean] = (
       trueKeyword ^^ { _=> true }
