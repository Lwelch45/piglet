package dbis.piglet.codegen

import org.clapper.scalasti.ST
<<<<<<< HEAD
import org.stringtemplate.v4.NoIndentWriter
import org.stringtemplate.v4.misc.ErrorBuffer

import dbis.piglet.op.PigOperator
=======
import org.clapper.scalasti.STGroupString
import org.stringtemplate.v4.NoIndentWriter
import org.stringtemplate.v4.misc.ErrorBuffer
import org.stringtemplate.v4.STWriter
>>>>>>> dd290f92

case class CodeGenException(msg: String) extends Exception(msg)

trait CodeEmitter {
  def template: String

  def render: String = CodeEmitter.render(template, Map[String, Any]())

  /**
    * Invoke a given string template with a map of key-value pairs used for replacing
    * the keys in the template by the string values.
    *
    * @param params the map of key-value pairs
    * @return the text from the template
    */
  def render(params: Map[String,Any]): String = CodeEmitter.render(template, params)

  def helper(ctx: CodeGenContext, node: PigOperator): String = ""

  def code(ctx: CodeGenContext, node: PigOperator): String

  def beforeCode(ctx: CodeGenContext, node: PigOperator): String = ""

  def afterCode(ctx: CodeGenContext, node: PigOperator): String = ""

}

object CodeEmitter {
   /**
    * Invoke a given string template with a map of key-value pairs used for replacing
    * the keys in the template by the string values.
    *
    * @param params the map of key-value pairs
    * @return the text from the template
    */
  def render(template: String, params: Map[String,Any]): String = {
    val st = ST(template)
    if (params.nonEmpty) {
      params.foreach {
        attr => st.add(attr._1, attr._2)
      }
    }
<<<<<<< HEAD
    //st.render()
    // Ugly version to suppress warnings such as "attribute isn't defined":
    val out = new java.io.StringWriter
    st.nativeTemplate.write(new NoIndentWriter(out), new ErrorBuffer())
    out.flush()
=======
    val out = new java.io.StringWriter
    st.nativeTemplate.write(new NoIndentWriter(out), new ErrorBuffer())
    out.flush()
    //st.render()
>>>>>>> dd290f92
    out.toString()
  }


}<|MERGE_RESOLUTION|>--- conflicted
+++ resolved
@@ -1,17 +1,10 @@
 package dbis.piglet.codegen
 
 import org.clapper.scalasti.ST
-<<<<<<< HEAD
 import org.stringtemplate.v4.NoIndentWriter
 import org.stringtemplate.v4.misc.ErrorBuffer
 
 import dbis.piglet.op.PigOperator
-=======
-import org.clapper.scalasti.STGroupString
-import org.stringtemplate.v4.NoIndentWriter
-import org.stringtemplate.v4.misc.ErrorBuffer
-import org.stringtemplate.v4.STWriter
->>>>>>> dd290f92
 
 case class CodeGenException(msg: String) extends Exception(msg)
 
@@ -54,18 +47,11 @@
         attr => st.add(attr._1, attr._2)
       }
     }
-<<<<<<< HEAD
     //st.render()
     // Ugly version to suppress warnings such as "attribute isn't defined":
     val out = new java.io.StringWriter
     st.nativeTemplate.write(new NoIndentWriter(out), new ErrorBuffer())
     out.flush()
-=======
-    val out = new java.io.StringWriter
-    st.nativeTemplate.write(new NoIndentWriter(out), new ErrorBuffer())
-    out.flush()
-    //st.render()
->>>>>>> dd290f92
     out.toString()
   }
 
