--- conflicted
+++ resolved
@@ -28,12 +28,6 @@
   }
 }
 
-<<<<<<< HEAD
-}
-
-object LoadEmitter {
-  lazy val instance = new LoadEmitter
-=======
 object LoadEmitter {
   
   private var _instance: Option[LoadEmitter] = None
@@ -43,5 +37,8 @@
     case _ => _instance.get
   }
   
->>>>>>> df348d97
+}
+
+object LoadEmitter {
+  lazy val instance = new LoadEmitter
 }