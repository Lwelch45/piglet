--- conflicted
+++ resolved
@@ -46,45 +46,37 @@
 	# name of the backend as it is referenced in the --backend option
 	flink {
 		# the class that implements necessary methods to get this backend's configuration
-<<<<<<< HEAD
 		conf = "dbis.pig.backends.flink.FlinkConf"
-		jar = "flinklib/target/scala-2.11/flinklib_2.11-1.0.jar"		
-=======
-		conf = "dbis.flink.FlinkConf"
 		jar = "flinklib/target/scala-2.11/flinklib_2.11-1.0.jar"
 		generator =  { 
-		              class  =  "dbis.pig.codegen.ScalaBackendCompile"
+		              class  =  "dbis.pig.codegen.BatchCompile"
 		              extension = "scala"  
 		}
->>>>>>> 7bb33bee
 	}
 
     flinks {
     	conf = "dbis.pig.backends.flink.streaming.FlinksConf"
 		jar = "flinklib/target/scala-2.11/flinklib_2.11-1.0.jar"
 		generator =  { 
-		              class  =  "dbis.pig.codegen.ScalaBackendCompile"
+		              class  =  "dbis.pig.codegen.StreamingCompile"
 		              extension = "scala"  
 		}
 	}
 	
 	spark {
 		conf = "dbis.pig.backends.spark.SparkRun"
-<<<<<<< HEAD
 		jar = "sparklib/target/scala-2.11/sparklib_2.11-1.0.jar"
-=======
 		generator =  { 
-		              class  =  "dbis.pig.codegen.ScalaBackendCompile"
+		              class  =  "dbis.pig.codegen.BatchCompile"
 		              extension = "scala"
 		}
->>>>>>> 7bb33bee
 	}
 
     sparks {
     	conf = "dbis.pig.backends.spark.SparkRun"
 		jar = "sparklib/target/scala-2.11/sparklib_2.11-1.0.jar"
 		generator =  { 
-		              class  =  "dbis.pig.codegen.ScalaBackendCompile"
+		              class  =  "dbis.pig.codegen.StreamingCompile"
 		              extension = "scala" 
 		}
 	}
