--- conflicted
+++ resolved
@@ -32,19 +32,8 @@
 >>
 
 // ------------------ STORE Results on Disk -----------------------------------
-<<<<<<< HEAD
-store(in,file,func,schema) ::=<<
+store(in,file,schema,func) ::=<<
         <in>.map(t => <schema>).writeAsText("<file>")
-=======
-store(in,file,schema,func) ::=<<
-        <in>.map(_.mkString(",")).writeAsText("<file>")
-<!        
-        if (<in>.getJavaStream.getType.getTypeClass.isInstanceOf[Class[List[Any]]]) 
-            <in>.map(_.mkString(",")).writeAsText("<file>")
-        else 
-            <in>.writeAsText("<file>")
- !>
->>>>>>> 5f2941e4
 >>
 
 // ------------------ FILTER for a Predicate ----------------------------------
