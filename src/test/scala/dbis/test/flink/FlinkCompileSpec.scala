/*
 * Licensed to the Apache Software Foundation (ASF) under one or more
 * contributor license agreements.  See the NOTICE file distributed with
 * this work for additional information regarding copyright ownership.
 * The ASF licenses this file to You under the Apache License, Version 2.0
 * (the "License"); you may not use this file except in compliance with
 * the License.  You may obtain a copy of the License at
 *
 *    http://www.apache.org/licenses/LICENSE-2.0
 *
 * Unless required by applicable law or agreed to in writing, software
 * distributed under the License is distributed on an "AS IS" BASIS,
 * WITHOUT WARRANTIES OR CONDITIONS OF ANY KIND, either express or implied.
 * See the License for the specific language governing permissions and
 * limitations under the License.
 */
package dbis.test.flink

import dbis.test.TestTools._

import dbis.pig.PigCompiler._
import dbis.pig.codegen.ScalaBackendGenCode
import dbis.pig.op._
import dbis.pig.plan.DataflowPlan
import dbis.pig.schema._
import org.scalatest.FlatSpec

class FlinkCompileSpec extends FlatSpec {
  def cleanString(s: String) : String = s.stripLineEnd.replaceAll("""\s+""", " ").trim
  val templateFile = "src/main/resources/flink-template.stg"

  "The compiler output" should "contain the Flink header & footer" in {
    val codeGenerator = new ScalaBackendGenCode(templateFile)
    val generatedCode = cleanString(codeGenerator.emitImport 
      + codeGenerator.emitHeader1("test") 
      + codeGenerator.emitHeader2("test") 
      + codeGenerator.emitFooter)
    val expectedCode = cleanString("""
      |import org.apache.flink.api.scala._
      |import dbis.flink._
      |
      |object test {
      |    def main(args: Array[String]) {
      |        val env = ExecutionEnvironment.getExecutionEnvironment
      |        env.execute("Starting Query")
      |    }
      |}
    """.stripMargin)
  assert(generatedCode == expectedCode)
  }

  it should "contain code for LOAD" in {
    
    val file = new java.io.File(".").getCanonicalPath + "/file.csv"
    
    val op = Load(Pipe("a"), file)
    val codeGenerator = new ScalaBackendGenCode(templateFile)
    val generatedCode = cleanString(codeGenerator.emitNode(op))
    val expectedCode = cleanString(s"""val a = PigStorage().load(env, "${file}")""")
    assert(generatedCode == expectedCode)
  }

  it should "contain code for LOAD with PigStorage" in {
    
    val file = new java.io.File(".").getCanonicalPath + "/file.csv"
    
    val op = Load(Pipe("a"), file, None, "PigStorage", List("""','"""))
    val codeGenerator = new ScalaBackendGenCode(templateFile)
    val generatedCode = cleanString(codeGenerator.emitNode(op))
        val expectedCode = cleanString(s"""val a = PigStorage().load(env, "${file}", ',')""")
    assert(generatedCode == expectedCode)
  }

  it should "contain code for LOAD with RDFFileStorage" in {
    
    val file = new java.io.File(".").getCanonicalPath + "/file.n3"
    
    val op = Load(Pipe("a"), file, None, "RDFFileStorage")
    val codeGenerator = new ScalaBackendGenCode(templateFile)
    val generatedCode = cleanString(codeGenerator.emitNode(op))
    
    val expectedCode = cleanString(s"""val a = RDFFileStorage().load(env, "${file}")""")
    assert(generatedCode == expectedCode)
  }

  it should "contain code for FILTER" in { 
    val op = Filter(Pipe("a"), Pipe("b"), Lt(RefExpr(PositionalField(1)), RefExpr(Value("42")))) 
    val codeGenerator = new ScalaBackendGenCode(templateFile) 
    val generatedCode = cleanString(codeGenerator.emitNode(op)) 
    val expectedCode = cleanString("val a = b.filter(t => {t(1) < 42})") 
    assert(generatedCode == expectedCode) 
  }

  it should "contain code for DUMP" in {
    val op = Dump(Pipe("a"))
    val codeGenerator = new ScalaBackendGenCode(templateFile)
    val generatedCode = cleanString(codeGenerator.emitNode(op))
    val expectedCode = cleanString("""a.map(_.mkString(",")).print""")
    assert(generatedCode == expectedCode)
  }

  it should "contain code for STORE" in {
    
    val file = new java.io.File(".").getCanonicalPath + "/file.csv"
    
    val op = Store(Pipe("A"), file)
    val codeGenerator = new ScalaBackendGenCode(templateFile)
    val generatedCode = cleanString(codeGenerator.emitNode(op))
<<<<<<< HEAD
    val file = new java.io.File(".").getCanonicalPath + "/file.csv"
    val expectedCode = cleanString(s"""A.map(t => tupleAToString(t)).writeAsText("${file}")""")
=======
    val expectedCode = cleanString(s"""A.map(_.mkString(",")).writeAsText("${file}")""")
>>>>>>> ce1b45fd
    assert(generatedCode == expectedCode)
  }

  it should "contain code for DISTINCT" in {
    val op = Distinct(Pipe("a"), Pipe("b"))
    val codeGenerator = new ScalaBackendGenCode(templateFile)
    val generatedCode = cleanString(codeGenerator.emitNode(op))
    val expectedCode = cleanString("val a = b.distinct(t => t(0))")
    assert(generatedCode == expectedCode)
  }

  it should "contain code for LIMIT" in {
    val op = Limit(Pipe("a"), Pipe("b"), 10)
    val codeGenerator = new ScalaBackendGenCode(templateFile)
    val generatedCode = cleanString(codeGenerator.emitNode(op))
    val expectedCode = cleanString("val a = b.first(10)")
    assert(generatedCode == expectedCode)
  }


  it should "contain code for a FOREACH statement with function expressions" in {
    // a = FOREACH b GENERATE TOMAP("field1", $0, "field2", $1);
    val op = Foreach(Pipe("a"), Pipe("b"), GeneratorList(List(
      GeneratorExpr(Func("TOMAP", List(
        RefExpr(Value("\"field1\"")),
        RefExpr(PositionalField(0)),
        RefExpr(Value("\"field2\"")),
        RefExpr(PositionalField(1)))))
      )))
    val codeGenerator = new ScalaBackendGenCode(templateFile)
    val generatedCode = cleanString(codeGenerator.emitNode(op))
    val expectedCode = cleanString("val a = b.map(t => List(PigFuncs.toMap(\"field1\",t(0),\"field2\",t(1))))")
    assert(generatedCode == expectedCode)
  }

  it should "contain code for a FOREACH statement with another function expression" in {
    // a = FOREACH b GENERATE $0, COUNT($1) AS CNT;
    val op = Foreach(Pipe("a"), Pipe("b"), GeneratorList(List(
      GeneratorExpr(RefExpr(PositionalField(0))),
      GeneratorExpr(Func("COUNT", List(RefExpr(PositionalField(1)))), Some(Field("CNT", Types.LongType)))
      )))
    val codeGenerator = new ScalaBackendGenCode(templateFile)
    val generatedCode = cleanString(codeGenerator.emitNode(op))
    val expectedCode = cleanString("val a = b.map(t => List(t(0),PigFuncs.count(t(1).asInstanceOf[Seq[Any]])))")
    assert(generatedCode == expectedCode)
  }

  it should "contain code for deref operator on maps in FOREACH statement" in {
    // a = FOREACH b GENERATE $0#"k1", $1#"k2";
    val op = Foreach(Pipe("a"), Pipe("b"), GeneratorList(List(GeneratorExpr(RefExpr(DerefMap(PositionalField(0), "\"k1\""))),
      GeneratorExpr(RefExpr(DerefMap(PositionalField(1), "\"k2\""))))))
    val codeGenerator = new ScalaBackendGenCode(templateFile)
    val generatedCode = cleanString(codeGenerator.emitNode(op))
    val expectedCode = cleanString("""
        |val a = b.map(t => List(t(0).asInstanceOf[Map[String,Any]]("k1"),t(1).asInstanceOf[Map[String,Any]]("k2")))""".stripMargin)
    assert(generatedCode == expectedCode)
  }

  it should "contain code for deref operator on tuple in FOREACH statement" in {
    // a = FOREACH b GENERATE $0.$1, $2.$0;
    val op = Foreach(Pipe("a"), Pipe("b"), GeneratorList(List(GeneratorExpr(RefExpr(DerefTuple(PositionalField(0), PositionalField(1)))),
      GeneratorExpr(RefExpr(DerefTuple(PositionalField(2), PositionalField(0)))))))
    val codeGenerator = new ScalaBackendGenCode(templateFile)
    val generatedCode = cleanString(codeGenerator.emitNode(op))
    val expectedCode = cleanString("""
      |val a = b.map(t => List(t(0).asInstanceOf[List[Any]](1),t(2).asInstanceOf[List[Any]](0)))""".stripMargin)
    assert(generatedCode == expectedCode)
  }

  it should "contain code for a UNION operator on two relations" in {
    // a = UNION b, c;
    val op = Union(Pipe("a"), List(Pipe("b"), Pipe("c")))
    val codeGenerator = new ScalaBackendGenCode(templateFile)
    val generatedCode = cleanString(codeGenerator.emitNode(op))
    val expectedCode = cleanString("""
        |val a = b.union(c)""".stripMargin)
    assert(generatedCode == expectedCode)
  }

  it should "contain code for a UNION operator on more than two relations" in {
    // a = UNION b, c, d;
    val op = Union(Pipe("a"), List(Pipe("b"), Pipe("c"), Pipe("d")))
    val codeGenerator = new ScalaBackendGenCode(templateFile)
    val generatedCode = cleanString(codeGenerator.emitNode(op))
    val expectedCode = cleanString("""
        |val a = b.union(c).union(d)""".stripMargin)
    assert(generatedCode == expectedCode)
  }

  it should "contain code for a binary JOIN statement with simple expression" in {
    val op = Join(Pipe("a"), List(Pipe("b"), Pipe("c")), List(List(PositionalField(0)), List(PositionalField(0))))
    val schema = new Schema(BagType(TupleType(Array(Field("f1", Types.CharArrayType),
                                                              Field("f2", Types.DoubleType),
                                                              Field("f3", Types.IntType)))))
    val input1 = Pipe("b",Load(Pipe("b"), "file.csv", Some(schema), "PigStorage", List("\",\"")))
    val input2 = Pipe("c",Load(Pipe("c"), "file.csv", Some(schema), "PigStorage", List("\",\"")))
    op.inputs=List(input1,input2)
    val codeGenerator = new ScalaBackendGenCode(templateFile)
    val generatedCode = cleanString(codeGenerator.emitNode(op))
    val expectedCode = cleanString("""
        |val a = b.join(c).where(t => t(0)).equalTo(t => t(0)).map{
        |t => t._1 ++ t._2
        |}""".stripMargin)
    assert(generatedCode == expectedCode)
  }

  it should "contain code for a binary JOIN statement with expression lists" in {
    val op = Join(Pipe("a"), List(Pipe("b"), Pipe("c")), List(List(PositionalField(0), PositionalField(1)),
      List(PositionalField(1), PositionalField(2))))
    val schema = new Schema(BagType(TupleType(Array(Field("f1", Types.CharArrayType),
                                                              Field("f2", Types.DoubleType),
                                                              Field("f3", Types.IntType)))))
    val input1 = Pipe("b",Load(Pipe("b"), "file.csv", Some(schema), "PigStorage", List("\",\"")))
    val input2 = Pipe("c",Load(Pipe("c"), "file.csv", Some(schema), "PigStorage", List("\",\"")))
    op.inputs=List(input1,input2)
    val codeGenerator = new ScalaBackendGenCode(templateFile)
    val generatedCode = cleanString(codeGenerator.emitNode(op))
    val expectedCode = cleanString("""
        |val a = b.join(c).where(t => Array(t(0),t(1)).mkString).equalTo(t => Array(t(1),t(2)).mkString).map{
        |t => t._1 ++ t._2
        |}""".stripMargin)
    assert(generatedCode == expectedCode)
  }

  it should "contain code for a multiway JOIN statement" in {
    val op = Join(Pipe("a"), List(Pipe("b"), Pipe("c"), Pipe("d")), List(List(PositionalField(0)),
      List(PositionalField(0)), List(PositionalField(0))))
    val schema = new Schema(BagType(TupleType(Array(Field("f1", Types.CharArrayType),
                                                              Field("f2", Types.DoubleType),
                                                              Field("f3", Types.IntType)))))
    val input1 = Pipe("b",Load(Pipe("b"), "file.csv", Some(schema), "PigStorage", List("\",\"")))
    val input2 = Pipe("c",Load(Pipe("c"), "file.csv", Some(schema), "PigStorage", List("\",\"")))
    val input3 = Pipe("d",Load(Pipe("d"), "file.csv", Some(schema), "PigStorage", List("\",\"")))
    op.inputs=List(input1,input2,input3)
    val codeGenerator = new ScalaBackendGenCode(templateFile)
    val generatedCode = cleanString(codeGenerator.emitNode(op))
    val expectedCode = cleanString("""
      |val a = b.join(c).where(t => t(0)).equalTo(t => t(0)).map{ 
        |t => t._1 ++ t._2
        |}.join(d).where(t => t(0)).equalTo(t => t(0)).map{
        |t => t._1 ++ t._2
        |}""".stripMargin)
    assert(generatedCode == expectedCode)
  }

  it should "contain code for GROUP BY ALL" in {
    val op = Grouping(Pipe("a"), Pipe("b"), GroupingExpression(List()))
    val codeGenerator = new ScalaBackendGenCode(templateFile)
    val generatedCode = cleanString(codeGenerator.emitNode(op))
    val expectedCode = cleanString("val a = b"
      /*"""
        |val fields = new ListBuffer[Int]
        |for(i <- 0 to b.getType.getTotalFields()-1)(fields+=i)
        |val a = b.groupBy(fields.toList:_*)
        |""".stripMargin*/
    )
    assert(generatedCode == expectedCode)
  }

  it should "contain code for GROUP BY $0" in {
    val op = Grouping(Pipe("a"), Pipe("b"), GroupingExpression(List(PositionalField(0))))
    val codeGenerator = new ScalaBackendGenCode(templateFile)
    val generatedCode = cleanString(codeGenerator.emitNode(op))
    val expectedCode = cleanString("val a = b.groupBy(t => t(0))")
    assert(generatedCode == expectedCode)
  }

}<|MERGE_RESOLUTION|>--- conflicted
+++ resolved
@@ -100,18 +100,11 @@
   }
 
   it should "contain code for STORE" in {
-    
     val file = new java.io.File(".").getCanonicalPath + "/file.csv"
-    
     val op = Store(Pipe("A"), file)
     val codeGenerator = new ScalaBackendGenCode(templateFile)
     val generatedCode = cleanString(codeGenerator.emitNode(op))
-<<<<<<< HEAD
-    val file = new java.io.File(".").getCanonicalPath + "/file.csv"
     val expectedCode = cleanString(s"""A.map(t => tupleAToString(t)).writeAsText("${file}")""")
-=======
-    val expectedCode = cleanString(s"""A.map(_.mkString(",")).writeAsText("${file}")""")
->>>>>>> ce1b45fd
     assert(generatedCode == expectedCode)
   }
 
