--- conflicted
+++ resolved
@@ -55,12 +55,8 @@
     val op = Load(Pipe("a"), "file.csv")
     val codeGenerator = new ScalaBackendGenCode(templateFile)
     val generatedCode = cleanString(codeGenerator.emitNode(op))
-<<<<<<< HEAD
     val file = new java.io.File(".").getCanonicalPath + "/file.csv"
-    val expectedCode = cleanString(s"""val a = PigStorage().load(sc, "${file}", '\\t')""")
-=======
-    val expectedCode = cleanString("""val a = PigStorage().load(sc, "file.csv")""")
->>>>>>> da2781dd
+    val expectedCode = cleanString(s"""val a = PigStorage().load(sc, "${file}")""")
     assert(generatedCode == expectedCode)
   }
 
@@ -112,13 +108,9 @@
     val op = Store(Pipe("A"), "file.csv")
     val codeGenerator = new ScalaBackendGenCode(templateFile)
     val generatedCode = cleanString(codeGenerator.emitNode(op))
-<<<<<<< HEAD
     val file = new java.io.File(".").getCanonicalPath + "/file.csv"
-    val expectedCode = cleanString(s"""A.map(t => tupleAToString(t)).coalesce(1, true).saveAsTextFile("${file}")""")
-=======
-//    val expectedCode = cleanString("""A.map(t => tupleAToString(t)).coalesce(1, true).saveAsTextFile("file.csv")""")
-    val expectedCode = cleanString("""val A_storehelper = A.map(t => tupleAToString(t)).coalesce(1, true) PigStorage().write("file.csv", A_storehelper)""")
->>>>>>> da2781dd
+//    val expectedCode = cleanString(s"""A.map(t => tupleAToString(t)).coalesce(1, true).saveAsTextFile("${file}")""")
+    val expectedCode = cleanString(s"""val A_storehelper = A.map(t => tupleAToString(t)).coalesce(1, true) PigStorage().write("$file", A_storehelper)""")
     assert(generatedCode == expectedCode)
   }
 
