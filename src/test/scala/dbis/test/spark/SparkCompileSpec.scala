--- conflicted
+++ resolved
@@ -816,13 +816,10 @@
       """.stripMargin)
     val plan = new DataflowPlan(ops)
     val codeGenerator = new BatchCodeGen(templateFile)
-<<<<<<< HEAD
-    assert(cleanString(codeGenerator.emitEmbeddedCode(plan.code)) ==
-=======
     val theCode = codeGenerator.emitHeader1("test") + codeGenerator.emitEmbeddedCode(plan.code)
     assert(cleanString(theCode) ==
->>>>>>> 540da780
       cleanString("""
+        |object test {
         |def someFunc(s: String): String = {
         | s
         |}
