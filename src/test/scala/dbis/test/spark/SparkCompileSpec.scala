--- conflicted
+++ resolved
@@ -55,12 +55,8 @@
     val op = Load("a", "file.csv")
     val codeGenerator = new ScalaBackendGenCode(templateFile)
     val generatedCode = cleanString(codeGenerator.emitNode(op))
-<<<<<<< HEAD
     val file = new java.io.File(".").getCanonicalPath + "/file.csv"
-    val expectedCode = cleanString(s"""val a = sc.textFile("${file}").map(s => List(s))""")
-=======
-    val expectedCode = cleanString("""val a = PigStorage().load(sc, "file.csv", '\t')""")
->>>>>>> 24247733
+    val expectedCode = cleanString(s"""val a = PigStorage().load(sc, "${file}", '\\t')""")
     assert(generatedCode == expectedCode)
   }
 
@@ -102,11 +98,8 @@
     val op = Store("A", "file.csv")
     val codeGenerator = new ScalaBackendGenCode(templateFile)
     val generatedCode = cleanString(codeGenerator.emitNode(op))
-<<<<<<< HEAD
     val file = new java.io.File(".").getCanonicalPath + "/file.csv"
-    val expectedCode = cleanString(s"""a.map(t => t(0)).coalesce(1, true).saveAsTextFile("${file}")""")
-=======
-    val expectedCode = cleanString("""A.map(t => tupleAToString(t)).coalesce(1, true).saveAsTextFile("file.csv")""")
+    val expectedCode = cleanString(s"""A.map(t => tupleAToString(t)).coalesce(1, true).saveAsTextFile("${file}")""")
     assert(generatedCode == expectedCode)
   }
 
@@ -128,7 +121,6 @@
         |.append(t(1).map(s => s.mkString("(", ",", ")")).mkString("{", ",", "}"))
         |sb.toString
         |}""".stripMargin)
->>>>>>> 24247733
     assert(generatedCode == expectedCode)
   }
 
