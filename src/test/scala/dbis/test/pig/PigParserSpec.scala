--- conflicted
+++ resolved
@@ -154,19 +154,14 @@
         PPredicate(Not(Eq(RefExpr(NamedField("a")), RefExpr(NamedField("b")))))))))))
   }
 
-<<<<<<< HEAD
   it should "parse a filter with a function expression" in {
     assert(parseScript("a = FILTER b BY STARTSWITH($0,\"test\") == true;") ==
       List(Filter(Pipe("a"), Pipe("b"), Eq(
                                           Func("STARTSWITH", List(RefExpr(PositionalField(0)), RefExpr(Value("\"test\"")))),
-                                          RefExpr(Value("true"))))))
-  }
-
-  it should "parse a filter with another function expression" in {
-=======
-  
+                                          RefExpr(Value(true))))))
+  }
+
   it should "parse a filter with a function expression and number" in {
->>>>>>> 23570f32
     assert(parseScript("a = FILTER b BY aFunc(x, y) > 0;") ==
       List(Filter(Pipe("a"), Pipe("b"), Gt(
         Func("aFunc", List(RefExpr(NamedField("x")), RefExpr(NamedField("y")))),
@@ -176,7 +171,7 @@
   it should "parse a filter with a boolean function expression" in {
     assert(parseScript("a = FILTER b BY STARTSWITH($0,\"test\");") ==
       List(Filter(Pipe("a"), Pipe("b"),
-        Func("STARTSWITH", List(RefExpr(PositionalField(0)), RefExpr(Value("\"test\"")))))))
+        Eq(Func("STARTSWITH", List(RefExpr(PositionalField(0)), RefExpr(Value("\"test\"")))), RefExpr(Value(true))))))
   }
   
   it should "parse a filter with a function expression and boolean" in {
