/*
 * Licensed to the Apache Software Foundation (ASF) under one or more
 * contributor license agreements.  See the NOTICE file distributed with
 * this work for additional information regarding copyright ownership.
 * The ASF licenses this file to You under the Apache License, Version 2.0
 * (the "License"); you may not use this file except in compliance with
 * the License.  You may obtain a copy of the License at
 *
 *    http://www.apache.org/licenses/LICENSE-2.0
 *
 * Unless required by applicable law or agreed to in writing, software
 * distributed under the License is distributed on an "AS IS" BASIS,
 * WITHOUT WARRANTIES OR CONDITIONS OF ANY KIND, either express or implied.
 * See the License for the specific language governing permissions and
 * limitations under the License.
 */

package dbis.test.pig

import java.net.URI

import dbis.test.TestTools._

import dbis.pig._
import dbis.pig.PigCompiler._
import dbis.pig.op._
import dbis.pig.parser.LanguageFeature
import dbis.pig.schema._
import org.scalatest.FlatSpec

import scala.util.Random

class PigParserSpec extends FlatSpec {
  "The parser" should "parse a simple load statement" in  {
    val uri = new URI("file.csv")
    assert(parseScript("""a = load 'file.csv';""") == List(Load(Pipe("a"), uri)))
  }

  it should "parse also a case insensitive load statement" in  {
    val uri = new URI("file.csv")
    assert(parseScript("""a = LOAD 'file.csv';""") == List(Load(Pipe("a"), uri)))
  }

  it should "parse also a load statement with a path" in  {
    val uri = new URI("dir1/dir2/file.csv")
    assert(parseScript("""a = LOAD 'dir1/dir2/file.csv';""") == List(Load(Pipe("a"), uri)))
  }

  it should "parse also a load statement with the using clause" in  {
    val uri1 = new URI("file.data")
    val uri2 = new URI("file.n3")
    assert(parseScript("""a = LOAD 'file.data' using PigStorage(',');""") ==
      List(Load(Pipe("a"), uri1, None, "PigStorage", List("""','"""))))
    assert(parseScript("""a = LOAD 'file.n3' using RDFFileStorage();""") ==
      List(Load(Pipe("a"), uri2, None, "RDFFileStorage")))
  }

  it should "parse a load statement with typed schema specification" in {
    val uri = new URI("file.csv")
    val schema = BagType(TupleType(Array(Field("a", Types.IntType),
                                                Field("b", Types.CharArrayType),
                                                Field("c", Types.DoubleType))))
    assert(parseScript("""a = load 'file.csv' as (a:int, b:chararray, c:double); """) ==
      List(Load(Pipe("a"), uri, Some(Schema(schema)))))
  }

  it should "parse a load statement with complex typed schema specification" in {
    val uri = new URI("file.csv")
    val schema = BagType(TupleType(Array(Field("a", Types.IntType),
      Field("t", TupleType(Array(Field("f1", Types.IntType), Field("f2", Types.IntType)))),
      Field("b", BagType(TupleType(Array(Field("f3", Types.DoubleType), Field("f4", Types.DoubleType)), "t2"))))))
    assert(parseScript("""a = load 'file.csv' as (a:int, t:tuple(f1: int, f2:int), b:{t2:tuple(f3:double, f4:double)}); """) ==
      List(Load(Pipe("a"), uri, Some(Schema(schema)))))
  }

  it should "parse another load statement with complex typed schema specification" in {
    val uri = new URI("file.csv")
    val schema = BagType(TupleType(Array(Field("a", Types.IntType),
      Field("m1", MapType(Types.CharArrayType)),
      Field("m2", MapType(TupleType(Array(Field("f1", Types.IntType), Field("f2", Types.IntType))))),
      Field("m3", MapType(Types.ByteArrayType)))))
    assert(parseScript("""a = load 'file.csv' as (a:int, m1:map[chararray], m2:[(f1: int, f2:int)], m3:[]); """) ==
      List(Load(Pipe("a"), uri, Some(Schema(schema)))))
  }

  it should "parse a load statement with typed schema specification and using clause" in {
    val uri = new URI("file.data")
    val schema = BagType(TupleType(Array(Field("a", Types.IntType),
      Field("b", Types.CharArrayType),
      Field("c", Types.DoubleType))))
    assert(parseScript("""a = load 'file.data' using PigStorage() as (a:int, b:chararray, c:double); """) ==
      List(Load(Pipe("a"), uri, Some(Schema(schema)), "PigStorage")))
  }

  it should "parse a load statement with untyped schema specification" in {
    val uri = new URI("file.csv")
    val schema = BagType(TupleType(Array(Field("a", Types.ByteArrayType),
      Field("b", Types.ByteArrayType),
      Field("c", Types.ByteArrayType))))
    assert(parseScript("""a = load 'file.csv' as (a, b, c); """) ==
      List(Load(Pipe("a"), uri, Some(Schema(schema)))))
  }

  it should "ignore comments" in {
    assert(parseScript("dump b; -- A comment") == List(Dump(Pipe("b"))))
  }

  it should "handle comments only to EOL" in {
    assert(parseScript("""
      |-- A comment
      |-- Another comment
      |dump b; -- A comment
      |dump c;""".stripMargin) == List(Dump(Pipe("b")), Dump(Pipe("c"))))
  }

  it should "parse the dump statement" in {
    assert(parseScript("dump b;") == List(Dump(Pipe("b"))))
  }

  it should "parse the store statement" in {
    val uri = new URI("file.csv")
    assert(parseScript("""store b into 'file.csv';""") == List(Store(Pipe("b"), uri)))
  }

  it should "parse a simple filter with a eq expression on named fields" in {
    assert(parseScript("a = filter b by x == y;") ==
      List(Filter(Pipe("a"), Pipe("b"), Eq(RefExpr(NamedField("x")), RefExpr(NamedField("y"))))))
  }

  it should "parse a simple filter with a greater or equal expression on positional fields" in {
    assert(parseScript("a = FILTER b BY $1 >= $2;") ==
      List(Filter(Pipe("a"), Pipe("b"), Geq(RefExpr(PositionalField(1)), RefExpr(PositionalField(2))))))
  }

  it should "parse a simple filter with a less than expression on fields and literals" in {
    assert(parseScript("a = filter b by $1 < 42;") ==
      List(Filter(Pipe("a"), Pipe("b"), Lt(RefExpr(PositionalField(1)), RefExpr(Value("42"))))))
  }

  it should "parse a filter with a complex arithmetic expression" in {
    assert(parseScript("a = FILTER b BY x > (42 + y) * 3;") ==
      List(Filter(Pipe("a"), Pipe("b"), Gt(RefExpr(NamedField("x")),
        Mult(PExpr(Add(RefExpr(Value("42")), RefExpr(NamedField("y")))), RefExpr(Value("3")))))))
  }

  it should "parse a filter with a logical expression" in {
    assert(parseScript("a = FILTER b BY x > 0 AND y < 1;") ==
      List(Filter(Pipe("a"), Pipe("b"), And(Gt(RefExpr(NamedField("x")), RefExpr(Value("0"))),
                                Lt(RefExpr(NamedField("y")), RefExpr(Value("1")))))))
  }

  it should "parse a filter with a complex logical expression" in {
    assert(parseScript("a = FILTER b BY x > 0 AND (y < 0 OR (NOT a == b));") ==
      List(Filter(Pipe("a"), Pipe("b"), And(Gt(RefExpr(NamedField("x")), RefExpr(Value("0"))),
      PPredicate(Or(Lt(RefExpr(NamedField("y")), RefExpr(Value("0"))),
        PPredicate(Not(Eq(RefExpr(NamedField("a")), RefExpr(NamedField("b")))))))))))
  }

  it should "parse a filter with a function expression" in {
    assert(parseScript("a = FILTER b BY STARTSWITH($0,\"test\") == true;") ==
      List(Filter(Pipe("a"), Pipe("b"), Eq(
                                          Func("STARTSWITH", List(RefExpr(PositionalField(0)), RefExpr(Value("\"test\"")))),
                                          RefExpr(Value(true))))))
  }

  it should "parse a filter with a function expression and number" in {
    assert(parseScript("a = FILTER b BY aFunc(x, y) > 0;") ==
      List(Filter(Pipe("a"), Pipe("b"), Gt(
        Func("aFunc", List(RefExpr(NamedField("x")), RefExpr(NamedField("y")))),
        RefExpr(Value("0"))))))
  }

  it should "parse a filter with a boolean function expression" in {
    assert(parseScript("a = FILTER b BY STARTSWITH($0,\"test\");") ==
      List(Filter(Pipe("a"), Pipe("b"),
        Eq(Func("STARTSWITH", List(RefExpr(PositionalField(0)), RefExpr(Value("\"test\"")))), RefExpr(Value(true))))))
  }
  
  it should "parse a filter with a function expression and boolean" in {
    assert(parseScript("a = FILTER b BY aFunc(x, y) == true AND cFunc(x, y) >= x;") ==
      List(Filter(Pipe("a"),Pipe("b"),And(
            Eq(Func("aFunc",List(RefExpr(NamedField("x")), RefExpr(NamedField("y")))),RefExpr(Value(true))),
            Geq(Func("cFunc",List(RefExpr(NamedField("x")), RefExpr(NamedField("y")))),RefExpr(NamedField("x")))),false))) 
  }

  it should "parse a filter with a string value" in {
    assert(parseScript("b = FILTER a BY  x == 'xyz';") ==
      List(Filter(Pipe("b"), Pipe("a"), Eq(RefExpr(NamedField("x")), RefExpr(Value("xyz"))))))
  }

  it should "parse a simple foreach statement" in {
    assert(parseScript("a = foreach b generate x, y, z;") ==
      List(Foreach(Pipe("a"), Pipe("b"), GeneratorList(List(
        GeneratorExpr(RefExpr(NamedField("x"))),
        GeneratorExpr(RefExpr(NamedField("y"))),
        GeneratorExpr(RefExpr(NamedField("z")))
      )))))
  }

  it should "parse a simple foreach statement with *" in {
    assert(parseScript("a = foreach b generate *;") ==
      List(Foreach(Pipe("a"), Pipe("b"), GeneratorList(List(
        GeneratorExpr(RefExpr(NamedField("*")))
      )))))
  }

  it should "parse a foreach statement with aliases for fields" in {
    assert(parseScript("a = foreach b generate $0 as f1, $1 as f2, $2 as f3;") ==
      List(Foreach(Pipe("a"), Pipe("b"), GeneratorList(List(
        GeneratorExpr(RefExpr(PositionalField(0)), Some(Field("f1"))),
        GeneratorExpr(RefExpr(PositionalField(1)), Some(Field("f2"))),
        GeneratorExpr(RefExpr(PositionalField(2)), Some(Field("f3")))
      )))))
  }

  it should "parse a foreach statement with field expressions" in {
    assert(parseScript("a = foreach b generate $0 + $1 as f1, $1 * 42 as f2;") ==
      List(Foreach(Pipe("a"), Pipe("b"), GeneratorList(List(
        GeneratorExpr(Add(RefExpr(PositionalField(0)), RefExpr(PositionalField(1))), Some(Field("f1"))),
        GeneratorExpr(Mult(RefExpr(PositionalField(1)), RefExpr(Value("42"))), Some(Field("f2")))
      )))))
  }

  it should "parse a foreach statement with flatten" in {
    assert(parseScript("a = foreach b generate $0, flatten($1);") ==
      List(Foreach(Pipe("a"), Pipe("b"), GeneratorList(List(
        GeneratorExpr(RefExpr(PositionalField(0))),
        GeneratorExpr(FlattenExpr(RefExpr(PositionalField(1))))
      )))))
  }

  it should "parse a foreach statement with function expressions" in {
    assert(parseScript("""a = FOREACH b GENERATE TOMAP("field1", $0, "field2", $1);""") ==
      List(Foreach(Pipe("a"), Pipe("b"), GeneratorList(List(
        GeneratorExpr(Func("TOMAP", List(
          RefExpr(Value("\"field1\"")),
          RefExpr(PositionalField(0)),
          RefExpr(Value("\"field2\"")),
          RefExpr(PositionalField(1)))))
      )))))
  }

  it should "parse a foreach statement with another function expression" in {
    assert(parseScript("a = FOREACH b GENERATE f0, COUNT(f1) AS CNT;") ==
      List(Foreach(Pipe("a"), Pipe("b"), GeneratorList(List(
        GeneratorExpr(RefExpr(NamedField("f0"))),
        GeneratorExpr(Func("COUNT", List(RefExpr(NamedField("f1")))), Some(Field("CNT", Types.ByteArrayType)))
      )))))
  }

  it should "parse a simple foreach statement with a schema" in {
    assert(parseScript("a = foreach b generate $0 as subj:chararray, $1 as pred, $2 as obj:chararray;") ==
      List(Foreach(Pipe("a"), Pipe("b"), GeneratorList(List(
        GeneratorExpr(RefExpr(PositionalField(0)), Some(Field("subj", Types.CharArrayType))),
        GeneratorExpr(RefExpr(PositionalField(1)), Some(Field("pred", Types.ByteArrayType))),
        GeneratorExpr(RefExpr(PositionalField(2)), Some(Field("obj", Types.CharArrayType)))
      )))))
  }

  it should "parse a FOREACH statement with a bag constructor" in {
    assert(parseScript("a = FOREACH b GENERATE {$0, $1, $2} as myBag;") ==
      List(Foreach(Pipe("a"), Pipe("b"), GeneratorList(List(
        GeneratorExpr(ConstructBagExpr(List(RefExpr(PositionalField(0)),
                                            RefExpr(PositionalField(1)),
                                            RefExpr(PositionalField(2)))), Some(Field("myBag", Types.ByteArrayType))
        ))))))
  }

  it should "parse a FOREACH statement with a tuple constructor" in {
    assert(parseScript("a = FOREACH b GENERATE $0, ($1, $2) as myTuple;") ==
      List(Foreach(Pipe("a"), Pipe("b"), GeneratorList(List(
      GeneratorExpr(RefExpr(PositionalField(0))),
      GeneratorExpr(ConstructTupleExpr(List(RefExpr(PositionalField(1)),
                                            RefExpr(PositionalField(2)))), Some(Field("myTuple", Types.ByteArrayType))
      ))))))
  }

  it should "parse a FOREACH statement with a map constructor" in {
    assert(parseScript("a = FOREACH b GENERATE [$0, $1] as myMap;") ==
      List(Foreach(Pipe("a"), Pipe("b"), GeneratorList(List(
        GeneratorExpr(ConstructMapExpr(List(RefExpr(PositionalField(0)),
                                            RefExpr(PositionalField(1)))), Some(Field("myMap", Types.ByteArrayType))
      ))))))
  }


  it should "parse a simple nested FOREACH statement" in {
    assert(parseScript(
      """a = FOREACH b {
      |generate c, COUNT(d);
      |};""".stripMargin) ==
      List(Foreach(Pipe("a"), Pipe("b"), GeneratorPlan(List(
        Generate(List(GeneratorExpr(RefExpr(NamedField("c"))),
          GeneratorExpr(Func("COUNT", List(RefExpr(NamedField("d")))))))
      )))))
  }

  it should "parse a nested FOREACH statement with multiple statements" in {
    assert(parseScript(
      """a = FOREACH b {
        |data = d.dat;
        |unique_d = DISTINCT data;
        |generate key, COUNT(unique_d);
        |};""".stripMargin) ==
    List(Foreach(Pipe("a"), Pipe("b"), GeneratorPlan(List(
    ConstructBag(Pipe("data"), DerefTuple(NamedField("d"), NamedField("dat"))),
    Distinct(Pipe("unique_d"), Pipe("data")),
    Generate(List(GeneratorExpr(RefExpr(NamedField("key"))),
      GeneratorExpr(Func("COUNT", List(RefExpr(NamedField("unique_d")))))))
    )))))
  }

  it should "detect an invalid statement" in {
    intercept[java.lang.IllegalArgumentException] {
      parseScript("a = invalid b by x=y;")
    }
  }

  it should "parse a list of statements" in {
    val uri = new URI("file.csv")
    assert(parseScript("a = load 'file.csv';\ndump b;") == List(Load(Pipe("a"), uri), Dump(Pipe("b"))))
  }

  it should "parse a list of statements while ignoring comments" in {
    val uri = new URI("file.csv")
    assert(parseScript("-- A comment\na = load 'file.csv';-- Another comment\ndump b;") ==
      List(Load(Pipe("a"), uri), Dump(Pipe("b"))))
  }

  it should "parse a describe statement" in {
    assert(parseScript("describe x;") == List(Describe(Pipe("x"))))
  }

  it should "parse a limit statement" in {
    assert(parseScript("a = limit b 100;") == List(Limit(Pipe("a"), Pipe("b"), 100)))
  }

  it should "parse a group by all statement" in {
    assert(parseScript("a = group b all;") == List(Grouping(Pipe("a"), Pipe("b"), GroupingExpression(List()))))
  }

  it should "parse a group by statement with a single key" in {
    assert(parseScript("a = group b by $1;") == List(Grouping(Pipe("a"), Pipe("b"), GroupingExpression(List(PositionalField(1))))))
  }

  it should "parse a group by statement with multiple keys" in {
    assert(parseScript("a = GROUP b BY ($0, $1);") ==
      List(Grouping(Pipe("a"), Pipe("b"), GroupingExpression(List(PositionalField(0), PositionalField(1))))))
  }

  it should "parse a group by statement with multiple named keys" in {
    assert(parseScript("a = group b by (k1, k2, k3);") ==
      List(Grouping(Pipe("a"), Pipe("b"), GroupingExpression(List(NamedField("k1"),
      NamedField("k2"), NamedField("k3"))))))
  }

  it should "parse the distinct statement" in {
    assert(parseScript("a = distinct b;") == List(Distinct(Pipe("a"), Pipe("b"))))
  }

  it should "parse a binary join statement with simple expression" in {
    assert(parseScript("a = join b by $0, c by $0;") == List(Join(Pipe("a"), List(Pipe("b"), Pipe("c")),
      List(List(PositionalField(0)), List(PositionalField(0))))))
  }

  it should "parse a binary join statement with expression lists" in {
    assert(parseScript("a = join b by ($0, $1), c by ($1, $2);") == List(Join(Pipe("a"), List(Pipe("b"), Pipe("c")),
      List(List(PositionalField(0), PositionalField(1)), List(PositionalField(1), PositionalField(2))))))
  }

  it should "parse a multiway join statement" in {
    assert(parseScript("a = join b by $0, c by $0, d by $0;") == List(Join(Pipe("a"), List(Pipe("b"), Pipe("c"), Pipe("d")),
      List(List(PositionalField(0)), List(PositionalField(0)), List(PositionalField(0))))))
  }

  it should "parse a binary cross statement" in {
    assert(parseScript("a = cross b, c;") == List(Cross(Pipe("a"), List(Pipe("b"), Pipe("c")))))
  }

  it should "parse a n-ary cross statement" in {
    assert(parseScript("a = cross b, c, d, e;") == List(Cross(Pipe("a"), List(Pipe("b"), Pipe("c"), Pipe("d"), Pipe("e")))))
  }


  it should "parse expressions with deref operators for map" in {
    assert(parseScript("""a = foreach b generate m1#"k1", m1#"k2";""") ==
      List(Foreach(Pipe("a"), Pipe("b"), GeneratorList(List(GeneratorExpr(RefExpr(DerefMap(NamedField("m1"), "\"k1\""))),
        GeneratorExpr(RefExpr(DerefMap(NamedField("m1"), "\"k2\""))))))))
  }

  it should "parse expressions with deref operators on positional fields for map" in {
    assert(parseScript("""a = foreach b generate $0#"k1", $1#"k2";""") ==
      List(Foreach(Pipe("a"), Pipe("b"), GeneratorList(List(GeneratorExpr(RefExpr(DerefMap(PositionalField(0), "\"k1\""))),
        GeneratorExpr(RefExpr(DerefMap(PositionalField(1), "\"k2\""))))))))
  }

  it should "parse expressions with deref operators for tuple and bag" in {
    assert(parseScript("""a = foreach b generate t1.k, t2.$0;""") ==
      List(Foreach(Pipe("a"), Pipe("b"), GeneratorList(List(GeneratorExpr(RefExpr(DerefTuple(NamedField("t1"), NamedField("k")))),
        GeneratorExpr(RefExpr(DerefTuple(NamedField("t2"), PositionalField(0)))))))))
  }

  it should "parse expressions with deref operators on positional fields for tuple and bag" in {
    assert(parseScript("""a = foreach b generate $0.$1, $2.$0;""") ==
      List(Foreach(Pipe("a"), Pipe("b"), GeneratorList(List(GeneratorExpr(RefExpr(DerefTuple(PositionalField(0), PositionalField(1)))),
        GeneratorExpr(RefExpr(DerefTuple(PositionalField(2), PositionalField(0)))))))))
  }

  it should "parse a binary union statement" in {
    assert(parseScript("a = union b, c;") == List(Union(Pipe("a"), List(Pipe("b"), Pipe("c")))))
  }

  it should "parse a n-ary union statement" in {
    assert(parseScript("a = union b, c, d, e;") == List(Union(Pipe("a"), List(Pipe("b"), Pipe("c"), Pipe("d"), Pipe("e")))))
  }

  it should "parse a register statement" in {
    assert(parseScript("""register "/usr/local/share/myfile.jar";""") == List(RegisterCmd("\"/usr/local/share/myfile.jar\"")))
  }

  it should "parse a define (function alias) statement" in {
    assert(parseScript("""define myFunc class.func();""") == List(DefineCmd("myFunc", "class.func", List())))
  }

  it should "parse a define (function alias) statement with constructor parameters" in {
    assert(parseScript("""define myFunc class.func(42, "Hallo");""") ==
      List(DefineCmd("myFunc", "class.func", List(Value("42"), Value("\"Hallo\"")))))
  }

  it should "parse a SET statement" in {
    assert(parseScript("set parallelism 5;") == List(SetCmd("parallelism", Value("5"))))
    assert(parseScript("""set baseDirectory "/home/user";""") == List(SetCmd("baseDirectory", Value("\"/home/user\""))))
  }

  it should "parse a stream statement without schema" in {
    assert(parseScript("a = stream b through package.myOp;") == List(StreamOp(Pipe("a"), Pipe("b"), "package.myOp")))
  }

  it should "parse a stream statement with parameters" in {
    assert(parseScript("a = stream b through myOp(1.0, 42);") == List(StreamOp(Pipe("a"), Pipe("b"), "myOp", Some(List(Value("1.0"), Value("42"))))))
  }

  it should "parse a stream statement with schema" in {
    val schema = BagType(TupleType(Array(Field("f1", Types.IntType),
      Field("f2", Types.DoubleType))))
    assert(parseScript("a = stream b through myOp as (f1: int, f2:double);") == List(StreamOp(Pipe("a"), Pipe("b"), "myOp", None, Some(Schema(schema)))))
  }

  it should "parse a sample statement with a given size" in {
    assert(parseScript("a = sample b 0.10;") == List(Sample(Pipe("a"), Pipe("b"), RefExpr(Value("0.10")))))
  }

  it should "parse a sample statement with an expression" in {
    assert(parseScript("a = sample b 100/num_rows;") ==
      List(Sample(Pipe("a"), Pipe("b"), Div(RefExpr(Value("100")), RefExpr(NamedField("num_rows"))))))
  }

  it should "parse a simple order by statement" in {
    assert(parseScript("a = order b by $0;") ==
      List(OrderBy(Pipe("a"), Pipe("b"), List(OrderBySpec(PositionalField(0), OrderByDirection.AscendingOrder)))))
  }

  it should "parse a simple order by statement on whole tuples" in {
    assert(parseScript("a = order b by * desc;") ==
      List(OrderBy(Pipe("a"), Pipe("b"), List(OrderBySpec(Value("*"), OrderByDirection.DescendingOrder)))))
  }

  it should "parse a simple order by statement with ascending sort order" in {
    assert(parseScript("a = order b by f1 asc;") ==
      List(OrderBy(Pipe("a"), Pipe("b"), List(OrderBySpec(NamedField("f1"), OrderByDirection.AscendingOrder)))))
  }

  it should "parse a simple order by statement with descending sort order" in {
    assert(parseScript("a = order b by $1 desc;") ==
      List(OrderBy(Pipe("a"), Pipe("b"), List(OrderBySpec(PositionalField(1), OrderByDirection.DescendingOrder)))))
  }

  it should "parse an order by statement with multiple fields" in {
    assert(parseScript("a = order b by $1 desc, $2 asc;") ==
      List(OrderBy(Pipe("a"), Pipe("b"), List(OrderBySpec(PositionalField(1), OrderByDirection.DescendingOrder),
        OrderBySpec(PositionalField(2), OrderByDirection.AscendingOrder)))))
  }

  it should "parse a socket read statement in standard mode" in {
    assert(parseScript("a = socket_read '127.0.0.1:5555';", LanguageFeature.StreamingPig)
      == List(SocketRead(Pipe("a"), SocketAddress("","127.0.0.1","5555"), "")))
  }

  it should "parse a socket read statement in standard mode with using clause" in {
    assert(parseScript("a = socket_read '127.0.0.1:5555' using PigStream(',');", LanguageFeature.StreamingPig)
      == List(SocketRead(Pipe("a"), SocketAddress("","127.0.0.1","5555"), "", None, "PigStream",List("""','"""))))
    assert(parseScript("a = socket_read '127.0.0.1:5555' using RDFStream();", LanguageFeature.StreamingPig)
      == List(SocketRead(Pipe("a"), SocketAddress("","127.0.0.1","5555"), "", None, "RDFStream")))
  }

  it should "parse a socket read statement in zmq mode" in {
    assert(parseScript("a = socket_read 'tcp://127.0.0.1:5555' mode zmq;", LanguageFeature.StreamingPig)
      == List(SocketRead(Pipe("a"), SocketAddress("tcp://","127.0.0.1","5555"), "zmq")))
  }

  it should "parse a socket write statement in standard mode" in {
    assert(parseScript("socket_write a to '127.0.0.1:5555';", LanguageFeature.StreamingPig)
      == List(SocketWrite(Pipe("a"), SocketAddress("","127.0.0.1","5555"), "")))
  }

  it should "parse a socket write statement in zmq mode" in {
    assert(parseScript("socket_write a to 'tcp://127.0.0.1:5555' mode zmq;", LanguageFeature.StreamingPig)
      == List(SocketWrite(Pipe("a"), SocketAddress("tcp://","127.0.0.1","5555"), "zmq")))
  }

  it should "parse a window statement using Rows for window and slider" in {
    assert(parseScript("a = window b rows 100 slide rows 10;", LanguageFeature.StreamingPig)
      == List(Window(Pipe("a"), Pipe("b"), (100,""), (10,""))))
  }
 
  it should "parse a window statement using Range for window and slider" in {
    assert(parseScript("a = window b range 100 SECONDS slide range 10 SECONDS;", LanguageFeature.StreamingPig)
      == List(Window(Pipe("a"), Pipe("b"), (100,"SECONDS"), (10,"SECONDS"))))
  }

  it should "parse a SPLIT INTO statement" in {
    assert(parseScript("SPLIT a INTO b IF $0 > 12, c IF $0 < 12, d IF $0 == 0;") ==
      List(SplitInto(Pipe("a"), List(
        SplitBranch(Pipe("b"), Gt(RefExpr(PositionalField(0)), RefExpr(Value("12")))),
        SplitBranch(Pipe("c"), Lt(RefExpr(PositionalField(0)), RefExpr(Value("12")))),
        SplitBranch(Pipe("d"), Eq(RefExpr(PositionalField(0)), RefExpr(Value("0"))))
    ))))
  }

  it should "reject statements not supported in the plain language feature" in {
    intercept[java.lang.IllegalArgumentException] {
      parseScript("a = TUPLIFY b ON $0;")
    }
  }

  it should "accept TUPLIFY in SparqlPig" in {
    assert(parseScript("a = TUPLIFY b ON $0;", LanguageFeature.SparqlPig) ==
      List(Tuplify(Pipe("a"), Pipe("b"), PositionalField(0))))
  }

  it should "parse BGP_FILTER in SparqlPig" in {
    assert(parseScript( """a = BGP_FILTER b BY { $0 "firstName" "Stefan" };""", LanguageFeature.SparqlPig) ==
      List(BGPFilter(Pipe("a"), Pipe("b"), List(TriplePattern(PositionalField(0), Value("\"firstName\""), Value
        ("\"Stefan\""))
      ))))
  }

  it should "parse BGP_FILTER with variables in SparqlPig" in {
    assert(parseScript( """a = BGP_FILTER b BY { ?a "firstName" "Stefan" };""", LanguageFeature.SparqlPig) ==
      List(BGPFilter(Pipe("a"), Pipe("b"), List(TriplePattern(NamedField("a"), Value("\"firstName\""), Value
        ("\"Stefan\""))
      ))))
  }

  it should "parse BGP_FILTER with a complex pattern" in {
    assert(parseScript( """a = BGP_FILTER b BY { $0 "firstName" "Stefan" . $0 "lastName" "Hage" };""",
      LanguageFeature.SparqlPig) ==
      List(BGPFilter(Pipe("a"), Pipe("b"), List(TriplePattern(PositionalField(0), Value("\"firstName\""), Value("\"Stefan\"")),
        TriplePattern(PositionalField(0), Value("\"lastName\""), Value("\"Hage\""))))))
  }

  it should "parse RDFLoad operators for plain triples" in {
    val uri = new URI("rdftest.rdf")
    val ungrouped = parseScript( """a = RDFLoad('rdftest.rdf');""", LanguageFeature.SparqlPig)
    assert(ungrouped == List(RDFLoad(Pipe("a"), uri, None)))
    assert(ungrouped.head.schema == Some(Schema(BagType(TupleType(Array(
      Field("subject", Types.CharArrayType),
      Field("predicate", Types.CharArrayType),
      Field("object", Types.CharArrayType)))))))
  }

  it should "parse RDFLoad operators for triple groups" in {
    val uri = new URI("rdftest.rdf")
    val grouped_on_subj = parseScript( """a = RDFLoad('rdftest.rdf') grouped on subject;""", LanguageFeature.SparqlPig)
    val grouped_on_pred = parseScript( """a = RDFLoad('rdftest.rdf') grouped on predicate;""", LanguageFeature.SparqlPig)
    val grouped_on_obj = parseScript( """a = RDFLoad('rdftest.rdf') grouped on object;""", LanguageFeature.SparqlPig)
<<<<<<< HEAD
    assert(grouped_on_subj == List(RDFLoad(Pipe("a"), s"${uri}", Some("subject"))))
    assert(grouped_on_pred == List(RDFLoad(Pipe("a"), s"${uri}", Some("predicate"))))
    assert(grouped_on_obj == List(RDFLoad(Pipe("a"), s"${uri}", Some("object"))))
    assert(grouped_on_subj.head.schema.get == RDFLoad.groupedSchemas("subject"))
    assert(grouped_on_pred.head.schema.get == RDFLoad.groupedSchemas("predicate"))
    assert(grouped_on_obj.head.schema.get == RDFLoad.groupedSchemas("object"))
  }
=======
    assert(grouped_on_subj == List(RDFLoad(Pipe("a"), uri, Some("subject"))))
    assert(grouped_on_pred == List(RDFLoad(Pipe("a"), uri, Some("predicate"))))
    assert(grouped_on_obj == List(RDFLoad(Pipe("a"), uri, Some("object"))))
>>>>>>> a466374d

  it should "reject RDFLoad operators with unknown grouping column names" in {
    val colname = Random.nextString(10)
    intercept[IllegalArgumentException] {
      val grouped_on_subj = parseScript( """a = RDFLoad('rdftest.rdf') grouped on $colname;""", LanguageFeature
        .SparqlPig)
    }
  }

  it should "parse a matcher  statement using only mode" in {
    assert(parseScript("a = Matcher b PATTERN seq (A, B) EVENTS (A = x == 0) MODE skip_till_next_match;", LanguageFeature.ComplexEventPig)
      == List(Matcher(Pipe("a"), Pipe("b"),
        SeqPattern(List(SimplePattern("A"), SimplePattern("B"))),
        CompEvent(List(SimpleEvent(SimplePattern("A"), Eq(RefExpr(NamedField("x")), RefExpr(Value("0")))))),
        "skip_till_next_match",
        (0, "SECONDS"))))
  }

  it should "parse a matcher  statement using skip_till_any_match mode" in {
    assert(parseScript("a = Matcher b PATTERN seq (A, B) EVENTS (A = x == 0) MODE skip_till_any_match;", LanguageFeature.ComplexEventPig)
      == List(Matcher(Pipe("a"), Pipe("b"),
        SeqPattern(List(SimplePattern("A"), SimplePattern("B"))),
        CompEvent(List(SimpleEvent(SimplePattern("A"), Eq(RefExpr(NamedField("x")), RefExpr(Value("0")))))),
        "skip_till_any_match",
        (0, "SECONDS"))))
  }

  it should "parse a matcher  statement using only window" in {
    assert(parseScript("a = Matcher b PATTERN seq (A, B) EVENTS (A = x == 0) WITHIN 30 SECONDS;", LanguageFeature.ComplexEventPig)
      == List(Matcher(Pipe("a"), Pipe("b"),
        SeqPattern(List(SimplePattern("A"), SimplePattern("B"))),
        CompEvent(List(SimpleEvent(SimplePattern("A"), Eq(RefExpr(NamedField("x")), RefExpr(Value("0")))))),
        "skip_till_next_match",
        (30, "SECONDS"))))
  }

  it should "parse a matcher  statement using a simple event" in {
    assert(parseScript("a = Matcher b PATTERN A EVENTS (A = x == 0) WITHIN 30 SECONDS;", LanguageFeature.ComplexEventPig)
      == List(Matcher(Pipe("a"), Pipe("b"),
        SimplePattern("A"),
        CompEvent(List(SimpleEvent(SimplePattern("A"), Eq(RefExpr(NamedField("x")), RefExpr(Value("0")))))),
        "skip_till_next_match",
        (30, "SECONDS"))))
  }
  it should "parse a matcher  statement using a sequence and  three events" in {
    assert(parseScript("a = Matcher b PATTERN seq (A, B, C) EVENTS (A = x == 0) MODE skip_till_next_match WITHIN 30 SECONDS;", LanguageFeature.ComplexEventPig)
      == List(Matcher(Pipe("a"), Pipe("b"),
        SeqPattern(List(SimplePattern("A"), SimplePattern("B"), SimplePattern("C"))),
        CompEvent(List(SimpleEvent(SimplePattern("A"), Eq(RefExpr(NamedField("x")), RefExpr(Value("0")))))),
        "skip_till_next_match",
        (30, "SECONDS"))))
  }
  it should "parse a matcher  statement using a sequence event with negation" in {
    assert(parseScript("a = Matcher b PATTERN seq (A, neg(B), C) EVENTS (A = x == 0) MODE skip_till_next_match WITHIN 30 SECONDS;", LanguageFeature.ComplexEventPig)
      == List(Matcher(Pipe("a"), Pipe("b"),
        SeqPattern(List(SimplePattern("A"), NegPattern(SimplePattern("B")), SimplePattern("C"))),
        CompEvent(List(SimpleEvent(SimplePattern("A"), Eq(RefExpr(NamedField("x")), RefExpr(Value("0")))))),
        "skip_till_next_match",
        (30, "SECONDS"))))
  }

  it should "parse a matcher  statement using more simple event definitions" in {
    assert(parseScript("a = Matcher b PATTERN seq (A, neg(B), C) EVENTS (A = x == 0, C = x == 1) MODE skip_till_next_match WITHIN 30 SECONDS;", LanguageFeature.ComplexEventPig)
      == List(Matcher(Pipe("a"), Pipe("b"),
        SeqPattern(List(SimplePattern("A"), NegPattern(SimplePattern("B")), SimplePattern("C"))),
        CompEvent(List(SimpleEvent(SimplePattern("A"), Eq(RefExpr(NamedField("x")), RefExpr(Value("0")))),
          SimpleEvent(SimplePattern("C"), Eq(RefExpr(NamedField("x")), RefExpr(Value("1")))))),
        "skip_till_next_match",
        (30, "SECONDS"))))
  }
  it should "parse a matcher  statement using composite sequence pattern" in {
    assert(parseScript("a = Matcher b PATTERN seq (A, seq(B, D), C) EVENTS (A = x == 0, C = x == 1, D = y == (x / 10)) MODE skip_till_next_match WITHIN 30 SECONDS;", LanguageFeature.ComplexEventPig)
      == List(Matcher(Pipe("a"), Pipe("b"),
        SeqPattern(List(SimplePattern("A"),
          SeqPattern(List(SimplePattern("B"), SimplePattern("D"))), SimplePattern("C"))),
        CompEvent(List(SimpleEvent(SimplePattern("A"), Eq(RefExpr(NamedField("x")), RefExpr(Value("0")))),
          SimpleEvent(SimplePattern("C"), Eq(RefExpr(NamedField("x")), RefExpr(Value("1")))),
          SimpleEvent(SimplePattern("D"), Eq(RefExpr(NamedField("y")), PExpr(Div(RefExpr(NamedField("x")), RefExpr(Value("10")))))))),
        "skip_till_next_match",
        (30, "SECONDS"))))
  }

  it should "parse a matcher  statement using conjunction and disjunction" in {
    assert(parseScript("a = Matcher b PATTERN conj (A, disj(B, D), C) EVENTS (A = x == 0, C = x == 1, D = y == (x / 10)) MODE skip_till_next_match WITHIN 30 SECONDS;", LanguageFeature.ComplexEventPig)
      == List(Matcher(Pipe("a"), Pipe("b"),
        ConjPattern(List(SimplePattern("A"),
          DisjPattern(List(SimplePattern("B"), SimplePattern("D"))), SimplePattern("C"))),
        CompEvent(List(SimpleEvent(SimplePattern("A"), Eq(RefExpr(NamedField("x")), RefExpr(Value("0")))),
          SimpleEvent(SimplePattern("C"), Eq(RefExpr(NamedField("x")), RefExpr(Value("1")))),
          SimpleEvent(SimplePattern("D"), Eq(RefExpr(NamedField("y")), PExpr(Div(RefExpr(NamedField("x")), RefExpr(Value("10")))))))),
        "skip_till_next_match",
        (30, "SECONDS"))))
  }

  it should "parse HDFS commands" in {
    assert(parseScript("fs -copyToRemote /usr/local/file /hdfs/data/file;")
      == List(HdfsCmd("copyToRemote", List("/usr/local/file", "/hdfs/data/file"))))
    assert(parseScript("fs -copyFromLocal /hdfs/data/file /usr/local/file;")
      == List(HdfsCmd("copyFromLocal", List("/hdfs/data/file", "/usr/local/file"))))
    assert(parseScript("fs -rmdir /hdfs/data;")
      == List(HdfsCmd("rmdir", List("/hdfs/data"))))

    intercept[java.lang.IllegalArgumentException] {
      parseScript("fs -unknownCmd something;")
    }
  }
}<|MERGE_RESOLUTION|>--- conflicted
+++ resolved
@@ -574,19 +574,13 @@
     val grouped_on_subj = parseScript( """a = RDFLoad('rdftest.rdf') grouped on subject;""", LanguageFeature.SparqlPig)
     val grouped_on_pred = parseScript( """a = RDFLoad('rdftest.rdf') grouped on predicate;""", LanguageFeature.SparqlPig)
     val grouped_on_obj = parseScript( """a = RDFLoad('rdftest.rdf') grouped on object;""", LanguageFeature.SparqlPig)
-<<<<<<< HEAD
-    assert(grouped_on_subj == List(RDFLoad(Pipe("a"), s"${uri}", Some("subject"))))
-    assert(grouped_on_pred == List(RDFLoad(Pipe("a"), s"${uri}", Some("predicate"))))
-    assert(grouped_on_obj == List(RDFLoad(Pipe("a"), s"${uri}", Some("object"))))
+    assert(grouped_on_subj == List(RDFLoad(Pipe("a"), uri, Some("subject"))))
+    assert(grouped_on_pred == List(RDFLoad(Pipe("a"), uri, Some("predicate"))))
+    assert(grouped_on_obj == List(RDFLoad(Pipe("a"), uri, Some("object"))))
     assert(grouped_on_subj.head.schema.get == RDFLoad.groupedSchemas("subject"))
     assert(grouped_on_pred.head.schema.get == RDFLoad.groupedSchemas("predicate"))
     assert(grouped_on_obj.head.schema.get == RDFLoad.groupedSchemas("object"))
   }
-=======
-    assert(grouped_on_subj == List(RDFLoad(Pipe("a"), uri, Some("subject"))))
-    assert(grouped_on_pred == List(RDFLoad(Pipe("a"), uri, Some("predicate"))))
-    assert(grouped_on_obj == List(RDFLoad(Pipe("a"), uri, Some("object"))))
->>>>>>> a466374d
 
   it should "reject RDFLoad operators with unknown grouping column names" in {
     val colname = Random.nextString(10)
