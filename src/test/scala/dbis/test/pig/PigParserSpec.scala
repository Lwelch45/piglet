/*
 * Licensed to the Apache Software Foundation (ASF) under one or more
 * contributor license agreements.  See the NOTICE file distributed with
 * this work for additional information regarding copyright ownership.
 * The ASF licenses this file to You under the Apache License, Version 2.0
 * (the "License"); you may not use this file except in compliance with
 * the License.  You may obtain a copy of the License at
 *
 *    http://www.apache.org/licenses/LICENSE-2.0
 *
 * Unless required by applicable law or agreed to in writing, software
 * distributed under the License is distributed on an "AS IS" BASIS,
 * WITHOUT WARRANTIES OR CONDITIONS OF ANY KIND, either express or implied.
 * See the License for the specific language governing permissions and
 * limitations under the License.
 */

package dbis.test.pig

<<<<<<< HEAD
import java.net.URI
=======
import dbis.test.TestTools._
>>>>>>> b61dd4c9

import dbis.pig._
import dbis.pig.PigCompiler._
import dbis.pig.op._
import dbis.pig.parser.LanguageFeature
import dbis.pig.schema._
import org.scalatest.FlatSpec

class PigParserSpec extends FlatSpec {
  "The parser" should "parse a simple load statement" in  {
    assert(parseScript("""a = load 'file.csv';""") == List(Load(Pipe("a"), "file.csv")))
  }

  it should "parse also a case insensitive load statement" in  {
    assert(parseScript("""a = LOAD 'file.csv';""") == List(Load(Pipe("a"), "file.csv")))
  }

  it should "parse also a load statement with a path" in  {
    assert(parseScript("""a = LOAD 'dir1/dir2/file.csv';""") == List(Load(Pipe("a"), "dir1/dir2/file.csv")))
  }

  it should "parse also a load statement with the using clause" in  {
    assert(parseScript("""a = LOAD 'file.data' using PigStorage(',');""") ==
      List(Load(Pipe("a"), "file.data", None, "PigStorage", List("""','"""))))
    assert(parseScript("""a = LOAD 'file.n3' using RDFFileStorage();""") ==
      List(Load(Pipe("a"), "file.n3", None, "RDFFileStorage")))
  }

  it should "parse a load statement with typed schema specification" in {
    val schema = BagType(TupleType(Array(Field("a", Types.IntType),
                                                Field("b", Types.CharArrayType),
                                                Field("c", Types.DoubleType))))
    assert(parseScript("""a = load 'file.csv' as (a:int, b:chararray, c:double); """) ==
      List(Load(Pipe("a"), "file.csv", Some(Schema(schema)))))
  }

  it should "parse a load statement with complex typed schema specification" in {
    val schema = BagType(TupleType(Array(Field("a", Types.IntType),
      Field("t", TupleType(Array(Field("f1", Types.IntType), Field("f2", Types.IntType)))),
      Field("b", BagType(TupleType(Array(Field("f3", Types.DoubleType), Field("f4", Types.DoubleType)), "t2"))))))
    assert(parseScript("""a = load 'file.csv' as (a:int, t:tuple(f1: int, f2:int), b:{t2:tuple(f3:double, f4:double)}); """) ==
      List(Load(Pipe("a"), "file.csv", Some(Schema(schema)))))
  }

  it should "parse another load statement with complex typed schema specification" in {
    val schema = BagType(TupleType(Array(Field("a", Types.IntType),
      Field("m1", MapType(Types.CharArrayType)),
      Field("m2", MapType(TupleType(Array(Field("f1", Types.IntType), Field("f2", Types.IntType))))),
      Field("m3", MapType(Types.ByteArrayType)))))
    assert(parseScript("""a = load 'file.csv' as (a:int, m1:map[chararray], m2:[(f1: int, f2:int)], m3:[]); """) ==
      List(Load(Pipe("a"), "file.csv", Some(Schema(schema)))))
  }

  it should "parse a load statement with typed schema specification and using clause" in {
    val schema = BagType(TupleType(Array(Field("a", Types.IntType),
      Field("b", Types.CharArrayType),
      Field("c", Types.DoubleType))))
    assert(parseScript("""a = load 'file.data' using PigStorage() as (a:int, b:chararray, c:double); """) ==
      List(Load(Pipe("a"), "file.data", Some(Schema(schema)), "PigStorage")))
  }

  it should "parse a load statement with untyped schema specification" in {
    val schema = BagType(TupleType(Array(Field("a", Types.ByteArrayType),
      Field("b", Types.ByteArrayType),
      Field("c", Types.ByteArrayType))))
    assert(parseScript("""a = load 'file.csv' as (a, b, c); """) ==
      List(Load(Pipe("a"), "file.csv", Some(Schema(schema)))))
  }

  it should "ignore comments" in {
    assert(parseScript("dump b; -- A comment") == List(Dump(Pipe("b"))))
  }

  it should "handle comments only to EOL" in {
    assert(parseScript("""
      |-- A comment
      |-- Another comment
      |dump b; -- A comment
      |dump c;""".stripMargin) == List(Dump(Pipe("b")), Dump(Pipe("c"))))
  }

  it should "parse the dump statement" in {
    assert(parseScript("dump b;") == List(Dump(Pipe("b"))))
  }

  it should "parse the store statement" in {
    assert(parseScript("""store b into 'file.csv';""") == List(Store(Pipe("b"), "file.csv")))
  }

  it should "parse a simple filter with a eq expression on named fields" in {
    assert(parseScript("a = filter b by x == y;") ==
      List(Filter(Pipe("a"), Pipe("b"), Eq(RefExpr(NamedField("x")), RefExpr(NamedField("y"))))))
  }

  it should "parse a simple filter with a greater or equal expression on positional fields" in {
    assert(parseScript("a = FILTER b BY $1 >= $2;") ==
      List(Filter(Pipe("a"), Pipe("b"), Geq(RefExpr(PositionalField(1)), RefExpr(PositionalField(2))))))
  }

  it should "parse a simple filter with a less than expression on fields and literals" in {
    assert(parseScript("a = filter b by $1 < 42;") ==
      List(Filter(Pipe("a"), Pipe("b"), Lt(RefExpr(PositionalField(1)), RefExpr(Value("42"))))))
  }

  it should "parse a filter with a complex arithmetic expression" in {
    assert(parseScript("a = FILTER b BY x > (42 + y) * 3;") ==
      List(Filter(Pipe("a"), Pipe("b"), Gt(RefExpr(NamedField("x")),
        Mult(PExpr(Add(RefExpr(Value("42")), RefExpr(NamedField("y")))), RefExpr(Value("3")))))))
  }

  it should "parse a filter with a logical expression" in {
    assert(parseScript("a = FILTER b BY x > 0 AND y < 1;") ==
      List(Filter(Pipe("a"), Pipe("b"), And(Gt(RefExpr(NamedField("x")), RefExpr(Value("0"))),
                                Lt(RefExpr(NamedField("y")), RefExpr(Value("1")))))))
  }

  it should "parse a filter with a complex logical expression" in {
    assert(parseScript("a = FILTER b BY x > 0 AND (y < 0 OR (NOT a == b));") ==
      List(Filter(Pipe("a"), Pipe("b"), And(Gt(RefExpr(NamedField("x")), RefExpr(Value("0"))),
      PPredicate(Or(Lt(RefExpr(NamedField("y")), RefExpr(Value("0"))),
        PPredicate(Not(Eq(RefExpr(NamedField("a")), RefExpr(NamedField("b")))))))))))
  }

  it should "parse a simple foreach statement" in {
    assert(parseScript("a = foreach b generate x, y, z;") ==
      List(Foreach(Pipe("a"), Pipe("b"), GeneratorList(List(
        GeneratorExpr(RefExpr(NamedField("x"))),
        GeneratorExpr(RefExpr(NamedField("y"))),
        GeneratorExpr(RefExpr(NamedField("z")))
      )))))
  }

  it should "parse a foreach statement with aliases for fields" in {
    assert(parseScript("a = foreach b generate $0 as f1, $1 as f2, $2 as f3;") ==
      List(Foreach(Pipe("a"), Pipe("b"), GeneratorList(List(
        GeneratorExpr(RefExpr(PositionalField(0)), Some(Field("f1"))),
        GeneratorExpr(RefExpr(PositionalField(1)), Some(Field("f2"))),
        GeneratorExpr(RefExpr(PositionalField(2)), Some(Field("f3")))
      )))))
  }

  it should "parse a foreach statement with field expressions" in {
    assert(parseScript("a = foreach b generate $0 + $1 as f1, $1 * 42 as f2;") ==
      List(Foreach(Pipe("a"), Pipe("b"), GeneratorList(List(
        GeneratorExpr(Add(RefExpr(PositionalField(0)), RefExpr(PositionalField(1))), Some(Field("f1"))),
        GeneratorExpr(Mult(RefExpr(PositionalField(1)), RefExpr(Value("42"))), Some(Field("f2")))
      )))))
  }

  it should "parse a foreach statement with flatten" in {
    assert(parseScript("a = foreach b generate $0, flatten($1);") ==
      List(Foreach(Pipe("a"), Pipe("b"), GeneratorList(List(
        GeneratorExpr(RefExpr(PositionalField(0))),
        GeneratorExpr(FlattenExpr(RefExpr(PositionalField(1))))
      )))))
  }

  it should "parse a foreach statement with function expressions" in {
    assert(parseScript("""a = FOREACH b GENERATE TOMAP("field1", $0, "field2", $1);""") ==
      List(Foreach(Pipe("a"), Pipe("b"), GeneratorList(List(
        GeneratorExpr(Func("TOMAP", List(
          RefExpr(Value("\"field1\"")),
          RefExpr(PositionalField(0)),
          RefExpr(Value("\"field2\"")),
          RefExpr(PositionalField(1)))))
      )))))
  }

  it should "parse a foreach statement with another function expression" in {
    assert(parseScript("a = FOREACH b GENERATE f0, COUNT(f1) AS CNT;") ==
      List(Foreach(Pipe("a"), Pipe("b"), GeneratorList(List(
        GeneratorExpr(RefExpr(NamedField("f0"))),
        GeneratorExpr(Func("COUNT", List(RefExpr(NamedField("f1")))), Some(Field("CNT", Types.ByteArrayType)))
      )))))
  }

  it should "parse a simple foreach statement with a schema" in {
    assert(parseScript("a = foreach b generate $0 as subj:chararray, $1 as pred, $2 as obj:chararray;") ==
      List(Foreach(Pipe("a"), Pipe("b"), GeneratorList(List(
        GeneratorExpr(RefExpr(PositionalField(0)), Some(Field("subj", Types.CharArrayType))),
        GeneratorExpr(RefExpr(PositionalField(1)), Some(Field("pred", Types.ByteArrayType))),
        GeneratorExpr(RefExpr(PositionalField(2)), Some(Field("obj", Types.CharArrayType)))
      )))))
  }

  it should "parse a FOREACH statement with a bag constructor" in {
    assert(parseScript("a = FOREACH b GENERATE {$0, $1, $2} as myBag;") ==
      List(Foreach(Pipe("a"), Pipe("b"), GeneratorList(List(
        GeneratorExpr(ConstructBagExpr(List(RefExpr(PositionalField(0)),
                                            RefExpr(PositionalField(1)),
                                            RefExpr(PositionalField(2)))), Some(Field("myBag", Types.ByteArrayType))
        ))))))
  }

  it should "parse a FOREACH statement with a tuple constructor" in {
    assert(parseScript("a = FOREACH b GENERATE $0, ($1, $2) as myTuple;") ==
      List(Foreach(Pipe("a"), Pipe("b"), GeneratorList(List(
      GeneratorExpr(RefExpr(PositionalField(0))),
      GeneratorExpr(ConstructTupleExpr(List(RefExpr(PositionalField(1)),
                                            RefExpr(PositionalField(2)))), Some(Field("myTuple", Types.ByteArrayType))
      ))))))
  }

  it should "parse a FOREACH statement with a map constructor" in {
    assert(parseScript("a = FOREACH b GENERATE [$0, $1] as myMap;") ==
      List(Foreach(Pipe("a"), Pipe("b"), GeneratorList(List(
        GeneratorExpr(ConstructMapExpr(List(RefExpr(PositionalField(0)),
                                            RefExpr(PositionalField(1)))), Some(Field("myMap", Types.ByteArrayType))
      ))))))
  }


  it should "parse a simple nested FOREACH statement" in {
    assert(parseScript(
      """a = FOREACH b {
      |generate c, COUNT(d);
      |};""".stripMargin) ==
      List(Foreach(Pipe("a"), Pipe("b"), GeneratorPlan(List(
        Generate(List(GeneratorExpr(RefExpr(NamedField("c"))),
          GeneratorExpr(Func("COUNT", List(RefExpr(NamedField("d")))))))
      )))))
  }

  it should "parse a nested FOREACH statement with multiple statements" in {
    assert(parseScript(
      """a = FOREACH b {
        |data = d.dat;
        |unique_d = DISTINCT data;
        |generate key, COUNT(unique_d);
        |};""".stripMargin) ==
    List(Foreach(Pipe("a"), Pipe("b"), GeneratorPlan(List(
    ConstructBag(Pipe("data"), DerefTuple(NamedField("d"), NamedField("dat"))),
    Distinct(Pipe("unique_d"), Pipe("data")),
    Generate(List(GeneratorExpr(RefExpr(NamedField("key"))),
      GeneratorExpr(Func("COUNT", List(RefExpr(NamedField("unique_d")))))))
    )))))
  }

  it should "detect an invalid statement" in {
    intercept[java.lang.IllegalArgumentException] {
      parseScript("a = invalid b by x=y;")
    }
  }

  it should "parse a list of statements" in {
    assert(parseScript("a = load 'file.csv';\ndump b;") == List(Load(Pipe("a"), "file.csv"), Dump(Pipe("b"))))
  }

  it should "parse a list of statements while ignoring comments" in {
    assert(parseScript("-- A comment\na = load 'file.csv';-- Another comment\ndump b;") ==
      List(Load(Pipe("a"), "file.csv"), Dump(Pipe("b"))))
  }

  it should "parse a describe statement" in {
    assert(parseScript("describe x;") == List(Describe(Pipe("x"))))
  }

  it should "parse a limit statement" in {
    assert(parseScript("a = limit b 100;") == List(Limit(Pipe("a"), Pipe("b"), 100)))
  }

  it should "parse a group by all statement" in {
    assert(parseScript("a = group b all;") == List(Grouping(Pipe("a"), Pipe("b"), GroupingExpression(List()))))
  }

  it should "parse a group by statement with a single key" in {
    assert(parseScript("a = group b by $1;") == List(Grouping(Pipe("a"), Pipe("b"), GroupingExpression(List(PositionalField(1))))))
  }

  it should "parse a group by statement with multiple keys" in {
    assert(parseScript("a = GROUP b BY ($0, $1);") ==
      List(Grouping(Pipe("a"), Pipe("b"), GroupingExpression(List(PositionalField(0), PositionalField(1))))))
  }

  it should "parse a group by statement with multiple named keys" in {
    assert(parseScript("a = group b by (k1, k2, k3);") ==
      List(Grouping(Pipe("a"), Pipe("b"), GroupingExpression(List(NamedField("k1"),
      NamedField("k2"), NamedField("k3"))))))
  }

  it should "parse the distinct statement" in {
    assert(parseScript("a = distinct b;") == List(Distinct(Pipe("a"), Pipe("b"))))
  }

  it should "parse a binary join statement with simple expression" in {
    assert(parseScript("a = join b by $0, c by $0;") == List(Join(Pipe("a"), List(Pipe("b"), Pipe("c")),
      List(List(PositionalField(0)), List(PositionalField(0))))))
  }

  it should "parse a binary join statement with expression lists" in {
    assert(parseScript("a = join b by ($0, $1), c by ($1, $2);") == List(Join(Pipe("a"), List(Pipe("b"), Pipe("c")),
      List(List(PositionalField(0), PositionalField(1)), List(PositionalField(1), PositionalField(2))))))
  }

  it should "parse a multiway join statement" in {
    assert(parseScript("a = join b by $0, c by $0, d by $0;") == List(Join(Pipe("a"), List(Pipe("b"), Pipe("c"), Pipe("d")),
      List(List(PositionalField(0)), List(PositionalField(0)), List(PositionalField(0))))))
  }

  it should "parse expressions with deref operators for map" in {
    assert(parseScript("""a = foreach b generate m1#"k1", m1#"k2";""") ==
      List(Foreach(Pipe("a"), Pipe("b"), GeneratorList(List(GeneratorExpr(RefExpr(DerefMap(NamedField("m1"), """"k1""""))),
        GeneratorExpr(RefExpr(DerefMap(NamedField("m1"), """"k2""""))))))))
  }

  it should "parse expressions with deref operators on positional fields for map" in {
    assert(parseScript("""a = foreach b generate $0#"k1", $1#"k2";""") ==
      List(Foreach(Pipe("a"), Pipe("b"), GeneratorList(List(GeneratorExpr(RefExpr(DerefMap(PositionalField(0), """"k1""""))),
        GeneratorExpr(RefExpr(DerefMap(PositionalField(1), """"k2""""))))))))
  }

  it should "parse expressions with deref operators for tuple and bag" in {
    assert(parseScript("""a = foreach b generate t1.k, t2.$0;""") ==
      List(Foreach(Pipe("a"), Pipe("b"), GeneratorList(List(GeneratorExpr(RefExpr(DerefTuple(NamedField("t1"), NamedField("k")))),
        GeneratorExpr(RefExpr(DerefTuple(NamedField("t2"), PositionalField(0)))))))))
  }

  it should "parse expressions with deref operators on positional fields for tuple and bag" in {
    assert(parseScript("""a = foreach b generate $0.$1, $2.$0;""") ==
      List(Foreach(Pipe("a"), Pipe("b"), GeneratorList(List(GeneratorExpr(RefExpr(DerefTuple(PositionalField(0), PositionalField(1)))),
        GeneratorExpr(RefExpr(DerefTuple(PositionalField(2), PositionalField(0)))))))))
  }

  it should "parse a binary union statement" in {
    assert(parseScript("a = union b, c;") == List(Union(Pipe("a"), List(Pipe("b"), Pipe("c")))))
  }

  it should "parse a n-ary union statement" in {
    assert(parseScript("a = union b, c, d, e;") == List(Union(Pipe("a"), List(Pipe("b"), Pipe("c"), Pipe("d"), Pipe("e")))))
  }

  it should "parse a register statement" in {
    assert(parseScript("""register "/usr/local/share/myfile.jar";""") == List(Register("\"/usr/local/share/myfile.jar\"")))
  }

  it should "parse a stream statement without schema" in {
    assert(parseScript("a = stream b through package.myOp;") == List(StreamOp(Pipe("a"), Pipe("b"), "package.myOp")))
  }

  it should "parse a stream statement with parameters" in {
    assert(parseScript("a = stream b through myOp(1.0, 42);") == List(StreamOp(Pipe("a"), Pipe("b"), "myOp", Some(List(Value("1.0"), Value("42"))))))
  }

  it should "parse a stream statement with schema" in {
    val schema = BagType(TupleType(Array(Field("f1", Types.IntType),
      Field("f2", Types.DoubleType))))
    assert(parseScript("a = stream b through myOp as (f1: int, f2:double);") == List(StreamOp(Pipe("a"), Pipe("b"), "myOp", None, Some(Schema(schema)))))
  }

  it should "parse a sample statement with a given size" in {
    assert(parseScript("a = sample b 0.10;") == List(Sample(Pipe("a"), Pipe("b"), RefExpr(Value("0.10")))))
  }

  it should "parse a sample statement with an expression" in {
    assert(parseScript("a = sample b 100/num_rows;") ==
      List(Sample(Pipe("a"), Pipe("b"), Div(RefExpr(Value("100")), RefExpr(NamedField("num_rows"))))))
  }

  it should "parse a simple order by statement" in {
    assert(parseScript("a = order b by $0;") ==
      List(OrderBy(Pipe("a"), Pipe("b"), List(OrderBySpec(PositionalField(0), OrderByDirection.AscendingOrder)))))
  }

  it should "parse a simple order by statement on whole tuples" in {
    assert(parseScript("a = order b by * desc;") ==
      List(OrderBy(Pipe("a"), Pipe("b"), List(OrderBySpec(Value("*"), OrderByDirection.DescendingOrder)))))
  }

  it should "parse a simple order by statement with ascending sort order" in {
    assert(parseScript("a = order b by f1 asc;") ==
      List(OrderBy(Pipe("a"), Pipe("b"), List(OrderBySpec(NamedField("f1"), OrderByDirection.AscendingOrder)))))
  }

  it should "parse a simple order by statement with descending sort order" in {
    assert(parseScript("a = order b by $1 desc;") ==
      List(OrderBy(Pipe("a"), Pipe("b"), List(OrderBySpec(PositionalField(1), OrderByDirection.DescendingOrder)))))
  }

  it should "parse an order by statement with multiple fields" in {
    assert(parseScript("a = order b by $1 desc, $2 asc;") ==
      List(OrderBy(Pipe("a"), Pipe("b"), List(OrderBySpec(PositionalField(1), OrderByDirection.DescendingOrder),
        OrderBySpec(PositionalField(2), OrderByDirection.AscendingOrder)))))
  }

  it should "parse a socket read statement in standard mode" in {
    assert(parseScript("a = socket_read '127.0.0.1:5555';", LanguageFeature.StreamingPig)
      == List(SocketRead(Pipe("a"), SocketAddress("","127.0.0.1","5555"), "")))
  }

  it should "parse a socket read statement in standard mode with using clause" in {
    assert(parseScript("a = socket_read '127.0.0.1:5555' using PigStream(',');", LanguageFeature.StreamingPig)
      == List(SocketRead(Pipe("a"), SocketAddress("","127.0.0.1","5555"), "", None, "PigStream",List("""','"""))))
    assert(parseScript("a = socket_read '127.0.0.1:5555' using RDFStream();", LanguageFeature.StreamingPig)
      == List(SocketRead(Pipe("a"), SocketAddress("","127.0.0.1","5555"), "", None, "RDFStream")))
  }

  it should "parse a socket read statement in zmq mode" in {
    assert(parseScript("a = socket_read 'tcp://127.0.0.1:5555' mode zmq;", LanguageFeature.StreamingPig)
      == List(SocketRead(Pipe("a"), SocketAddress("tcp://","127.0.0.1","5555"), "zmq")))
  }

  it should "parse a socket write statement in standard mode" in {
    assert(parseScript("socket_write a to '127.0.0.1:5555';", LanguageFeature.StreamingPig)
      == List(SocketWrite(Pipe("a"), SocketAddress("","127.0.0.1","5555"), "")))
  }

  it should "parse a socket write statement in zmq mode" in {
    assert(parseScript("socket_write a to 'tcp://127.0.0.1:5555' mode zmq;", LanguageFeature.StreamingPig)
      == List(SocketWrite(Pipe("a"), SocketAddress("tcp://","127.0.0.1","5555"), "zmq")))
  }

  it should "parse a window statement using Rows for window and slider" in {
    assert(parseScript("a = window b rows 100 slide rows 10;", LanguageFeature.StreamingPig)
      == List(Window(Pipe("a"), Pipe("b"), (100,""), (10,""))))
  }
 
  it should "parse a window statement using Range for window and slider" in {
    assert(parseScript("a = window b range 100 seconds slide range 10 seconds;", LanguageFeature.StreamingPig)
      == List(Window(Pipe("a"), Pipe("b"), (100,"seconds"), (10,"seconds"))))
  }

  it should "parse a SPLIT INTO statement" in {
    assert(parseScript("SPLIT a INTO b IF $0 > 12, c IF $0 < 12, d IF $0 == 0;") ==
      List(SplitInto(Pipe("a"), List(
        SplitBranch(Pipe("b"), Gt(RefExpr(PositionalField(0)), RefExpr(Value("12")))),
        SplitBranch(Pipe("c"), Lt(RefExpr(PositionalField(0)), RefExpr(Value("12")))),
        SplitBranch(Pipe("d"), Eq(RefExpr(PositionalField(0)), RefExpr(Value("0"))))
    ))))
  }

  it should "reject statements not supported in the plain language feature" in {
    intercept[java.lang.IllegalArgumentException] {
      parseScript("a = TUPLIFY b ON $0;")
    }
  }

  it should "accept TUPLIFY in SparqlPig" in {
    assert(parseScript("a = TUPLIFY b ON $0;", LanguageFeature.SparqlPig) ==
      List(Tuplify(Pipe("a"), Pipe("b"), PositionalField(0))))
  }

  it should "parse BGP_FILTER in SparqlPig" in {
    assert(parseScript( """a = BGP_FILTER b BY { $0 "firstName" "Stefan" };""", LanguageFeature.SparqlPig) ==
      List(BGPFilter(Pipe("a"), Pipe("b"), List(TriplePattern(PositionalField(0), Value("\"firstName\""), Value("\"Stefan\""))))))
  }

  it should "parse BGP_FILTER with a complex pattern" in {
    assert(parseScript( """a = BGP_FILTER b BY { $0 "firstName" "Stefan" . $0 "lastName" "Hage" };""",
      LanguageFeature.SparqlPig) ==
      List(BGPFilter(Pipe("a"), Pipe("b"), List(TriplePattern(PositionalField(0), Value("\"firstName\""), Value("\"Stefan\"")),
        TriplePattern(PositionalField(0), Value("\"lastName\""), Value("\"Hage\""))))))
  }

  it should "parse RDFLoad operators for plain triples" in {
    val ungrouped = parseScript( """a = RDFLoad('rdftest.rdf');""", LanguageFeature.SparqlPig)
    assert(ungrouped == List(RDFLoad(Pipe("a"), new URI("rdftest.rdf"), None)))
    assert(ungrouped.head.schema == Some(Schema(BagType(TupleType(Array(
      Field("subject", Types.CharArrayType),
      Field("predicate", Types.CharArrayType),
      Field("object", Types.CharArrayType)))))))
  }

  it should "parse RDFLoad operators for triple groups" in {
    val grouped_on_subj = parseScript( """a = RDFLoad('rdftest.rdf') grouped on subject;""", LanguageFeature.SparqlPig)
    val grouped_on_pred = parseScript( """a = RDFLoad('rdftest.rdf') grouped on predicate;""", LanguageFeature.SparqlPig)
    val grouped_on_obj = parseScript( """a = RDFLoad('rdftest.rdf') grouped on object;""", LanguageFeature.SparqlPig)
    assert(grouped_on_subj == List(RDFLoad(Pipe("a"), new URI("rdftest.rdf"), Some("subject"))))
    assert(grouped_on_pred == List(RDFLoad(Pipe("a"), new URI("rdftest.rdf"), Some("predicate"))))
    assert(grouped_on_obj == List(RDFLoad(Pipe("a"), new URI("rdftest.rdf"), Some("object"))))

    val grouped_on_subj_schema = Some(
      Schema(
        BagType(
          TupleType(
            Array(
              Field("subject", Types.CharArrayType),
              Field("stmts",
                BagType(
                  TupleType(
                    Array(
                      Field("predicate", Types.CharArrayType),
                      Field("object", Types.CharArrayType))))))))))
    assert(grouped_on_subj.head.schema == grouped_on_subj_schema)

    val grouped_on_pred_schema = Some(
      Schema(
        BagType(
          TupleType(
            Array(
              Field("predicate", Types.CharArrayType),
              Field("stmts",
                BagType(
                  TupleType(
                    Array(
                      Field("subject", Types.CharArrayType),
                      Field("object", Types.CharArrayType))))))))))
    assert(grouped_on_pred.head.schema == grouped_on_pred_schema)

    val grouped_on_obj_schema = Some(
      Schema(
        BagType(
          TupleType(
            Array(
              Field("object", Types.CharArrayType),
              Field("stmts",
                BagType(
                  TupleType(
                    Array(
                      Field("subject", Types.CharArrayType),
                      Field("predicate", Types.CharArrayType))))))))))
    assert(grouped_on_obj.head.schema == grouped_on_obj_schema)
  }

  it should "parse a matcher  statement using only mode" in {
    assert(parseScript("a = Matcher b PATTERN seq (A, B) EVENTS (A = x == 0) MODE skip_till_next_match;", LanguageFeature.ComplexEventPig)
      == List(Matcher(Pipe("a"), Pipe("b"),
        SeqPattern(List(SimplePattern("A"), SimplePattern("B"))),
        CompEvent(List(SimpleEvent(SimplePattern("A"), Eq(RefExpr(NamedField("x")), RefExpr(Value("0")))))),
        "skip_till_next_match",
        (0, "seconds"))))
  }

  it should "parse a matcher  statement using skip_till_any_match mode" in {
    assert(parseScript("a = Matcher b PATTERN seq (A, B) EVENTS (A = x == 0) MODE skip_till_any_match;", LanguageFeature.ComplexEventPig)
      == List(Matcher(Pipe("a"), Pipe("b"),
        SeqPattern(List(SimplePattern("A"), SimplePattern("B"))),
        CompEvent(List(SimpleEvent(SimplePattern("A"), Eq(RefExpr(NamedField("x")), RefExpr(Value("0")))))),
        "skip_till_any_match",
        (0, "seconds"))))
  }

  it should "parse a matcher  statement using only window" in {
    assert(parseScript("a = Matcher b PATTERN seq (A, B) EVENTS (A = x == 0) WITHIN 30 seconds;", LanguageFeature.ComplexEventPig)
      == List(Matcher(Pipe("a"), Pipe("b"),
        SeqPattern(List(SimplePattern("A"), SimplePattern("B"))),
        CompEvent(List(SimpleEvent(SimplePattern("A"), Eq(RefExpr(NamedField("x")), RefExpr(Value("0")))))),
        "skip_till_next_match",
        (30, "seconds"))))
  }

  it should "parse a matcher  statement using a simple event" in {
    assert(parseScript("a = Matcher b PATTERN A EVENTS (A = x == 0) WITHIN 30 seconds;", LanguageFeature.ComplexEventPig)
      == List(Matcher(Pipe("a"), Pipe("b"),
        SimplePattern("A"),
        CompEvent(List(SimpleEvent(SimplePattern("A"), Eq(RefExpr(NamedField("x")), RefExpr(Value("0")))))),
        "skip_till_next_match",
        (30, "seconds"))))
  }
  it should "parse a matcher  statement using a sequence and  three events" in {
    assert(parseScript("a = Matcher b PATTERN seq (A, B, C) EVENTS (A = x == 0) MODE skip_till_next_match WITHIN 30 seconds;", LanguageFeature.ComplexEventPig)
      == List(Matcher(Pipe("a"), Pipe("b"),
        SeqPattern(List(SimplePattern("A"), SimplePattern("B"), SimplePattern("C"))),
        CompEvent(List(SimpleEvent(SimplePattern("A"), Eq(RefExpr(NamedField("x")), RefExpr(Value("0")))))),
        "skip_till_next_match",
        (30, "seconds"))))
  }
  it should "parse a matcher  statement using a sequence event with negation" in {
    assert(parseScript("a = Matcher b PATTERN seq (A, neg(B), C) EVENTS (A = x == 0) MODE skip_till_next_match WITHIN 30 seconds;", LanguageFeature.ComplexEventPig)
      == List(Matcher(Pipe("a"), Pipe("b"),
        SeqPattern(List(SimplePattern("A"), NegPattern(SimplePattern("B")), SimplePattern("C"))),
        CompEvent(List(SimpleEvent(SimplePattern("A"), Eq(RefExpr(NamedField("x")), RefExpr(Value("0")))))),
        "skip_till_next_match",
        (30, "seconds"))))
  }

  it should "parse a matcher  statement using more simple event definitions" in {
    assert(parseScript("a = Matcher b PATTERN seq (A, neg(B), C) EVENTS (A = x == 0, C = x == 1) MODE skip_till_next_match WITHIN 30 seconds;", LanguageFeature.ComplexEventPig)
      == List(Matcher(Pipe("a"), Pipe("b"),
        SeqPattern(List(SimplePattern("A"), NegPattern(SimplePattern("B")), SimplePattern("C"))),
        CompEvent(List(SimpleEvent(SimplePattern("A"), Eq(RefExpr(NamedField("x")), RefExpr(Value("0")))),
          SimpleEvent(SimplePattern("C"), Eq(RefExpr(NamedField("x")), RefExpr(Value("1")))))),
        "skip_till_next_match",
        (30, "seconds"))))
  }
  it should "parse a matcher  statement using composite sequence pattern" in {
    assert(parseScript("a = Matcher b PATTERN seq (A, seq(B, D), C) EVENTS (A = x == 0, C = x == 1, D = y == (x / 10)) MODE skip_till_next_match WITHIN 30 seconds;", LanguageFeature.ComplexEventPig)
      == List(Matcher(Pipe("a"), Pipe("b"),
        SeqPattern(List(SimplePattern("A"),
          SeqPattern(List(SimplePattern("B"), SimplePattern("D"))), SimplePattern("C"))),
        CompEvent(List(SimpleEvent(SimplePattern("A"), Eq(RefExpr(NamedField("x")), RefExpr(Value("0")))),
          SimpleEvent(SimplePattern("C"), Eq(RefExpr(NamedField("x")), RefExpr(Value("1")))),
          SimpleEvent(SimplePattern("D"), Eq(RefExpr(NamedField("y")), PExpr(Div(RefExpr(NamedField("x")), RefExpr(Value("10")))))))),
        "skip_till_next_match",
        (30, "seconds"))))
  }

  it should "parse a matcher  statement using conjunction and disjunction" in {
    assert(parseScript("a = Matcher b PATTERN conj (A, disj(B, D), C) EVENTS (A = x == 0, C = x == 1, D = y == (x / 10)) MODE skip_till_next_match WITHIN 30 seconds;", LanguageFeature.ComplexEventPig)
      == List(Matcher(Pipe("a"), Pipe("b"),
        ConjPattern(List(SimplePattern("A"),
          DisjPattern(List(SimplePattern("B"), SimplePattern("D"))), SimplePattern("C"))),
        CompEvent(List(SimpleEvent(SimplePattern("A"), Eq(RefExpr(NamedField("x")), RefExpr(Value("0")))),
          SimpleEvent(SimplePattern("C"), Eq(RefExpr(NamedField("x")), RefExpr(Value("1")))),
          SimpleEvent(SimplePattern("D"), Eq(RefExpr(NamedField("y")), PExpr(Div(RefExpr(NamedField("x")), RefExpr(Value("10")))))))),
        "skip_till_next_match",
        (30, "seconds"))))
  }
}<|MERGE_RESOLUTION|>--- conflicted
+++ resolved
@@ -17,11 +17,9 @@
 
 package dbis.test.pig
 
-<<<<<<< HEAD
 import java.net.URI
-=======
+
 import dbis.test.TestTools._
->>>>>>> b61dd4c9
 
 import dbis.pig._
 import dbis.pig.PigCompiler._
