/*
 * Licensed to the Apache Software Foundation (ASF) under one or more
 * contributor license agreements.  See the NOTICE file distributed with
 * this work for additional information regarding copyright ownership.
 * The ASF licenses this file to You under the Apache License, Version 2.0
 * (the "License"); you may not use this file except in compliance with
 * the License.  You may obtain a copy of the License at
 *
 *    http://www.apache.org/licenses/LICENSE-2.0
 *
 * Unless required by applicable law or agreed to in writing, software
 * distributed under the License is distributed on an "AS IS" BASIS,
 * WITHOUT WARRANTIES OR CONDITIONS OF ANY KIND, either express or implied.
 * See the License for the specific language governing permissions and
 * limitations under the License.
 */

package dbis.test.pig

import dbis.pig._
import dbis.pig.PigCompiler._
import dbis.pig.op._
import dbis.pig.parser.LanguageFeature
import dbis.pig.schema._
import org.scalatest.FlatSpec

class PigParserSpec extends FlatSpec {
  "The parser" should "parse a simple load statement" in  {
    assert(parseScript("""a = load 'file.csv';""") == List(Load(Pipe("a"), "file.csv")))
  }

  it should "parse also a case insensitive load statement" in  {
    assert(parseScript("""a = LOAD 'file.csv';""") == List(Load(Pipe("a"), "file.csv")))
  }

  it should "parse also a load statement with a path" in  {
    assert(parseScript("""a = LOAD 'dir1/dir2/file.csv';""") == List(Load(Pipe("a"), "dir1/dir2/file.csv")))
  }

  it should "parse also a load statement with the using clause" in  {
    assert(parseScript("""a = LOAD 'file.data' using PigStorage(',');""") ==
      List(Load(Pipe("a"), "file.data", None, "PigStorage", List("""','"""))))
    assert(parseScript("""a = LOAD 'file.n3' using RDFFileStorage();""") ==
      List(Load(Pipe("a"), "file.n3", None, "RDFFileStorage")))
  }

  it should "parse a load statement with typed schema specification" in {
    val schema = BagType(TupleType(Array(Field("a", Types.IntType),
                                                Field("b", Types.CharArrayType),
                                                Field("c", Types.DoubleType))))
    assert(parseScript("""a = load 'file.csv' as (a:int, b:chararray, c:double); """) ==
      List(Load(Pipe("a"), "file.csv", Some(Schema(schema)))))
  }

  it should "parse a load statement with complex typed schema specification" in {
    val schema = BagType(TupleType(Array(Field("a", Types.IntType),
      Field("t", TupleType(Array(Field("f1", Types.IntType), Field("f2", Types.IntType)))),
      Field("b", BagType(TupleType(Array(Field("f3", Types.DoubleType), Field("f4", Types.DoubleType)), "t2"))))))
    assert(parseScript("""a = load 'file.csv' as (a:int, t:tuple(f1: int, f2:int), b:{t2:tuple(f3:double, f4:double)}); """) ==
      List(Load(Pipe("a"), "file.csv", Some(Schema(schema)))))
  }

  it should "parse another load statement with complex typed schema specification" in {
    val schema = BagType(TupleType(Array(Field("a", Types.IntType),
      Field("m1", MapType(Types.CharArrayType)),
      Field("m2", MapType(TupleType(Array(Field("f1", Types.IntType), Field("f2", Types.IntType))))),
      Field("m3", MapType(Types.ByteArrayType)))))
    assert(parseScript("""a = load 'file.csv' as (a:int, m1:map[chararray], m2:[(f1: int, f2:int)], m3:[]); """) ==
      List(Load(Pipe("a"), "file.csv", Some(Schema(schema)))))
  }

  it should "parse a load statement with typed schema specification and using clause" in {
    val schema = BagType(TupleType(Array(Field("a", Types.IntType),
      Field("b", Types.CharArrayType),
      Field("c", Types.DoubleType))))
    assert(parseScript("""a = load 'file.data' using PigStorage() as (a:int, b:chararray, c:double); """) ==
      List(Load(Pipe("a"), "file.data", Some(Schema(schema)), "PigStorage")))
  }

  it should "parse a load statement with untyped schema specification" in {
    val schema = BagType(TupleType(Array(Field("a", Types.ByteArrayType),
      Field("b", Types.ByteArrayType),
      Field("c", Types.ByteArrayType))))
    assert(parseScript("""a = load 'file.csv' as (a, b, c); """) ==
      List(Load(Pipe("a"), "file.csv", Some(Schema(schema)))))
  }

  it should "ignore comments" in {
    assert(parseScript("dump b; -- A comment") == List(Dump(Pipe("b"))))
  }

  it should "handle comments only to EOL" in {
    assert(parseScript("""
      |-- A comment
      |-- Another comment
      |dump b; -- A comment
      |dump c;""".stripMargin) == List(Dump(Pipe("b")), Dump(Pipe("c"))))
  }

  it should "parse the dump statement" in {
    assert(parseScript("dump b;") == List(Dump(Pipe("b"))))
  }

  it should "parse the store statement" in {
    assert(parseScript("""store b into 'file.csv';""") == List(Store(Pipe("b"), "file.csv")))
  }

  it should "parse a simple filter with a eq expression on named fields" in {
    assert(parseScript("a = filter b by x == y;") ==
      List(Filter(Pipe("a"), Pipe("b"), Eq(RefExpr(NamedField("x")), RefExpr(NamedField("y"))))))
  }

  it should "parse a simple filter with a greater or equal expression on positional fields" in {
    assert(parseScript("a = FILTER b BY $1 >= $2;") ==
      List(Filter(Pipe("a"), Pipe("b"), Geq(RefExpr(PositionalField(1)), RefExpr(PositionalField(2))))))
  }

  it should "parse a simple filter with a less than expression on fields and literals" in {
    assert(parseScript("a = filter b by $1 < 42;") ==
      List(Filter(Pipe("a"), Pipe("b"), Lt(RefExpr(PositionalField(1)), RefExpr(Value("42"))))))
  }

  it should "parse a filter with a complex arithmetic expression" in {
    assert(parseScript("a = FILTER b BY x > (42 + y) * 3;") ==
      List(Filter(Pipe("a"), Pipe("b"), Gt(RefExpr(NamedField("x")),
        Mult(PExpr(Add(RefExpr(Value("42")), RefExpr(NamedField("y")))), RefExpr(Value("3")))))))
  }

  it should "parse a filter with a logical expression" in {
    assert(parseScript("a = FILTER b BY x > 0 AND y < 1;") ==
      List(Filter(Pipe("a"), Pipe("b"), And(Gt(RefExpr(NamedField("x")), RefExpr(Value("0"))),
                                Lt(RefExpr(NamedField("y")), RefExpr(Value("1")))))))
  }

  it should "parse a filter with a complex logical expression" in {
    assert(parseScript("a = FILTER b BY x > 0 AND (y < 0 OR (NOT a == b));") ==
      List(Filter(Pipe("a"), Pipe("b"), And(Gt(RefExpr(NamedField("x")), RefExpr(Value("0"))),
      PPredicate(Or(Lt(RefExpr(NamedField("y")), RefExpr(Value("0"))),
        PPredicate(Not(Eq(RefExpr(NamedField("a")), RefExpr(NamedField("b")))))))))))
  }

  it should "parse a simple foreach statement" in {
    assert(parseScript("a = foreach b generate x, y, z;") ==
      List(Foreach(Pipe("a"), Pipe("b"), GeneratorList(List(
        GeneratorExpr(RefExpr(NamedField("x"))),
        GeneratorExpr(RefExpr(NamedField("y"))),
        GeneratorExpr(RefExpr(NamedField("z")))
      )))))
  }

  it should "parse a foreach statement with aliases for fields" in {
    assert(parseScript("a = foreach b generate $0 as f1, $1 as f2, $2 as f3;") ==
      List(Foreach(Pipe("a"), Pipe("b"), GeneratorList(List(
        GeneratorExpr(RefExpr(PositionalField(0)), Some(Field("f1"))),
        GeneratorExpr(RefExpr(PositionalField(1)), Some(Field("f2"))),
        GeneratorExpr(RefExpr(PositionalField(2)), Some(Field("f3")))
      )))))
  }

  it should "parse a foreach statement with field expressions" in {
    assert(parseScript("a = foreach b generate $0 + $1 as f1, $1 * 42 as f2;") ==
      List(Foreach(Pipe("a"), Pipe("b"), GeneratorList(List(
        GeneratorExpr(Add(RefExpr(PositionalField(0)), RefExpr(PositionalField(1))), Some(Field("f1"))),
        GeneratorExpr(Mult(RefExpr(PositionalField(1)), RefExpr(Value("42"))), Some(Field("f2")))
      )))))
  }

  it should "parse a foreach statement with flatten" in {
    assert(parseScript("a = foreach b generate $0, flatten($1);") ==
      List(Foreach(Pipe("a"), Pipe("b"), GeneratorList(List(
        GeneratorExpr(RefExpr(PositionalField(0))),
        GeneratorExpr(FlattenExpr(RefExpr(PositionalField(1))))
      )))))
  }

  it should "parse a foreach statement with function expressions" in {
    assert(parseScript("""a = FOREACH b GENERATE TOMAP("field1", $0, "field2", $1);""") ==
      List(Foreach(Pipe("a"), Pipe("b"), GeneratorList(List(
        GeneratorExpr(Func("TOMAP", List(
          RefExpr(Value("\"field1\"")),
          RefExpr(PositionalField(0)),
          RefExpr(Value("\"field2\"")),
          RefExpr(PositionalField(1)))))
      )))))
  }

  it should "parse a foreach statement with another function expression" in {
    assert(parseScript("a = FOREACH b GENERATE f0, COUNT(f1) AS CNT;") ==
      List(Foreach(Pipe("a"), Pipe("b"), GeneratorList(List(
        GeneratorExpr(RefExpr(NamedField("f0"))),
        GeneratorExpr(Func("COUNT", List(RefExpr(NamedField("f1")))), Some(Field("CNT", Types.ByteArrayType)))
      )))))
  }

  it should "parse a simple foreach statement with a schema" in {
    assert(parseScript("a = foreach b generate $0 as subj:chararray, $1 as pred, $2 as obj:chararray;") ==
      List(Foreach(Pipe("a"), Pipe("b"), GeneratorList(List(
        GeneratorExpr(RefExpr(PositionalField(0)), Some(Field("subj", Types.CharArrayType))),
        GeneratorExpr(RefExpr(PositionalField(1)), Some(Field("pred", Types.ByteArrayType))),
        GeneratorExpr(RefExpr(PositionalField(2)), Some(Field("obj", Types.CharArrayType)))
      )))))
  }

  it should "parse a FOREACH statement with a bag constructor" in {
    assert(parseScript("a = FOREACH b GENERATE {$0, $1, $2} as myBag;") ==
      List(Foreach(Pipe("a"), Pipe("b"), GeneratorList(List(
        GeneratorExpr(ConstructBagExpr(List(RefExpr(PositionalField(0)),
                                            RefExpr(PositionalField(1)),
                                            RefExpr(PositionalField(2)))), Some(Field("myBag", Types.ByteArrayType))
        ))))))
  }

  it should "parse a FOREACH statement with a tuple constructor" in {
    assert(parseScript("a = FOREACH b GENERATE $0, ($1, $2) as myTuple;") ==
      List(Foreach(Pipe("a"), Pipe("b"), GeneratorList(List(
      GeneratorExpr(RefExpr(PositionalField(0))),
      GeneratorExpr(ConstructTupleExpr(List(RefExpr(PositionalField(1)),
                                            RefExpr(PositionalField(2)))), Some(Field("myTuple", Types.ByteArrayType))
      ))))))
  }

  it should "parse a FOREACH statement with a map constructor" in {
    assert(parseScript("a = FOREACH b GENERATE [$0, $1] as myMap;") ==
      List(Foreach(Pipe("a"), Pipe("b"), GeneratorList(List(
        GeneratorExpr(ConstructMapExpr(List(RefExpr(PositionalField(0)),
                                            RefExpr(PositionalField(1)))), Some(Field("myMap", Types.ByteArrayType))
      ))))))
  }


  it should "parse a simple nested FOREACH statement" in {
    assert(parseScript(
      """a = FOREACH b {
      |generate c, COUNT(d);
      |};""".stripMargin) ==
      List(Foreach(Pipe("a"), Pipe("b"), GeneratorPlan(List(
        Generate(List(GeneratorExpr(RefExpr(NamedField("c"))),
          GeneratorExpr(Func("COUNT", List(RefExpr(NamedField("d")))))))
      )))))
  }

  it should "parse a nested FOREACH statement with multiple statements" in {
    assert(parseScript(
      """a = FOREACH b {
        |data = d.dat;
        |unique_d = DISTINCT data;
        |generate key, COUNT(unique_d);
        |};""".stripMargin) ==
    List(Foreach(Pipe("a"), Pipe("b"), GeneratorPlan(List(
    ConstructBag(Pipe("data"), DerefTuple(NamedField("d"), NamedField("dat"))),
    Distinct(Pipe("unique_d"), Pipe("data")),
    Generate(List(GeneratorExpr(RefExpr(NamedField("key"))),
      GeneratorExpr(Func("COUNT", List(RefExpr(NamedField("unique_d")))))))
    )))))
  }

  it should "detect an invalid statement" in {
    intercept[java.lang.IllegalArgumentException] {
      parseScript("a = invalid b by x=y;")
    }
  }

  it should "parse a list of statements" in {
    assert(parseScript("a = load 'file.csv';\ndump b;") == List(Load(Pipe("a"), "file.csv"), Dump(Pipe("b"))))
  }

  it should "parse a list of statements while ignoring comments" in {
    assert(parseScript("-- A comment\na = load 'file.csv';-- Another comment\ndump b;") ==
      List(Load(Pipe("a"), "file.csv"), Dump(Pipe("b"))))
  }

  it should "parse a describe statement" in {
    assert(parseScript("describe x;") == List(Describe(Pipe("x"))))
  }

  it should "parse a limit statement" in {
    assert(parseScript("a = limit b 100;") == List(Limit(Pipe("a"), Pipe("b"), 100)))
  }

  it should "parse a group by all statement" in {
    assert(parseScript("a = group b all;") == List(Grouping(Pipe("a"), Pipe("b"), GroupingExpression(List()))))
  }

  it should "parse a group by statement with a single key" in {
    assert(parseScript("a = group b by $1;") == List(Grouping(Pipe("a"), Pipe("b"), GroupingExpression(List(PositionalField(1))))))
  }

  it should "parse a group by statement with multiple keys" in {
    assert(parseScript("a = GROUP b BY ($0, $1);") ==
      List(Grouping(Pipe("a"), Pipe("b"), GroupingExpression(List(PositionalField(0), PositionalField(1))))))
  }

  it should "parse a group by statement with multiple named keys" in {
    assert(parseScript("a = group b by (k1, k2, k3);") ==
      List(Grouping(Pipe("a"), Pipe("b"), GroupingExpression(List(NamedField("k1"),
      NamedField("k2"), NamedField("k3"))))))
  }

  it should "parse the distinct statement" in {
    assert(parseScript("a = distinct b;") == List(Distinct(Pipe("a"), Pipe("b"))))
  }

  it should "parse a binary join statement with simple expression" in {
    assert(parseScript("a = join b by $0, c by $0;") == List(Join(Pipe("a"), List(Pipe("b"), Pipe("c")),
      List(List(PositionalField(0)), List(PositionalField(0))))))
  }

  it should "parse a binary join statement with expression lists" in {
    assert(parseScript("a = join b by ($0, $1), c by ($1, $2);") == List(Join(Pipe("a"), List(Pipe("b"), Pipe("c")),
      List(List(PositionalField(0), PositionalField(1)), List(PositionalField(1), PositionalField(2))))))
  }

  it should "parse a multiway join statement" in {
    assert(parseScript("a = join b by $0, c by $0, d by $0;") == List(Join(Pipe("a"), List(Pipe("b"), Pipe("c"), Pipe("d")),
      List(List(PositionalField(0)), List(PositionalField(0)), List(PositionalField(0))))))
  }

  it should "parse expressions with deref operators for map" in {
    assert(parseScript("""a = foreach b generate m1#"k1", m1#"k2";""") ==
<<<<<<< HEAD
      List(Foreach("a", "b", GeneratorList(List(GeneratorExpr(RefExpr(DerefMap(NamedField("m1"), "\"k1\""))),
        GeneratorExpr(RefExpr(DerefMap(NamedField("m1"), "\"k2\""))))))))
=======
      List(Foreach(Pipe("a"), Pipe("b"), GeneratorList(List(GeneratorExpr(RefExpr(DerefMap(NamedField("m1"), """"k1""""))),
        GeneratorExpr(RefExpr(DerefMap(NamedField("m1"), """"k2""""))))))))
>>>>>>> 5ceeb9dd
  }

  it should "parse expressions with deref operators on positional fields for map" in {
    assert(parseScript("""a = foreach b generate $0#"k1", $1#"k2";""") ==
<<<<<<< HEAD
      List(Foreach("a", "b", GeneratorList(List(GeneratorExpr(RefExpr(DerefMap(PositionalField(0), "\"k1\""))),
        GeneratorExpr(RefExpr(DerefMap(PositionalField(1), "\"k2\""))))))))
=======
      List(Foreach(Pipe("a"), Pipe("b"), GeneratorList(List(GeneratorExpr(RefExpr(DerefMap(PositionalField(0), """"k1""""))),
        GeneratorExpr(RefExpr(DerefMap(PositionalField(1), """"k2""""))))))))
>>>>>>> 5ceeb9dd
  }

  it should "parse expressions with deref operators for tuple and bag" in {
    assert(parseScript("""a = foreach b generate t1.k, t2.$0;""") ==
      List(Foreach(Pipe("a"), Pipe("b"), GeneratorList(List(GeneratorExpr(RefExpr(DerefTuple(NamedField("t1"), NamedField("k")))),
        GeneratorExpr(RefExpr(DerefTuple(NamedField("t2"), PositionalField(0)))))))))
  }

  it should "parse expressions with deref operators on positional fields for tuple and bag" in {
    assert(parseScript("""a = foreach b generate $0.$1, $2.$0;""") ==
      List(Foreach(Pipe("a"), Pipe("b"), GeneratorList(List(GeneratorExpr(RefExpr(DerefTuple(PositionalField(0), PositionalField(1)))),
        GeneratorExpr(RefExpr(DerefTuple(PositionalField(2), PositionalField(0)))))))))
  }

  it should "parse a binary union statement" in {
    assert(parseScript("a = union b, c;") == List(Union(Pipe("a"), List(Pipe("b"), Pipe("c")))))
  }

  it should "parse a n-ary union statement" in {
    assert(parseScript("a = union b, c, d, e;") == List(Union(Pipe("a"), List(Pipe("b"), Pipe("c"), Pipe("d"), Pipe("e")))))
  }

  it should "parse a register statement" in {
    assert(parseScript("""register "/usr/local/share/myfile.jar";""") == List(Register("\"/usr/local/share/myfile.jar\"")))
  }

  it should "parse a stream statement without schema" in {
    assert(parseScript("a = stream b through package.myOp;") == List(StreamOp(Pipe("a"), Pipe("b"), "package.myOp")))
  }

  it should "parse a stream statement with parameters" in {
    assert(parseScript("a = stream b through myOp(1.0, 42);") == List(StreamOp(Pipe("a"), Pipe("b"), "myOp", Some(List(Value("1.0"), Value("42"))))))
  }

  it should "parse a stream statement with schema" in {
    val schema = BagType(TupleType(Array(Field("f1", Types.IntType),
      Field("f2", Types.DoubleType))))
    assert(parseScript("a = stream b through myOp as (f1: int, f2:double);") == List(StreamOp(Pipe("a"), Pipe("b"), "myOp", None, Some(Schema(schema)))))
  }

  it should "parse a sample statement with a given size" in {
    assert(parseScript("a = sample b 0.10;") == List(Sample(Pipe("a"), Pipe("b"), RefExpr(Value("0.10")))))
  }

  it should "parse a sample statement with an expression" in {
    assert(parseScript("a = sample b 100/num_rows;") ==
      List(Sample(Pipe("a"), Pipe("b"), Div(RefExpr(Value("100")), RefExpr(NamedField("num_rows"))))))
  }

  it should "parse a simple order by statement" in {
    assert(parseScript("a = order b by $0;") ==
      List(OrderBy(Pipe("a"), Pipe("b"), List(OrderBySpec(PositionalField(0), OrderByDirection.AscendingOrder)))))
  }

  it should "parse a simple order by statement on whole tuples" in {
    assert(parseScript("a = order b by * desc;") ==
      List(OrderBy(Pipe("a"), Pipe("b"), List(OrderBySpec(Value("*"), OrderByDirection.DescendingOrder)))))
  }

  it should "parse a simple order by statement with ascending sort order" in {
    assert(parseScript("a = order b by f1 asc;") ==
      List(OrderBy(Pipe("a"), Pipe("b"), List(OrderBySpec(NamedField("f1"), OrderByDirection.AscendingOrder)))))
  }

  it should "parse a simple order by statement with descending sort order" in {
    assert(parseScript("a = order b by $1 desc;") ==
      List(OrderBy(Pipe("a"), Pipe("b"), List(OrderBySpec(PositionalField(1), OrderByDirection.DescendingOrder)))))
  }

  it should "parse an order by statement with multiple fields" in {
    assert(parseScript("a = order b by $1 desc, $2 asc;") ==
      List(OrderBy(Pipe("a"), Pipe("b"), List(OrderBySpec(PositionalField(1), OrderByDirection.DescendingOrder),
        OrderBySpec(PositionalField(2), OrderByDirection.AscendingOrder)))))
  }

  it should "parse a socket read statement in standard mode" in {
    assert(parseScript("a = socket_read '127.0.0.1:5555';") == List(SocketRead("a", SocketAddress("","127.0.0.1","5555"), "")))
  }

  it should "parse a socket read statement in standard mode with using clause" in {
    assert(parseScript("a = socket_read '127.0.0.1:5555' using PigStream(',');") == List(SocketRead("a", SocketAddress("","127.0.0.1","5555"), "", None, "PigStream",List("""','"""))))
    assert(parseScript("a = socket_read '127.0.0.1:5555' using RDFStream();") == List(SocketRead("a", SocketAddress("","127.0.0.1","5555"), "", None, "RDFStream")))
  }

  it should "parse a socket read statement in zmq mode" in {
    assert(parseScript("a = socket_read 'tcp://127.0.0.1:5555' mode zmq;") == List(SocketRead("a", SocketAddress("tcp://","127.0.0.1","5555"), "zmq")))
  }

  it should "parse a socket write statement in standard mode" in {
    assert(parseScript("socket_write a to '127.0.0.1:5555';") == List(SocketWrite("a", SocketAddress("","127.0.0.1","5555"), "")))
  }

  it should "parse a socket write statement in zmq mode" in {
    assert(parseScript("socket_write a to 'tcp://127.0.0.1:5555' mode zmq;") == List(SocketWrite("a", SocketAddress("tcp://","127.0.0.1","5555"), "zmq")))
  }

  it should "parse a window statement using Rows for window and slider" in {
    assert(parseScript("a = window b rows 100 slide rows 10;") == List(Window("a", "b", (100,""), (10,""))))
  }
 
  it should "parse a window statement using Range for window and slider" in {
    assert(parseScript("a = window b range 100 seconds slide range 10 seconds;") == List(Window("a", "b", (100,"seconds"), (10,"seconds"))))
  }

  it should "parse a SPLIT INTO statement" in {
    assert(parseScript("SPLIT a INTO b IF $0 > 12, c IF $0 < 12, d IF $0 == 0;") ==
      List(SplitInto(Pipe("a"), List(
        SplitBranch(Pipe("b"), Gt(RefExpr(PositionalField(0)), RefExpr(Value("12")))),
        SplitBranch(Pipe("c"), Lt(RefExpr(PositionalField(0)), RefExpr(Value("12")))),
        SplitBranch(Pipe("d"), Eq(RefExpr(PositionalField(0)), RefExpr(Value("0"))))
    ))))
  }

  it should "reject statements not supported in the plain language feature" in {
    intercept[java.lang.IllegalArgumentException] {
      parseScript("a = TUPLIFY b ON $0;")
    }
  }

  it should "accept TUPLIFY in SparqlPig" in {
    parseScript("a = TUPLIFY b ON $0;", LanguageFeature.SparqlPig)
  }

}<|MERGE_RESOLUTION|>--- conflicted
+++ resolved
@@ -317,24 +317,14 @@
 
   it should "parse expressions with deref operators for map" in {
     assert(parseScript("""a = foreach b generate m1#"k1", m1#"k2";""") ==
-<<<<<<< HEAD
-      List(Foreach("a", "b", GeneratorList(List(GeneratorExpr(RefExpr(DerefMap(NamedField("m1"), "\"k1\""))),
-        GeneratorExpr(RefExpr(DerefMap(NamedField("m1"), "\"k2\""))))))))
-=======
       List(Foreach(Pipe("a"), Pipe("b"), GeneratorList(List(GeneratorExpr(RefExpr(DerefMap(NamedField("m1"), """"k1""""))),
         GeneratorExpr(RefExpr(DerefMap(NamedField("m1"), """"k2""""))))))))
->>>>>>> 5ceeb9dd
   }
 
   it should "parse expressions with deref operators on positional fields for map" in {
     assert(parseScript("""a = foreach b generate $0#"k1", $1#"k2";""") ==
-<<<<<<< HEAD
-      List(Foreach("a", "b", GeneratorList(List(GeneratorExpr(RefExpr(DerefMap(PositionalField(0), "\"k1\""))),
-        GeneratorExpr(RefExpr(DerefMap(PositionalField(1), "\"k2\""))))))))
-=======
       List(Foreach(Pipe("a"), Pipe("b"), GeneratorList(List(GeneratorExpr(RefExpr(DerefMap(PositionalField(0), """"k1""""))),
         GeneratorExpr(RefExpr(DerefMap(PositionalField(1), """"k2""""))))))))
->>>>>>> 5ceeb9dd
   }
 
   it should "parse expressions with deref operators for tuple and bag" in {
@@ -411,32 +401,32 @@
   }
 
   it should "parse a socket read statement in standard mode" in {
-    assert(parseScript("a = socket_read '127.0.0.1:5555';") == List(SocketRead("a", SocketAddress("","127.0.0.1","5555"), "")))
+    assert(parseScript("a = socket_read '127.0.0.1:5555';") == List(SocketRead(Pipe("a"), SocketAddress("","127.0.0.1","5555"), "")))
   }
 
   it should "parse a socket read statement in standard mode with using clause" in {
-    assert(parseScript("a = socket_read '127.0.0.1:5555' using PigStream(',');") == List(SocketRead("a", SocketAddress("","127.0.0.1","5555"), "", None, "PigStream",List("""','"""))))
-    assert(parseScript("a = socket_read '127.0.0.1:5555' using RDFStream();") == List(SocketRead("a", SocketAddress("","127.0.0.1","5555"), "", None, "RDFStream")))
+    assert(parseScript("a = socket_read '127.0.0.1:5555' using PigStream(',');") == List(SocketRead(Pipe("a"), SocketAddress("","127.0.0.1","5555"), "", None, "PigStream",List("""','"""))))
+    assert(parseScript("a = socket_read '127.0.0.1:5555' using RDFStream();") == List(SocketRead(Pipe("a"), SocketAddress("","127.0.0.1","5555"), "", None, "RDFStream")))
   }
 
   it should "parse a socket read statement in zmq mode" in {
-    assert(parseScript("a = socket_read 'tcp://127.0.0.1:5555' mode zmq;") == List(SocketRead("a", SocketAddress("tcp://","127.0.0.1","5555"), "zmq")))
+    assert(parseScript("a = socket_read 'tcp://127.0.0.1:5555' mode zmq;") == List(SocketRead(Pipe("a"), SocketAddress("tcp://","127.0.0.1","5555"), "zmq")))
   }
 
   it should "parse a socket write statement in standard mode" in {
-    assert(parseScript("socket_write a to '127.0.0.1:5555';") == List(SocketWrite("a", SocketAddress("","127.0.0.1","5555"), "")))
+    assert(parseScript("socket_write a to '127.0.0.1:5555';") == List(SocketWrite(Pipe("a"), SocketAddress("","127.0.0.1","5555"), "")))
   }
 
   it should "parse a socket write statement in zmq mode" in {
-    assert(parseScript("socket_write a to 'tcp://127.0.0.1:5555' mode zmq;") == List(SocketWrite("a", SocketAddress("tcp://","127.0.0.1","5555"), "zmq")))
+    assert(parseScript("socket_write a to 'tcp://127.0.0.1:5555' mode zmq;") == List(SocketWrite(Pipe("a"), SocketAddress("tcp://","127.0.0.1","5555"), "zmq")))
   }
 
   it should "parse a window statement using Rows for window and slider" in {
-    assert(parseScript("a = window b rows 100 slide rows 10;") == List(Window("a", "b", (100,""), (10,""))))
+    assert(parseScript("a = window b rows 100 slide rows 10;") == List(Window(Pipe("a"), Pipe("b"), (100,""), (10,""))))
   }
  
   it should "parse a window statement using Range for window and slider" in {
-    assert(parseScript("a = window b range 100 seconds slide range 10 seconds;") == List(Window("a", "b", (100,"seconds"), (10,"seconds"))))
+    assert(parseScript("a = window b range 100 seconds slide range 10 seconds;") == List(Window(Pipe("a"), Pipe("b"), (100,"seconds"), (10,"seconds"))))
   }
 
   it should "parse a SPLIT INTO statement" in {
