/*
 * Licensed to the Apache Software Foundation (ASF) under one or more
 * contributor license agreements.  See the NOTICE file distributed with
 * this work for additional information regarding copyright ownership.
 * The ASF licenses this file to You under the Apache License, Version 2.0
 * (the "License"); you may not use this file except in compliance with
 * the License.  You may obtain a copy of the License at
 *
 *    http://www.apache.org/licenses/LICENSE-2.0
 *
 * Unless required by applicable law or agreed to in writing, software
 * distributed under the License is distributed on an "AS IS" BASIS,
 * WITHOUT WARRANTIES OR CONDITIONS OF ANY KIND, either express or implied.
 * See the License for the specific language governing permissions and
 * limitations under the License.
 */
package dbis.test.pig

import dbis.pig.PigCompiler._
import dbis.pig.op._
import dbis.pig.plan.{DataflowPlan, InvalidPlanException}
import dbis.pig.schema._
import org.scalatest.OptionValues._
import org.scalatest.{FlatSpec, Matchers}

class DataflowPlanSpec extends FlatSpec with Matchers {
  /*
  "The plan" should "contain all pipes" in {
    val op1 = Load("a", "file.csv")
    val op2 = Filter("b", "a", Lt(RefExpr(PositionalField(1)), RefExpr(Value("42"))))
    val op3 = Dump("b")
    val plan = new DataflowPlan(List(op1, op2, op3))
    assert(plan.pipes == Map("a" -> Pipe("a", op1), "b" -> Pipe("b", op2)))
  }
  */

  "The plan" should "not contain duplicate pipes" in {
    val op1 = Load(Pipe("a"), "file.csv")
    val op2 = Filter(Pipe("b"), Pipe("a"), Lt(RefExpr(PositionalField(1)), RefExpr(Value("42"))))
    val op3 = Dump(Pipe("b"))
    val op4 = Filter(Pipe("b"), Pipe("a"), Lt(RefExpr(PositionalField(1)), RefExpr(Value("42"))))
    intercept[InvalidPlanException] {
      new DataflowPlan(List(op1, op2, op3, op4))
    }
  }

  it should "check connectivity" in {
    val op1 = Load(Pipe("a"), "file.csv")
    val op2 = Filter(Pipe("b"), Pipe("a"), Lt(RefExpr(PositionalField(1)), RefExpr(Value("42"))))
    val op3 = Dump(Pipe("b"))
    val op4 = Filter(Pipe("c"), Pipe("a"), Lt(RefExpr(PositionalField(1)), RefExpr(Value("42"))))
    val op5 = Dump(Pipe("c"))
    val plan = new DataflowPlan(List(op1, op2, op3, op4, op5))
    assert(plan.checkConnectivity)
  }

  it should "find disconnected operators" in {
    val op1 = Load(Pipe("a"), "file.csv")
    val op2 = Filter(Pipe("b"), Pipe("a"), Lt(RefExpr(PositionalField(1)), RefExpr(Value("42"))))
    val op3 = Dump(Pipe("b"))
    val op4 = Load(Pipe("c"), "file.csv")
    // val op5 = Dump(Pipe("c"))
    val plan = new DataflowPlan(List(op1, op2, op3, op4))
    assert(!plan.checkConnectivity)
  }

  it should "find sink operators" in {
    val op1 = Load(Pipe("a"), "file.csv")
    val op2 = Filter(Pipe("b"), Pipe("a"), Lt(RefExpr(PositionalField(1)), RefExpr(Value("42"))))
    val op3 = Dump(Pipe("b"))
    val op4 = Load(Pipe("c"), "file.csv")
    val op5 = Dump(Pipe("c"))
    val plan = new DataflowPlan(List(op1, op2, op3, op4, op5))
    assert(plan.sinkNodes == Set(op3, op5))
  }
  
  it should "find source operators" in {
    val op1 = Load(Pipe("a"), "file.csv")
    val op2 = Filter(Pipe("b"), Pipe("a"), Lt(RefExpr(PositionalField(1)), RefExpr(Value("42"))))
    val op3 = Dump(Pipe("b"))
    val op4 = Load(Pipe("c"), "file.csv")
    val op5 = Dump(Pipe("c"))
    val plan = new DataflowPlan(List(op1, op2, op3, op4, op5))
    assert(plan.sourceNodes == Set(op1, op4))
  }

  it should "return the operator producing the given relation" in {
    val op1 = Load(Pipe("a"), "file.csv")
    val op2 = Filter(Pipe("b"), Pipe("a"), Lt(RefExpr(PositionalField(1)), RefExpr(Value("42"))))
    val op3 = Load(Pipe("c"), "file.csv")
    val op4 = Filter(Pipe("d"), Pipe("c"), Lt(RefExpr(PositionalField(0)), RefExpr(Value("42"))))
    val plan = new DataflowPlan(List(op1, op2, op3, op4))
    plan.findOperatorForAlias("d") should equal (Some(op4))
    plan.findOperatorForAlias("b") should equal (Some(op2))
    plan.findOperatorForAlias("a") should equal (Some(op1))
    plan.findOperatorForAlias("x") should equal (None)
  }

  it should "eliminate register statements" in {
    val plan = new DataflowPlan(parseScript("""
         |register "myfile.jar";
         |a = load 'file.csv' as (f1:int, f2:chararray, f3:double);
         |b = filter a by f1 > 0;
         |""".stripMargin))
    plan.additionalJars.toList should equal (List("myfile.jar"))
    plan.operators.length should equal (2)
    plan.operators.filter(_.isInstanceOf[Register]).length should equal (0)
  }

  it should "compute identical lineage signatures for two operators with the same plans" in {
    val op1 = Load(Pipe("a"), "file.csv")
    val op2 = Filter(Pipe("b"), Pipe("a"), Lt(RefExpr(PositionalField(1)), RefExpr(Value("42"))))
    val op3 = Grouping(Pipe("c"), Pipe("b"), GroupingExpression(List(PositionalField(0))))
    val plan1 = new DataflowPlan(List(op1, op2, op3))

    val op4 = Load(Pipe("a"), "file.csv")
    val op5 = Filter(Pipe("b"), Pipe("a"), Lt(RefExpr(PositionalField(1)), RefExpr(Value("42"))))
    val op6 = Grouping(Pipe("c"), Pipe("b"), GroupingExpression(List(PositionalField(0))))
    val plan2 = new DataflowPlan(List(op4, op5, op6))
    assert(op3.lineageSignature == op6.lineageSignature)
  }

  it should "infer the schema for filter" in {
    val plan = new DataflowPlan(parseScript("""
        |a = load 'file.csv' as (f1:int, f2:chararray, f3:double);
        |b = filter a by f1 > 0;
        |""".stripMargin))
    val loadSchema = plan.operators(0).schema
    loadSchema should not be (None)
    val filterSchema = plan.operators(1).schema
    filterSchema should not be (None)
    loadSchema should equal (filterSchema)
    filterSchema match {
      case Some(s) => {
        s.field(0) should equal (Field("f1", Types.IntType))
        s.field(1) should equal (Field("f2", Types.CharArrayType))
        s.field(2) should equal (Field("f3", Types.DoubleType))
      }
      case None => fail()
    }
  }

  it should "infer the schema for a generate clause in foreach" in {
    val plan = new DataflowPlan(parseScript("""
        |a = load 'file.csv';
        |b = foreach a generate $0 as subject: chararray, $1 as predicate: chararray, $2 as object:bytearray;
        |""".stripMargin))
    val schema = plan.operators(1).schema
    schema match {
      case Some(s) => {
        s.field(0) should equal (Field("subject", Types.CharArrayType))
        s.field(1) should equal (Field("predicate", Types.CharArrayType))
        s.field(2) should equal (Field("object", Types.ByteArrayType))
      }
      case None => fail()
    }
  }

  it should "infer the schema for another generate clause in foreach" in {
    val plan = new DataflowPlan(parseScript("""
        |a = load 'file.csv';
        |b = foreach a generate $0+$1, $1 as f1: double, $2 as f3;
        |""".stripMargin))
    val schema = plan.operators(1).schema
    schema match {
      case Some(s) => {
        s.field(0) should equal (Field("", Types.DoubleType))
        s.field(1) should equal (Field("f1", Types.DoubleType))
        s.field(2) should equal (Field("f3", Types.ByteArrayType))
      }
      case None => fail()
    }
  }

  it should "infer the schema for a generate clause in foreach with type casts" in {
    val plan = new DataflowPlan(parseScript("""
        |a = load 'file.csv';
        |b = foreach a generate (int)$0, (tuple(int,int,float))$1 as f1;
        |""".stripMargin))
    val schema = plan.operators(1).schema
    schema match {
      case Some(s) => {
        s.field(0) should equal (Field("", Types.IntType))
        s.field(1) should equal (Field("f1", TupleType(Array(Field("", Types.IntType),
                                                                Field("", Types.IntType),
                                                                Field("", Types.FloatType)))))
      }
      case None => fail()
    }
  }

  it should "infer the schema for group by" in {
    val plan = new DataflowPlan(parseScript("""
        |a = load 'file.csv' as (f1: int, f2: double, f3:map[]);
        |b = group a by f1;
        |""".stripMargin))
    val schema = plan.operators(1).schema
    schema match {
      case Some(s) => {
        s.fields.length should equal (2)
        s.field(0) should equal(Field("group", Types.IntType))
        s.field(1) should equal(Field("a", BagType(TupleType(Array(Field("f1", Types.IntType),
                                                                      Field("f2", Types.DoubleType),
                                                                      Field("f3", MapType(Types.ByteArrayType))
        )))))
      }
      case None => fail()
    }
  }

  it should "infer the schema for join" in {
    val plan = new DataflowPlan(parseScript("""
        |a = load 'file.csv' as (f1:int, f2:chararray, f3:double);
        |b = load 'file.csv' as (f10:int, f11:double, f12:bytearray);
        |c = join a by f1, b by f10;
        |""".stripMargin))
    val schema = plan.operators.last.schema
    schema match {
      case Some(s) => {
        s.fields.length should equal (6)
        s.field(0) should equal(Field("f1", Types.IntType))
        s.field(1) should equal(Field("f2", Types.CharArrayType))
        s.field(2) should equal(Field("f3", Types.DoubleType))
        s.field(3) should equal(Field("f10", Types.IntType))
        s.field(4) should equal(Field("f11", Types.DoubleType))
        s.field(5) should equal(Field("f12", Types.ByteArrayType))
      }
      case None => fail()
    }
  }

  it should "infer the schema for union with compatible relations" in {
    val plan = new DataflowPlan(parseScript("""
        |a = load 'file.csv' as (f1:int, f2:chararray, f3:double);
        |b = load 'file.csv' as (f1:int, f2:chararray, f3:double);
        |c = union a, b;
        |""".stripMargin))
    val schema = plan.operators.last.schema
    schema match {
      case Some(s) => {
        s.fields.length should equal (3)
        s.field(0) should equal(Field("f1", Types.IntType))
        s.field(1) should equal(Field("f2", Types.CharArrayType))
        s.field(2) should equal(Field("f3", Types.DoubleType))
      }
      case None => fail()
    }
  }

  it should "infer a null schema for union with relations of different sizes" in {
    val plan = new DataflowPlan(parseScript("""
         |a = load 'file.csv' as (f1:int, f2:chararray, f3:double, f4:int);
         |b = load 'file.csv' as (f1:int, f2:chararray, f3:double);
         |c = union a, b;
         |""".stripMargin))
    val schema = plan.operators.last.schema
    schema should equal (None)
  }

  it should "infer the schema for union with relations with different types" in {
    val plan = new DataflowPlan(parseScript("""
        |a = load 'file.csv' as (f1:int, f2:chararray, f3:float);
        |b = load 'file.csv' as (f11:double, f21:bytearray, f31:long);
        |c = union a, b;
        |""".stripMargin))
    val schema = plan.operators.last.schema
    schema match {
      case Some(s) => {
        s.fields.length should equal (3)
        s.field(0) should equal(Field("f1", Types.DoubleType))
        s.field(1) should equal(Field("f2", Types.CharArrayType))
        s.field(2) should equal(Field("f3", Types.FloatType))
      }
      case None => fail()
    }
  }

  it should "accept a filter statement with correct field names" in {
    val plan = new DataflowPlan(parseScript("""
        |a = load 'file.csv' as (f1:int, f2:chararray, f3:double);
        |b = filter a by f1 > 0;
        |""".stripMargin))
//    plan.checkSchemaConformance should equal (true)
    
    /* somehow the not does not work here
     * just let it check the conformance, if the exception is thrown, 
     * the test will fail anyway
     */
    plan.checkSchemaConformance
//    an [SchemaException] should not be thrownBy plan.checkSchemaConformance 
  }

  it should "reject a filter statement with incorrect field names" in {
    val plan = new DataflowPlan(parseScript("""
        |a = load 'file.csv' as (f1:int, f2:chararray, f3:double);
        |b = filter a by f0 > 0;
        |""".stripMargin))
//    plan.checkSchemaConformance should equal (false)
    an [SchemaException] should be thrownBy plan.checkSchemaConformance
  }

  it should "reject a filter statement with field names for unknown schema" in {
    val plan = new DataflowPlan(parseScript("""
        |a = load 'file.csv';
        |b = filter a by f0 > 0;
        |""".stripMargin))
//    plan.checkSchemaConformance should equal (false)
    an [SchemaException] should be thrownBy plan.checkSchemaConformance
  }

  it should "process a nested FOREACH statement with multiple statements" in {
    val ops = parseScript(
      """daily = load 'data.csv' as (exchange, symbol);
        |grpd  = group daily by exchange;
        |uniqcnt  = foreach grpd {
        |           sym      = daily.symbol;
        |           uniq_sym = distinct sym;
        |           generate group, COUNT(uniq_sym);
        |};""".stripMargin)
    val plan = new DataflowPlan(ops)
  }

  it should "be consistent after adding a new operator using insertAfter" in {
    val plan = new DataflowPlan(parseScript("""
         |a = load 'file.csv';
         |b = filter a by $0 > 0;
         |""".stripMargin))
    val ops = plan.findOperator(o => o.outPipeName == "a")
    ops.size should be (1)
    val op = ops.head
    op.outPipeName should be ("a")
    plan.insertAfter(op, Distinct(Pipe("c"), Pipe("a")))
  }

  it should "be consistent after exchanging two operators" in {

  }
  it should "be consistent after removing an operator" in {
    val op1 = Load("a", "file.csv")
    val predicate = Lt(RefExpr(PositionalField(1)), RefExpr(Value("42")))
    val op2 = Filter("b", "a", predicate)
    val op3 = Dump("b")

    val plan = new DataflowPlan(List(op1, op2, op3))
    val newPlan = plan.remove(op2)

    newPlan.sinkNodes.headOption.value.inputs should contain only(Pipe("b", op1))
    newPlan.sourceNodes.headOption.value.outputs should not contain op2
  }

  /*
  it should "correctly assign inputs and outputs" in {
    val op1 = Load(Pipe("a"), "file.csv")
    val predicate = Lt(RefExpr(PositionalField(1)), RefExpr(Value("42")))
    val op2 = Filter(Pipe("b"), Pipe("a"), predicate)
    val op3 = Dump(Pipe("b"))
    val op4 = OrderBy(Pipe("c"), Pipe("b"), List())
    val op5 = Dump(Pipe("c"))
    val ops = List[PigOperator](op1, op2, op3, op4, op5)
    for(op <- ops) {
      op.inputs shouldBe empty
      op.outputs shouldBe empty
    }
    val plan = new DataflowPlan(ops)

    op1.outputs should contain only (op2)

    op2.inputs should contain only (Pipe("a", op1))
    op2.outputs should contain allOf(op3, op4)

    op3.inputs should contain only (Pipe("b", op2))
    op3.outputs shouldBe empty

    op4.inputs should contain only (Pipe("b", op2))
    op4.outputs should contain only(op5)

    op5.inputs should contain only (Pipe("c", op4))
    op5.outputs shouldBe empty
  }
<<<<<<< HEAD

  it should "be consistent after replacing an operator" in {
    val op1 = Load("a", "file.csv")
    val op2 = Load("a", "file2.csv")

    val op3 = Dump("a")

    val plan = new DataflowPlan(List(op1, op3))
    val newPlan = plan.replace(op1, op2)
    newPlan.sinkNodes.headOption.value.inputs should contain only(Pipe("a", op2))
    newPlan.sourceNodes.headOption.value should equal(op2)
    newPlan.sourceNodes.headOption.value.outputs should contain only(op3)
  }

=======
*/
>>>>>>> 5b945ef7
  it should "construct pipes for SPLIT INTO" in {
    val plan = new DataflowPlan(parseScript(s"""
      |a = LOAD 'file' AS (x, y);
      |SPLIT a INTO b IF x < 100, c IF x >= 100;
      |STORE b INTO 'res1.data';
      |STORE c INTO 'res2.data';""".stripMargin))
    plan.findOperatorForAlias("b") should not be empty
    plan.sourceNodes.headOption.value.outputs.headOption.value.outputs should have length 2
    assert(plan.checkConnectivity)
  }
}<|MERGE_RESOLUTION|>--- conflicted
+++ resolved
@@ -377,7 +377,6 @@
     op5.inputs should contain only (Pipe("c", op4))
     op5.outputs shouldBe empty
   }
-<<<<<<< HEAD
 
   it should "be consistent after replacing an operator" in {
     val op1 = Load("a", "file.csv")
@@ -392,9 +391,7 @@
     newPlan.sourceNodes.headOption.value.outputs should contain only(op3)
   }
 
-=======
 */
->>>>>>> 5b945ef7
   it should "construct pipes for SPLIT INTO" in {
     val plan = new DataflowPlan(parseScript(s"""
       |a = LOAD 'file' AS (x, y);
