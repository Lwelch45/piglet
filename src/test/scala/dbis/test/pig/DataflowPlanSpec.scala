--- conflicted
+++ resolved
@@ -382,7 +382,6 @@
     op5.outputs shouldBe empty
   }
 
-<<<<<<< HEAD
   it should "be consistent after replacing an operator" in {
     val op1 = Load("a", "file.csv")
     val op2 = Load("a", "file2.csv")
@@ -394,7 +393,8 @@
     newPlan.sinkNodes.headOption.value.inputs should contain only(Pipe("a", op2))
     newPlan.sourceNodes.headOption.value should equal(op2)
     newPlan.sourceNodes.headOption.value.outputs should contain only(op3)
-=======
+  }
+
   it should "construct pipes for SPLIT INTO" in {
     val plan = new DataflowPlan(parseScript(s"""
       |a = LOAD 'file' AS (x, y);
@@ -402,6 +402,5 @@
       |STORE b INTO 'res1.data';
       |STORE c INTO 'res2.data';""".stripMargin))
     assert(plan.checkConnectivity)
->>>>>>> b99d788f
   }
 }