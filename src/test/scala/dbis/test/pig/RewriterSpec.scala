/*
 * Licensed to the Apache Software Foundation (ASF) under one or more
 * contributor license agreements.  See the NOTICE file distributed with
 * this work for additional information regarding copyright ownership.
 * The ASF licenses this file to You under the Apache License, Version 2.0
 * (the "License"); you may not use this file except in compliance with
 * the License.  You may obtain a copy of the License at
 *
 *    http://www.apache.org/licenses/LICENSE-2.0
 *
 * Unless required by applicable law or agreed to in writing, software
 * distributed under the License is distributed on an "AS IS" BASIS,
 * WITHOUT WARRANTIES OR CONDITIONS OF ANY KIND, either express or implied.
 * See the License for the specific language governing permissions and
 * limitations under the License.
 */
package dbis.test.pig

import dbis.pig.op._
import dbis.pig.PigCompiler._
import dbis.pig.plan.DataflowPlan
import dbis.pig.plan.rewriting.Rewriter._
import org.scalatest.OptionValues._
import org.scalatest.{FlatSpec, Matchers}
import dbis.pig.PigCompiler._
import dbis.pig.plan.MaterializationManager
import java.io.File
import dbis.pig.plan.PrettyPrinter
import java.io.PrintWriter

class RewriterSpec extends FlatSpec with Matchers {
  "The rewriter" should "merge two Filter operations" in {
    val op1 = Load(Pipe("a"), "file.csv")
    val predicate1 = Lt(RefExpr(PositionalField(1)), RefExpr(Value("42")))
    val predicate2 = Lt(RefExpr(PositionalField(1)), RefExpr(Value("42")))
    val op2 = Filter(Pipe("b"), Pipe("a"), predicate1)
    val op3 = Filter(Pipe("c"), Pipe("b"), predicate2)
    val op4 = Dump(Pipe("c"))
    val op4_2 = op4.copy()
    val opMerged = Filter(Pipe("c"), Pipe("a"), And(predicate1, predicate2))

    val planUnmerged = new DataflowPlan(List(op1, op2, op3, op4))
    val planMerged = new DataflowPlan(List(op1, opMerged, op4_2))
    val source = planUnmerged.sourceNodes.head
    val sourceMerged = planMerged.sourceNodes.head

    val rewrittenSink = processPigOperator(source)
    rewrittenSink.outputs should equal(sourceMerged.outputs)

    val pPlan = processPlan(planUnmerged)
    pPlan.findOperatorForAlias("c").value should be(opMerged)
    pPlan.findOperatorForAlias("a").value.outputs.head.consumer should contain only opMerged
  }

  it should "order Filter operations before Order By ones" in {
    val op1 = Load(Pipe("a"), "file.csv")
    val predicate1 = Lt(RefExpr(PositionalField(1)), RefExpr(Value("42")))

    // ops before reordering
    val op2 = OrderBy(Pipe("b"), Pipe("a"), List())
    val op3 = Filter(Pipe("c"), Pipe("b"), predicate1)
    val op4 = Dump(Pipe("c"))

    // ops after reordering
    val op2_2 = Filter(Pipe("b"), Pipe("a"), predicate1)
    val op3_2 = OrderBy(Pipe("c"), Pipe("b"), List())
    val op4_2 = op4.copy()

    val plan = new DataflowPlan(List(op1, op2, op3, op4))
    val planReordered = new DataflowPlan(List(op1, op2_2, op3_2, op4_2))
    val source = plan.sourceNodes.head
    val sourceReordered = planReordered.sourceNodes.head

    val rewrittenSource = processPigOperator(source)
    rewrittenSource.outputs.head should equal(sourceReordered.outputs.head)

    val pPlan = processPlan(plan)
    pPlan.findOperatorForAlias("b").value should be(op2_2)
  }

  it should "rewrite SplitInto operators into multiple Filter ones" in {
    val plan = new DataflowPlan(parseScript( s"""
                                                |a = LOAD 'file' AS (x, y);
                                                |SPLIT a INTO b IF x < 100, c IF x >= 100;
                                                |STORE b INTO 'res1.data';
                                                |STORE c INTO 'res2.data';""".stripMargin))

    val filter1 = parseScript("b = filter a by x < 100;").head
    val filter2 = parseScript("c = filter a by x >= 100;").head
    val newPlan = processPlan(plan)

    newPlan.sourceNodes.headOption.value.outputs.head.consumer should have length 2
    newPlan.sourceNodes.headOption.value.outputs.head.consumer should contain allOf(filter1, filter2)

    newPlan.sinkNodes should have size 2
    newPlan.sinkNodes.foreach(node => {
      node.inputs should have length 1
    })

    val sink1 = newPlan.sinkNodes.head
    val sink2 = newPlan.sinkNodes.last

    sink1.inputs.head.producer should be(if (sink1.inputs.head.name == "b") filter1 else filter2)
    sink2.inputs.head.producer should be(if (sink2.inputs.head.name == "c") filter2 else filter1)

  }

  it should "rewrite DataflowPlans without introducing read-before-write conflicts" in {
    val op1 = Load(Pipe("a"), "file.csv")
    val predicate = Lt(RefExpr(PositionalField(1)), RefExpr(Value("42")))
    val op2 = Filter(Pipe("b"), Pipe("a"), predicate)
    val op3 = Dump(Pipe("b"))
    val op4 = OrderBy(Pipe("c"), Pipe("b"), List())
    val op5 = Dump(Pipe("c"))
    val plan = new DataflowPlan(List(op1, op2, op3, op4, op5))

    val newPlan = processPlan(plan)
    // Check that for each operator all operators in its input list are sorted before it in the operator list
    for (op <- newPlan.operators) {
      val currentIndex = newPlan.operators.indexOf(op)
      for (input <- op.inputs.map(_.producer)) {
        val inputIndex = newPlan.operators.indexOf(input)
        withClue(op.toString ++ input.toString) {
          assert(currentIndex > inputIndex)
        }
      }
    }
  }
<<<<<<< HEAD
  
  it should "add store for (non existing) materialize results" in {
    val plan = new DataflowPlan(parseScript("""
         |a = load 'file.csv';
         |b = filter a by $0 > 0;
         |materialize b;
         |c = distinct b;
         |""".stripMargin))    
    
    val baseDir = new File("/tmp/piglet_test")
    val matFile = new File(baseDir, "mappings.txt")
    
    if(!baseDir.exists())
      baseDir.mkdirs()
      
    val p = new PrintWriter(matFile)      
    p.write("")
    p.close()
    
    val mm = new MaterializationManager(matFile, baseDir)
    
    val plan2 = processMaterializations(plan, mm)
    
    var matOp: Option[Store] = None
    
    for(op <- plan2.operators) {
      op match {
        case f : Store => matOp = Some(f) 
        case _ => 
      }
    }
    
//    plan.sinkNodes.map(PrettyPrinter.pretty).foreach(println)
    
    matOp shouldBe defined
    
  }
  
  it should "add LOAD for existing materialize results" in {
    val plan = new DataflowPlan(parseScript("""
         |a = load 'file.csv';
         |b = filter a by $0 > 0;
         |materialize b;
         |c = distinct b;
         |""".stripMargin))    
    
    val baseDir = new File("/tmp/piglet_test")
    val matFile = new File(baseDir, "mappings.txt")
    
    if(!baseDir.exists())
      baseDir.mkdirs()
      
    val mat = plan.findOperator { o => o.isInstanceOf[Materialize] }.head match {
      case o: Materialize => o
      case _ => throw new ClassCastException
    }  
      
    // empty the file
    val matResultFile = s"$baseDir/blubb.txt"
    val lineage = mat.lineageSignature 
    val p = new PrintWriter(matFile)      
    p.write(s"$lineage;$matResultFile\n")
    p.close()
    
    val mm = new MaterializationManager(matFile, baseDir)
    
    val plan2 = processMaterializations(plan, mm)
    
//    println(plan2.operators)
    
    var loadOp: Option[Load] = None
    
    /* FIXME: this finds the original load operator, because it was not 
     * removed from the plan
     * 
     * Adding the load just inserts a load and disconnects the subplans
     * However, the now unused subplan still exists and this test finds
     * the unused load operator... :(
     */
    for(op <- plan2.operators) {
      op match {
        case f : Load if f.file != "file.csv" => loadOp = Some(f) // bad workaround for the aforementioned issue 
        case _ => 
      }
    }
    
//    plan.sinkNodes.map(PrettyPrinter.pretty).foreach(println)
    
    withClue("load operator") {loadOp shouldBe defined}
    
    val op = loadOp.get
    
    withClue("loader file name: ") {op.file shouldBe matResultFile}
    
    withClue("loader inputs") {op.inputs shouldBe empty}
    
    val c = plan2.findOperatorForAlias("c").get
    withClue("load's successor's input size") {c.inputs.size shouldBe 1}
    withClue("load's successor's input op") {c.inputs(0) shouldBe Pipe("b", op)}
    
=======

  it should "not reorder operators if the first one has more than one output" in {
    val op1 = Load(Pipe("a"), "file.csv")
    val predicate1 = Lt(RefExpr(PositionalField(1)), RefExpr(Value("42")))

    // ops before reordering
    val op2 = OrderBy(Pipe("b"), Pipe("a"), List())
    val op3 = Filter(Pipe("c"), Pipe("b"), predicate1)
    val op4 = Dump(Pipe("c"))
    val op5 = Dump(Pipe("b"))

    val plan = new DataflowPlan(List(op1, op2, op3, op4, op5))
    val source = plan.sourceNodes.head

    val rewrittenSource = processPigOperator(source)
    rewrittenSource.outputs should contain only Pipe("a", op1, List(op2))
>>>>>>> b0622c16
  }
}<|MERGE_RESOLUTION|>--- conflicted
+++ resolved
@@ -126,8 +126,7 @@
       }
     }
   }
-<<<<<<< HEAD
-  
+
   it should "add store for (non existing) materialize results" in {
     val plan = new DataflowPlan(parseScript("""
          |a = load 'file.csv';
@@ -227,7 +226,7 @@
     withClue("load's successor's input size") {c.inputs.size shouldBe 1}
     withClue("load's successor's input op") {c.inputs(0) shouldBe Pipe("b", op)}
     
-=======
+  }
 
   it should "not reorder operators if the first one has more than one output" in {
     val op1 = Load(Pipe("a"), "file.csv")
@@ -244,6 +243,5 @@
 
     val rewrittenSource = processPigOperator(source)
     rewrittenSource.outputs should contain only Pipe("a", op1, List(op2))
->>>>>>> b0622c16
   }
 }