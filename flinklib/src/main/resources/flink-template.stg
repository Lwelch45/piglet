--- conflicted
+++ resolved
@@ -52,13 +52,8 @@
 >>
 
 // ------------------ Executes an expression FOREACH input element ------------
-<<<<<<< HEAD
 foreach(out, in, expr, class) ::=<<
         val <out> = <in>.map(t => <class>(<expr>))
-=======
-foreach(out,in,expr) ::=<<
-        val <out> = <in>.map(t => <expr>)
->>>>>>> 3fda943c
 >>
 
 // ----- Executes an expression FOREACH input element requiring flatMap -------
