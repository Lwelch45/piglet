package dbis.flink

import dbis.pig.backends.BackendConf
import com.typesafe.config.ConfigFactory
import dbis.pig.backends.PigletBackend

/**
 * @author hage
 */
class FlinkConf extends BackendConf {
  
  // loads the default configuration file in resources/application.conf
  private val appconf = ConfigFactory.load()
  
  /**
   * Get the name of this backend
   * 
   * @return Returns the name of this backend
   */
  override def name: String = appconf.getString("backends.flink.name")
  
  /**
   * Get the path to the runner class that implements the PigletBackend interface
   */
  override def runnerClass: PigletBackend = {
    new FlinkRun
  } 
  
  override def templateFile: String = appconf.getString("backends.flink.template")
<<<<<<< HEAD

  override def defaultConnector: String = appconf.getString("backends.flink.connector")
=======
  
  override def raw = false
>>>>>>> b8115496
}<|MERGE_RESOLUTION|>--- conflicted
+++ resolved
@@ -27,11 +27,8 @@
   } 
   
   override def templateFile: String = appconf.getString("backends.flink.template")
-<<<<<<< HEAD
 
   override def defaultConnector: String = appconf.getString("backends.flink.connector")
-=======
   
   override def raw = false
->>>>>>> b8115496
 }