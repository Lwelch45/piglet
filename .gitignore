*~
logs
project/project
project/target
target
tmp
.history
dist
/.idea
/*.iml
/out
.idea_modules
.classpath
.project
/RUNNING_PID
.settings
.target
/bin
*.jpage
lodhub_data
.cache
.worksheet/
*.sc
.sbt_completion_cache
.tags
*.bak
*.class
*.log

<<<<<<< HEAD
__my_script/
=======

#####
# ignore database
db
>>>>>>> c83f12f6

# sbt specific
.cache
.cache-*
.history
.lib/
dist/*
target/
lib_managed/
src_managed/
project/boot/
project/plugins/project/

# Scala-IDE specific
.scala_dependencies
.worksheet<|MERGE_RESOLUTION|>--- conflicted
+++ resolved
@@ -27,14 +27,11 @@
 *.class
 *.log
 
-<<<<<<< HEAD
 __my_script/
-=======
 
 #####
 # ignore database
 db
->>>>>>> c83f12f6
 
 # sbt specific
 .cache
