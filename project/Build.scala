import sbt._
import Keys._

object PigBuild extends Build {

  val possibleBackends = List("flink","flinks","spark","sparks","scala")

  val flinkSettings = Map(
    "name"  -> "flink",
    "runClass" -> "dbis.pig.tools.FlinkRun",
    "templateFile" -> "flink-template.stg"
  )

  val flinksSettings = Map(
    "name"  -> "flinks",
    "runClass" -> "dbis.pig.tools.FlinkRun",
    "templateFile" -> "flinks-template.stg"
  )

  val sparkSettings = Map(
    "name"  -> "spark",
    "runClass" -> "dbis.pig.tools.SparkRun",
    "templateFile" -> "spark-template.stg"
  )

  val sparksSettings = Map(
    "name"  -> "sparks",
    "runClass" -> "dbis.pig.tools.SparkRun",
    "templateFile" -> "sparks-template.stg"
  )

  val flinkBackend      = Map("flink" -> flinkSettings, "default" -> flinkSettings)
  val flinksBackend     = Map("flinks" -> flinksSettings, "default" -> flinksSettings)
  val sparkBackend      = Map("spark" -> sparkSettings, "default" -> sparkSettings)
  val sparksBackend     = Map("sparks" -> sparksSettings, "default" -> sparksSettings)
  val scalaBackend      = Map("flink" -> flinkSettings, "spark" -> sparkSettings, "default" -> sparkSettings)

  def backendDependencies(backend: String): Seq[sbt.ModuleID] = backend match {
    case "flink" | "flinks" => Seq (
      Dependencies.flinkDist % "provided" from "http://cloud01.prakinf.tu-ilmenau.de/flink-0.9.jar"
    )
<<<<<<< HEAD
    case "spark" | "sparks" => Seq (
      Dependencies.sparkCore % "provided"
=======
    case "spark" => Seq (
      Dependencies.sparkCore % "provided",
      Dependencies.sparkSql % "provided"
>>>>>>> e1955e19
    )
    case "scala" => Seq(
      Dependencies.flinkDist % "provided" from "http://cloud01.prakinf.tu-ilmenau.de/flink-0.9.jar",
      Dependencies.sparkCore % "provided"
    )
    case _ => throw new Exception(s"Backend $backend not available")
  }

  def excludes(backend: String): Seq[sbt.Def.SettingsDefinition] = backend match{
    case "flink" => { Seq(
      excludeFilter in unmanagedSources :=
      HiddenFileFilter            ||
      "*SparkRun.scala"           ||
      "*SparkCompileIt.scala"     ||
      "*SparkCompileSpec.scala"   ||
      "*SparksCompileIt.scala"    ||
      "*SparksCompileSpec.scala"  ||
      "*FlinksCompileIt.scala"    ||
      "*FlinksCompileSpec.scala"  ||
      "*StreamInputFuncs.scala",
      excludeFilter in unmanagedResources := 
      HiddenFileFilter || 
      "spark-template.stg" ||
      "sparks-template.stg" ||
      "flinks-template.stg"      
    )}
    case "flinks" => { Seq(
      excludeFilter in unmanagedSources :=
      HiddenFileFilter            ||
      "*SparkRun.scala"           ||
      "*SparkCompileIt.scala"     ||
      "*SparkCompileSpec.scala"   ||
      "*SparksCompileIt.scala"    ||
      "*SparksCompileSpec.scala"  ||
      "*FlinkCompileIt.scala"     ||
      "*FlinkCompileSpec.scala"   ||
      "*Storage.scala",
      excludeFilter in unmanagedResources := 
      HiddenFileFilter      || 
      "spark-template.stg"  ||
      "sparks-template.stg" ||
      "flink-template.stg"      
    )}
    case "spark" =>{ Seq(
      excludeFilter in unmanagedSources :=
      HiddenFileFilter            ||
      "*SparksCompileIt.scala"    ||
      "*SparksCompileSpec.scala"  ||
      "*FlinkRun.scala"           ||
      "*FlinkCompileIt.scala"     ||
      "*FlinkCompileSpec.scala"   ||
      "*FlinksCompileIt.scala"    ||
      "*FlinksCompileSpec.scala",
      excludeFilter in unmanagedResources := 
      HiddenFileFilter      || 
      "sparks-template.stg" ||
      "flinks-template.stg" ||
      "flink-template.stg"
    )}
    case "sparks" =>{ Seq(
      excludeFilter in unmanagedSources :=
      HiddenFileFilter            ||
      "*SparkCompileIt.scala"     ||
      "*SparkCompileSpec.scala"   ||
      "*FlinkRun.scala"           ||
      "*FlinkCompileIt.scala"     ||
      "*FlinkCompileSpec.scala"   ||
      "*FlinksCompileIt.scala"    ||
      "*FlinksCompileSpec.scala",
      excludeFilter in unmanagedResources := 
      HiddenFileFilter      || 
      "spark-template.stg"  ||
      "flinks-template.stg" ||
      "flink-template.stg"
    )}
    case "scala" => excludeFilter in unmanagedSources := HiddenFileFilter
    case _ => throw new Exception(s"Backend $backend not available")
  }
}

object Dependencies {
  // Versions
  lazy val scalaVersion =       "2.11.7"
  lazy val scalaTestVersion =   "2.2.0"
  lazy val scalaPCVersion =     "1.0.3"
  lazy val scalaIoFileVersion = "0.4.3-1"
  lazy val jlineVersion =       "2.12.1"
  lazy val graphVersion =       "1.9.2"
  lazy val sparkVersion =       "1.4.0"
  lazy val flinkVersion =       "0.9.0"
//  lazy val flinkVersion =       "0.10-SNAPSHOT"
  lazy val scoptVersion =       "3.3.0"
  lazy val scalastiVersion =    "2.0.0"
  lazy val jeromqVersion =      "0.3.4"
  lazy val kiamaVersion =       "1.8.0"

  // Libraries
  val scalaCompiler = "org.scala-lang" % "scala-compiler" % scalaVersion
  val scalaTest = "org.scalatest" %% "scalatest" % scalaTestVersion
  val scalaParserCombinators = "org.scala-lang.modules" %% "scala-parser-combinators" % scalaPCVersion
  val scalaIoFile = "com.github.scala-incubator.io" %% "scala-io-file" % scalaIoFileVersion
  val jline = "jline" % "jline" % jlineVersion
  val graphCore = "com.assembla.scala-incubator" %% "graph-core" % graphVersion
  val sparkCore = "org.apache.spark" %% "spark-core" % sparkVersion
  val sparkSql = "org.apache.spark" %% "spark-sql" % sparkVersion
  val flinkDist = "org.apache.flink" %% "flink-dist" % flinkVersion
  val scopt = "com.github.scopt" %% "scopt" % scoptVersion
  val scalasti = "org.clapper" %% "scalasti" % scalastiVersion
  val jeromq = "org.zeromq" % "jeromq" % jeromqVersion
  val kiama = "com.googlecode.kiama" %% "kiama" % kiamaVersion

  // Projects
  val rootDeps = Seq(
    jline, 
    scalaTest % "test,it" withSources(),
    scalaParserCombinators withSources(),
    scalaCompiler,
    graphCore,
    scopt,
    scalaIoFile,
    scalasti,
    kiama
  )
  val sparkDeps = Seq(
    scalaTest % "test" withSources(),
    scalaCompiler,
    sparkCore % "provided",
    sparkSql % "provided"
  )
  val flinkDeps = Seq(
    scalaTest % "test" withSources(),
    scalaCompiler,
    jeromq,
    flinkDist % "provided" from "http://cloud01.prakinf.tu-ilmenau.de/flink-0.9.jar"
//    flinkDist % "provided" from "file:/home/blaze/Documents/TU_Ilmenau/Masterthesis/projects/flink/build-target/lib/flink-dist-0.10-SNAPSHOT.jar"
  )
}<|MERGE_RESOLUTION|>--- conflicted
+++ resolved
@@ -39,18 +39,14 @@
     case "flink" | "flinks" => Seq (
       Dependencies.flinkDist % "provided" from "http://cloud01.prakinf.tu-ilmenau.de/flink-0.9.jar"
     )
-<<<<<<< HEAD
     case "spark" | "sparks" => Seq (
-      Dependencies.sparkCore % "provided"
-=======
-    case "spark" => Seq (
       Dependencies.sparkCore % "provided",
       Dependencies.sparkSql % "provided"
->>>>>>> e1955e19
     )
     case "scala" => Seq(
       Dependencies.flinkDist % "provided" from "http://cloud01.prakinf.tu-ilmenau.de/flink-0.9.jar",
-      Dependencies.sparkCore % "provided"
+      Dependencies.sparkCore % "provided",
+      Dependencies.sparkSql % "provided"
     )
     case _ => throw new Exception(s"Backend $backend not available")
   }
