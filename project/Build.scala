--- conflicted
+++ resolved
@@ -77,11 +77,8 @@
   lazy val flinkVersion =       "0.9-SNAPSHOT"
   lazy val scoptVersion =       "3.3.0"
   lazy val scalastiVersion =    "2.0.0"
-<<<<<<< HEAD
   lazy val jeromqVersion =      "0.3.4"
-=======
   lazy val kiamaVersion = "1.8.0"
->>>>>>> 24247733
 
   // Libraries
   val scalaCompiler = "org.scala-lang" % "scala-compiler" % scalaVersion
@@ -94,11 +91,8 @@
   val flinkDist = "org.apache.flink" %% "flink-dist" % flinkVersion
   val scopt = "com.github.scopt" %% "scopt" % scoptVersion
   val scalasti = "org.clapper" %% "scalasti" % scalastiVersion
-<<<<<<< HEAD
-  val jeromq = "org.zeromq" % "jeromq" % jeromqVersion //"org.zeromq" % "zeromq-scala-binding_2.11.0-M3" % zeromqVersion
-=======
+  val jeromq = "org.zeromq" % "jeromq" % jeromqVersion
   val kiama = "com.googlecode.kiama" %% "kiama" % kiamaVersion
->>>>>>> 24247733
 
   // Projects
   val rootDeps = Seq(
