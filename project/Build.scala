import sbt._
import Keys._

object PigBuild extends Build {

  val possibleBackends = List("flink","spark","sparkflink")

  val flinkSettings = Map(
    "name"  -> "flink",
    "runClass" -> "dbis.pig.tools.FlinkRun",
//    "compilerClass" -> "dbis.pig.FlinkCompile",
    "templateFile" -> "flink-template.stg"//"src/main/resources/flink-template.stg"
  )

  val sparkSettings = Map(
    "name"  -> "spark",
    "runClass" -> "dbis.pig.tools.SparkRun",
//    "compilerClass" -> "dbis.pig.SparkCompile",
    "templateFile" -> "spark-template.stg"//"src/main/resources/spark-template.stg"
  )

  val flinkBackend =      Map("flink" -> flinkSettings, "default" -> flinkSettings)
  val sparkBackend =      Map("spark" -> sparkSettings, "default" -> sparkSettings)
  val flinksparkBackend = Map("flink" -> flinkSettings, "spark" -> sparkSettings, "default" -> sparkSettings)

  def backendDependencies(backend: String): Seq[sbt.ModuleID] = backend match {
    case "flink" => Seq (
      Dependencies.flinkDist % "provided" from "http://cloud01.prakinf.tu-ilmenau.de/flink-0.9.jar"
    )
    case "spark" => Seq (
      Dependencies.sparkCore % "provided"
    )
    case "sparkflink" => Seq(
      Dependencies.flinkDist % "provided" from "http://cloud01.prakinf.tu-ilmenau.de/flink-0.9.jar",
      Dependencies.sparkCore % "provided"
    )
    case _ => throw new Exception(s"Backend $backend not available")
  }

  def excludes(backend: String): Seq[sbt.Def.SettingsDefinition] = backend match{
    case "flink" => { Seq(
      excludeFilter in unmanagedSources :=
      HiddenFileFilter            ||
      "*SparkRun.scala"           ||
      "*SparkCompile.scala"       ||
      "*SparkCompileIt.scala"     ||
      "*SparkCompileSpec.scala",
      excludeFilter in unmanagedResources := 
      HiddenFileFilter || 
      "spark-template.stg"
    )} 
    case "spark" =>{ Seq(
      excludeFilter in unmanagedSources :=
      HiddenFileFilter            ||
      "*FlinkRun.scala"           ||
      "*FlinkCompile.scala"       ||
      "*FlinkCompileIt.scala"     ||
      "*FlinkCompileSpec.scala",
      excludeFilter in unmanagedResources := 
      HiddenFileFilter || 
      "flink-template.stg"
    )}
    case "sparkflink" => excludeFilter in unmanagedSources := HiddenFileFilter
    case _ => throw new Exception(s"Backend $backend not available")
  }
}

object Dependencies {
  // Versions
  lazy val scalaVersion =       "2.11.7"
  lazy val scalaTestVersion =   "2.2.0"
  lazy val scalaPCVersion =     "1.0.3"
  lazy val scalaIoFileVersion = "0.4.3-1"
  lazy val jlineVersion =       "2.12.1"
  lazy val graphVersion =       "1.9.2"
  lazy val sparkVersion =       "1.4.0"
  lazy val flinkVersion =       "0.9-SNAPSHOT"
  lazy val scoptVersion =       "3.3.0"
  lazy val scalastiVersion =    "2.0.0"
<<<<<<< HEAD
  lazy val jeromqVersion =      "0.3.4"
  lazy val kiamaVersion = "1.8.0"
=======
  lazy val kiamaVersion =       "1.8.0"
>>>>>>> 5ceeb9dd

  // Libraries
  val scalaCompiler = "org.scala-lang" % "scala-compiler" % scalaVersion
  val scalaTest = "org.scalatest" %% "scalatest" % scalaTestVersion
  val scalaParserCombinators = "org.scala-lang.modules" %% "scala-parser-combinators" % scalaPCVersion
  val scalaIoFile = "com.github.scala-incubator.io" %% "scala-io-file" % scalaIoFileVersion
  val jline = "jline" % "jline" % jlineVersion
  val graphCore = "com.assembla.scala-incubator" %% "graph-core" % graphVersion
  val sparkCore = "org.apache.spark" %% "spark-core" % sparkVersion
  val flinkDist = "org.apache.flink" %% "flink-dist" % flinkVersion
  val scopt = "com.github.scopt" %% "scopt" % scoptVersion
  val scalasti = "org.clapper" %% "scalasti" % scalastiVersion
  val jeromq = "org.zeromq" % "jeromq" % jeromqVersion
  val kiama = "com.googlecode.kiama" %% "kiama" % kiamaVersion

  // Projects
  val rootDeps = Seq(
    jline, 
    scalaTest % "test,it" withSources(),
    scalaParserCombinators withSources(),
    scalaCompiler,
    graphCore,
    scopt,
    scalaIoFile,
    scalasti,
    kiama
  )
  val sparkDeps = Seq(
    scalaTest % "test" withSources(),
    scalaCompiler,
    sparkCore % "provided"
  )
  val flinkDeps = Seq(
    scalaTest % "test" withSources(),
    scalaCompiler,
    jeromq,
    flinkDist % "provided" from "http://cloud01.prakinf.tu-ilmenau.de/flink-0.9.jar"
  )
}<|MERGE_RESOLUTION|>--- conflicted
+++ resolved
@@ -77,12 +77,8 @@
   lazy val flinkVersion =       "0.9-SNAPSHOT"
   lazy val scoptVersion =       "3.3.0"
   lazy val scalastiVersion =    "2.0.0"
-<<<<<<< HEAD
   lazy val jeromqVersion =      "0.3.4"
-  lazy val kiamaVersion = "1.8.0"
-=======
   lazy val kiamaVersion =       "1.8.0"
->>>>>>> 5ceeb9dd
 
   // Libraries
   val scalaCompiler = "org.scala-lang" % "scala-compiler" % scalaVersion
