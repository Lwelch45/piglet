import sbt._
import Keys._
import sbtbuildinfo._
import sbtbuildinfo.BuildInfoKeys._

object PigBuild extends Build {

  /*
   * Common Settings **********************************************************
   */
  lazy val commonSettings = Seq(
    version := "0.3",
    scalaVersion := "2.11.8",
    organization := "dbis",
    unmanagedJars in Compile += file("lib_unmanaged/jvmr_2.11-2.11.2.1.jar")
  )
  
  /*
   * Projects *****************************************************************
   */
  lazy val piglet = (project in file(".")).
    enablePlugins(BuildInfoPlugin).
    settings(
      buildInfoKeys := Seq[BuildInfoKey](name, version, scalaVersion, sbtVersion, buildInfoBuildNumber),
      buildInfoOptions += BuildInfoOption.BuildTime,
      buildInfoPackage := "dbis.pig"
    ).
    configs(IntegrationTest).
    settings(commonSettings: _*).
    settings(Defaults.itSettings: _*).
    dependsOn(common).
    dependsOn(sparklib % "test;it").
    dependsOn(flinklib % "test;it"). 
    dependsOn(mapreducelib % "test;it").
    dependsOn(ceplib % "test;it").
    dependsOn(setm).
//    dependsOn(ProjectRef(uri("https://github.com/sthagedorn/setm.git#master"), "setm")).
    aggregate(common, sparklib, flinklib, mapreducelib, ceplib) // remove this if you don't want to automatically build these projects when building piglet

  lazy val setm = (project in file("setm"))  
    
    
  lazy val common = (project in file("common")).
    settings(commonSettings: _*).
    disablePlugins(sbtassembly.AssemblyPlugin)

  lazy val sparklib = (project in file("sparklib")).
    settings(commonSettings: _*).
    dependsOn(common).
    disablePlugins(sbtassembly.AssemblyPlugin)

  lazy val flinklib = (project in file("flinklib")).
    settings(commonSettings: _*).
    dependsOn(common)
//    .disablePlugins(sbtassembly.AssemblyPlugin)

  lazy val mapreducelib = (project in file("mapreducelib")).
    settings(commonSettings: _*).
    dependsOn(common).
    disablePlugins(sbtassembly.AssemblyPlugin)

  lazy val zeppelin = (project in file("zeppelin")).
    settings(commonSettings: _*).
    dependsOn(common).
    disablePlugins(sbtassembly.AssemblyPlugin).
    dependsOn(piglet)

  lazy val ceplib = (project in file("ceplib")).
    settings(commonSettings: _*).
    dependsOn(common)

  /*
   * define the backend for the compiler: currently we support spark and flink
   */
  val backend = sys.props.getOrElse("backend", default="spark")
  
  val itDeps = backend match {
    case "flink" | "flinks" => Seq(
       Dependencies.flinkScala % "test;it",
       Dependencies.flinkStreaming % "test;it"
    )
    case "spark" | "sparks" => Seq(
      Dependencies.sparkCore % "test;it",
      Dependencies.sparkSql % "test;it",
      Dependencies.h2Database % "test;it"
    )
    case "mapreduce" => Seq(Dependencies.pig % "test;it")
    case _ => println(s"Unsupported backend: $backend ! I don't know which dependencies to include!"); Seq.empty[ModuleID]
  }
  
  val itTests = backend match{
    case "flink" => Seq("dbis.test.flink.FlinkCompileIt")
    case "flinks" => Seq("dbis.test.flink.FlinksCompileIt")
    case "spark" => Seq("dbis.test.spark.SparkCompileIt")
    case "sparks" => Seq("dbis.test.spark.SparksCompileIt")
    case "mapreduce" => Seq.empty[String] // TODO
    case _ => println(s"Unsupported backend: $backend - Will execute no tests"); Seq.empty[String]
  }
}

/*
 * Dependencies
 */
object Dependencies {
  // Libraries
  val scalaLib = "org.scala-lang" % "scala-library" %  "2.11.8"
  val scalaCompiler = "org.scala-lang" % "scala-compiler" %  "2.11.8"
  val scalaTest = "org.scalatest" %% "scalatest" % "3.0.0-M12"
  val scalaParserCombinators = "org.scala-lang.modules" %% "scala-parser-combinators" % "1.0.3"
  val scalaIoFile = "com.github.scala-incubator.io" %% "scala-io-file" % "0.4.3-1"
  val jline = "jline" % "jline" % "2.13"
<<<<<<< HEAD
  val sparkCore = "org.apache.spark" %% "spark-core" % "1.6.1"
  val sparkSql = "org.apache.spark" %% "spark-sql" % "1.6.1"
  val sparkREPL = "org.apache.spark" %% "spark-repl" % "1.6.1"
  val sparkStreaming = "org.apache.spark" %% "spark-streaming" % "1.6.1"
=======
  val sparkCore = "org.apache.spark" %% "spark-core" % "1.6.0"
  val sparkSql = "org.apache.spark" %% "spark-sql" % "1.6.0"
  val sparkREPL = "org.apache.spark" %% "spark-repl" % "1.6.0"
  val sparkStreaming = "org.apache.spark" %% "spark-streaming" % "1.6.0"
>>>>>>> 4eb2dda3
  val flinkScala = "org.apache.flink" %% "flink-scala" % "1.0.0"
  val flinkStreaming = "org.apache.flink" %% "flink-streaming-scala" % "1.0.0"
  val scopt = "com.github.scopt" %% "scopt" % "3.3.0"
  val scalasti = "org.clapper" %% "scalasti" % "2.0.0"
  val jeromq = "org.zeromq" % "jeromq" % "0.3.4"
  val kiama = "com.googlecode.kiama" %% "kiama" % "1.8.0"
  val typesafe = "com.typesafe" % "config" % "1.3.0"
  val hadoop = "org.apache.hadoop" % "hadoop-client" % "2.7.1"
  val pig = "org.apache.pig" % "pig" % "0.15.0"
  val commons = "org.apache.commons" % "commons-exec" % "1.3"
  val twitterUtil = "com.twitter" %% "util-eval" % "6.29.0"
  val scalikejdbc = "org.scalikejdbc" %% "scalikejdbc" % "2.2.7"
  val scalikejdbc_config = "org.scalikejdbc" %% "scalikejdbc-config" % "2.2.7"
  val h2Database = "com.h2database" % "h2" % "1.4.190"
  val breeze = "org.scalanlp" %% "breeze" % "0.11.2"
  val log4j = "log4j" % "log4j" % "1.2.17"

  // Projects
  val rootDeps = Seq(
    scalaLib,
    jline,
    scalaTest % "test;it" withSources(),
    scalaParserCombinators withSources(),
    scalaCompiler,
    scopt,
    scalaIoFile,
    scalasti,
    kiama,
    typesafe,
    scalikejdbc,
    scalikejdbc_config,
    commons,
    hadoop % "provided",
    twitterUtil,
    h2Database,
    breeze
  )
}<|MERGE_RESOLUTION|>--- conflicted
+++ resolved
@@ -59,15 +59,15 @@
     dependsOn(common).
     disablePlugins(sbtassembly.AssemblyPlugin)
 
+  lazy val ceplib = (project in file("ceplib")).
+      settings(commonSettings: _*).
+      dependsOn(common)
+
   lazy val zeppelin = (project in file("zeppelin")).
     settings(commonSettings: _*).
     dependsOn(common).
     disablePlugins(sbtassembly.AssemblyPlugin).
     dependsOn(piglet)
-
-  lazy val ceplib = (project in file("ceplib")).
-    settings(commonSettings: _*).
-    dependsOn(common)
 
   /*
    * define the backend for the compiler: currently we support spark and flink
@@ -109,17 +109,10 @@
   val scalaParserCombinators = "org.scala-lang.modules" %% "scala-parser-combinators" % "1.0.3"
   val scalaIoFile = "com.github.scala-incubator.io" %% "scala-io-file" % "0.4.3-1"
   val jline = "jline" % "jline" % "2.13"
-<<<<<<< HEAD
   val sparkCore = "org.apache.spark" %% "spark-core" % "1.6.1"
   val sparkSql = "org.apache.spark" %% "spark-sql" % "1.6.1"
   val sparkREPL = "org.apache.spark" %% "spark-repl" % "1.6.1"
   val sparkStreaming = "org.apache.spark" %% "spark-streaming" % "1.6.1"
-=======
-  val sparkCore = "org.apache.spark" %% "spark-core" % "1.6.0"
-  val sparkSql = "org.apache.spark" %% "spark-sql" % "1.6.0"
-  val sparkREPL = "org.apache.spark" %% "spark-repl" % "1.6.0"
-  val sparkStreaming = "org.apache.spark" %% "spark-streaming" % "1.6.0"
->>>>>>> 4eb2dda3
   val flinkScala = "org.apache.flink" %% "flink-scala" % "1.0.0"
   val flinkStreaming = "org.apache.flink" %% "flink-streaming-scala" % "1.0.0"
   val scopt = "com.github.scopt" %% "scopt" % "3.3.0"
