import sbt._
import Keys._

object PigBuild extends Build {

  /*
   * Common Settings **********************************************************
   */
  lazy val commonSettings = Seq(
    version := "1.0",
    scalaVersion := "2.11.4",
    organization := "dbis"
  )
  
  /*
   * Projects *****************************************************************
   */
  lazy val root = (project in file(".")).
    configs(IntegrationTest).
    settings(commonSettings: _*).
    settings(Defaults.itSettings: _*).
    dependsOn(common).
    dependsOn(sparklib % "test;it").
    dependsOn(flinklib % "test;it"). 
    dependsOn(mapreduce % "test;it").
    dependsOn(pipefabric % "test;it").
    aggregate(common, sparklib, flinklib,mapreduce, pipefabric/*, pfabricdeploy*/) // remove this if you don't want to automatically build these projects when building piglet 

  lazy val common = (project in file("common")).
    settings(commonSettings: _*)

  lazy val sparklib = (project in file("sparklib")).
    settings(commonSettings: _*).
    dependsOn(common)

  lazy val flinklib = (project in file("flinklib")).
    settings(commonSettings: _*).
    dependsOn(common)

  lazy val mapreduce = (project in file("mapreduce")).
    settings(commonSettings: _*).
    dependsOn(common)
    
  /*lazy val pfabricdeploy = (project in file("pfabricdeploy")).
    settings(commonSettings: _*)
   */
  lazy val pipefabric = (project in file("pipefabric")).
    settings(commonSettings: _*).
    dependsOn(common)///.
    //dependsOn(pfabricdeploy)
    

    

  /*
   * define the backend for the compiler: currently we support spark and flink
   */
  val backend = sys.props.getOrElse("backend", default="pipefabric")
  
  val itDeps = backend match {
    case "flink" | "flinks" => Seq(Dependencies.flinkDist % "test;it" from Dependencies.flinkAddress)
    case "spark" | "sparks" => Seq(Dependencies.sparkCore % "test;it", Dependencies.sparkSql % "test;it")
    case "mapreduce" => Seq(Dependencies.pig % "test;it")
    //case "pipefabric" => Seq.empty[String]
    case _ => println(s"Unsupported backend: $backend ! I don't know which dependencies to include!"); Seq.empty[ModuleID]
  }
  
  val itTests = backend match{
    case "flink" => Seq("dbis.test.flink.FlinkCompileIt")
    case "flinks" => Seq("dbis.test.flink.FlinksCompileIt")
    case "spark" => Seq("dbis.test.spark.SparkCompileIt")
    case "mapreduce" => Seq.empty[String] // TODO
    case "pipefabric" => Seq.empty[String]
    case _ => println(s"Unsupported backend: $backend - Will execute no tests"); Seq.empty[String]
  }
}

/*
 * Dependencies
 */
object Dependencies {
  // Libraries
  val scalaCompiler = "org.scala-lang" % "scala-compiler" %  "2.11.7"
  val scalaTest = "org.scalatest" %% "scalatest" % "2.2.0"
  val scalaParserCombinators = "org.scala-lang.modules" %% "scala-parser-combinators" % "1.0.3"
  val scalaIoFile = "com.github.scala-incubator.io" %% "scala-io-file" % "0.4.3-1"
  val jline = "jline" % "jline" % "2.12.1"
  val graphCore = "com.assembla.scala-incubator" %% "graph-core" % "1.9.2"
  val sparkCore = "org.apache.spark" %% "spark-core" % "1.4.1"
  val sparkSql = "org.apache.spark" %% "spark-sql" % "1.4.1"
  val flinkDist = "org.apache.flink" %% "flink-dist" % "0.9.0"
  val scopt = "com.github.scopt" % "scopt_2.10" % "3.3.0"
  val scalasti = "org.clapper" %% "scalasti" % "2.0.0"
  val jeromq = "org.zeromq" % "jeromq" % "0.3.4"
  val kiama = "com.googlecode.kiama" %% "kiama" % "1.8.0"
  val typesafe = "com.typesafe" % "config" % "1.3.0"
  val scalaLogging = "com.typesafe.scala-logging" %% "scala-logging" % "3.1.0" 
  val log4j = "log4j" % "log4j" % "1.2.17"
  val slf4j= "org.slf4j" % "slf4j-simple" % "1.6.4"
  val hadoop = "org.apache.hadoop" % "hadoop-client" % "2.7.1"
  val pig = "org.apache.pig" % "pig" % "0.15.0"
<<<<<<< HEAD
  val commonsExec = "org.apache.commons" % "commons-exec" % "1.3"
=======
  val commons = "org.apache.commons" % "commons-exec" % "1.3"
>>>>>>> e4e3c44d

  val flinkAddress = "http://cloud01.prakinf.tu-ilmenau.de/flink-dist-0.9.0.jar"
  
  // Projects
  val rootDeps = Seq(
    jline,
    scalaTest % "test;it" withSources(),
    scalaParserCombinators withSources(),
    scalaCompiler,
    scopt,
    scalaIoFile,
    scalasti,
    kiama,
    typesafe,
    scalaLogging,
    log4j,
    commons,
//    slf4j,
    commonsExec,
    hadoop % "provided"
  )
}<|MERGE_RESOLUTION|>--- conflicted
+++ resolved
@@ -99,11 +99,7 @@
   val slf4j= "org.slf4j" % "slf4j-simple" % "1.6.4"
   val hadoop = "org.apache.hadoop" % "hadoop-client" % "2.7.1"
   val pig = "org.apache.pig" % "pig" % "0.15.0"
-<<<<<<< HEAD
-  val commonsExec = "org.apache.commons" % "commons-exec" % "1.3"
-=======
   val commons = "org.apache.commons" % "commons-exec" % "1.3"
->>>>>>> e4e3c44d
 
   val flinkAddress = "http://cloud01.prakinf.tu-ilmenau.de/flink-dist-0.9.0.jar"
   
@@ -122,7 +118,6 @@
     log4j,
     commons,
 //    slf4j,
-    commonsExec,
     hadoop % "provided"
   )
 }