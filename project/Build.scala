--- conflicted
+++ resolved
@@ -24,10 +24,6 @@
     dependsOn(sparklib % "test;it").
     dependsOn(flinklib % "test;it"). 
     dependsOn(mapreduce % "test;it").
-<<<<<<< HEAD
-    // dependsOn(zeppelin).
-=======
->>>>>>> d32a3e7d
     aggregate(common, sparklib, flinklib, mapreduce) // remove this if you don't want to automatically build these projects when building piglet 
 
   lazy val common = (project in file("common")).
@@ -45,15 +41,11 @@
     settings(commonSettings: _*).
     dependsOn(common)
         
-<<<<<<< HEAD
-
   lazy val zeppelin = (project in file("zeppelin")).
     settings(commonSettings: _*).
     dependsOn(common).
     dependsOn(root)
         
-=======
->>>>>>> d32a3e7d
   /*
    * define the backend for the compiler: currently we support spark and flink
    */
@@ -86,14 +78,8 @@
   val scalaParserCombinators = "org.scala-lang.modules" %% "scala-parser-combinators" % "1.0.3"
   val scalaIoFile = "com.github.scala-incubator.io" %% "scala-io-file" % "0.4.3-1"
   val jline = "jline" % "jline" % "2.12.1"
-<<<<<<< HEAD
-  val graphCore = "com.assembla.scala-incubator" %% "graph-core" % "1.9.2"
   val sparkCore = "org.apache.spark" %% "spark-core" % "1.5.0"
   val sparkSql = "org.apache.spark" %% "spark-sql" % "1.5.0"
-=======
-  val sparkCore = "org.apache.spark" %% "spark-core" % "1.4.1"
-  val sparkSql = "org.apache.spark" %% "spark-sql" % "1.4.1"
->>>>>>> d32a3e7d
   val flinkDist = "org.apache.flink" %% "flink-dist" % "0.10-SNAPSHOT"
   val scopt = "com.github.scopt" %% "scopt" % "3.3.0"
   val scalasti = "org.clapper" %% "scalasti" % "2.0.0"
