import sbt._
import Keys._

object PigBuild extends Build {

  /*
   * Common Settings **********************************************************
   */
  lazy val commonSettings = Seq(
    version := "1.0",
    scalaVersion := "2.11.7",
    organization := "dbis",
    unmanagedJars in Compile += file("lib_unmanaged/jvmr_2.11-2.11.2.1.jar")
  )
  
  /*
   * Projects *****************************************************************
   */
  lazy val root = (project in file(".")).
    configs(IntegrationTest).
    settings(commonSettings: _*).
    settings(Defaults.itSettings: _*).
    dependsOn(common).
    dependsOn(sparklib % "test;it").
    dependsOn(flinklib % "test;it"). 
    dependsOn(mapreduce % "test;it").
    aggregate(common, sparklib, flinklib, mapreduce) // remove this if you don't want to automatically build these projects when building piglet 

  lazy val common = (project in file("common")).
    settings(commonSettings: _*)

  lazy val sparklib = (project in file("sparklib")).
    settings(commonSettings: _*).
    settings(libraryDependencies += Dependencies.h2Database).
    dependsOn(common)

  lazy val flinklib = (project in file("flinklib")).
    settings(commonSettings: _*).
    dependsOn(common)

  lazy val mapreduce = (project in file("mapreduce")).
    settings(commonSettings: _*).
    dependsOn(common)
        

  /*
   * define the backend for the compiler: currently we support spark and flink
   */
  val backend = sys.props.getOrElse("backend", default="spark")
  
  val itDeps = backend match {
    case "flink" | "flinks" => Seq(Dependencies.flinkDist % "test;it" from Dependencies.flinkAddress)
    case "spark" | "sparks" => Seq(
      Dependencies.sparkCore % "test;it",
      Dependencies.sparkSql % "test;it",
      Dependencies.h2Database % "test;it"
    )
    case "mapreduce" => Seq(Dependencies.pig % "test;it")
    case _ => println(s"Unsupported backend: $backend ! I don't know which dependencies to include!"); Seq.empty[ModuleID]
  }
  
  val itTests = backend match{
    case "flink" => Seq("dbis.test.flink.FlinkCompileIt")
    case "flinks" => Seq("dbis.test.flink.FlinksCompileIt")
    case "spark" => Seq("dbis.test.spark.SparkCompileIt")
    case "mapreduce" => Seq.empty[String] // TODO
    case _ => println(s"Unsupported backend: $backend - Will execute no tests"); Seq.empty[String]
  }
}

/*
 * Dependencies
 */
object Dependencies {
  // Libraries
  val scalaLib = "org.scala-lang" % "scala-library" %  "2.11.7"
  val scalaCompiler = "org.scala-lang" % "scala-compiler" %  "2.11.7"
  val scalaTest = "org.scalatest" %% "scalatest" % "2.2.0"
  val scalaParserCombinators = "org.scala-lang.modules" %% "scala-parser-combinators" % "1.0.3"
  val scalaIoFile = "com.github.scala-incubator.io" %% "scala-io-file" % "0.4.3-1"
  val jline = "jline" % "jline" % "2.12.1"
  val sparkCore = "org.apache.spark" %% "spark-core" % "1.4.1"
  val sparkSql = "org.apache.spark" %% "spark-sql" % "1.4.1"
  val flinkDist = "org.apache.flink" %% "flink-dist" % "0.10-SNAPSHOT"
  val scopt = "com.github.scopt" %% "scopt" % "3.3.0"
  val scalasti = "org.clapper" %% "scalasti" % "2.0.0"
  val jeromq = "org.zeromq" % "jeromq" % "0.3.4"
  val kiama = "com.googlecode.kiama" %% "kiama" % "1.8.0"
  val typesafe = "com.typesafe" % "config" % "1.3.0"
  val scalaLogging = "com.typesafe.scala-logging" %% "scala-logging" % "3.1.0" 
  val log4j = "log4j" % "log4j" % "1.2.17"
  val slf4j = "org.slf4j" % "slf4j-simple" % "1.7.5"
  val hadoop = "org.apache.hadoop" % "hadoop-client" % "2.7.1"
  val pig = "org.apache.pig" % "pig" % "0.15.0"
  val commons = "org.apache.commons" % "commons-exec" % "1.3"
  val twitterUtil = "com.twitter" %% "util-eval" % "6.27.0"
<<<<<<< HEAD
  val h2Database = "com.h2database" % "h2" % "1.4.190"
=======
  val scalikejdbc = "org.scalikejdbc" %% "scalikejdbc" % "2.2.7"
  val scalikejdbc_config = "org.scalikejdbc" %% "scalikejdbc-config" % "2.2.7"
  val h2 = "com.h2database"  %  "h2" % "1.4.189"
>>>>>>> c83f12f6

  val flinkAddress = "http://cloud01.prakinf.tu-ilmenau.de/flink-dist-0.10-SNAPSHOT.jar"
  
  // Projects
  val rootDeps = Seq(
    scalaLib,
    jline,
    scalaTest % "test;it" withSources(),
    scalaParserCombinators withSources(),
    scalaCompiler,
    scopt,
    scalaIoFile,
    scalasti,
    kiama,
    typesafe,
    scalaLogging,
    log4j,
    scalikejdbc,
    scalikejdbc_config,
    h2,
    commons,
    slf4j,
    hadoop % "provided",
    twitterUtil,
    h2Database
  )
}<|MERGE_RESOLUTION|>--- conflicted
+++ resolved
@@ -94,13 +94,9 @@
   val pig = "org.apache.pig" % "pig" % "0.15.0"
   val commons = "org.apache.commons" % "commons-exec" % "1.3"
   val twitterUtil = "com.twitter" %% "util-eval" % "6.27.0"
-<<<<<<< HEAD
-  val h2Database = "com.h2database" % "h2" % "1.4.190"
-=======
   val scalikejdbc = "org.scalikejdbc" %% "scalikejdbc" % "2.2.7"
   val scalikejdbc_config = "org.scalikejdbc" %% "scalikejdbc-config" % "2.2.7"
-  val h2 = "com.h2database"  %  "h2" % "1.4.189"
->>>>>>> c83f12f6
+  val h2Database = "com.h2database" % "h2" % "1.4.190"
 
   val flinkAddress = "http://cloud01.prakinf.tu-ilmenau.de/flink-dist-0.10-SNAPSHOT.jar"
   
@@ -120,7 +116,6 @@
     log4j,
     scalikejdbc,
     scalikejdbc_config,
-    h2,
     commons,
     slf4j,
     hadoop % "provided",
