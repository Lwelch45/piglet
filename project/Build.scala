import sbt._
import Keys._

object PigBuild extends Build {

  /*
   * Common Settings **********************************************************
   */
  lazy val commonSettings = Seq(
    version := "1.0",
    scalaVersion := "2.11.7",
    organization := "dbis",
    unmanagedJars in Compile += file("lib_unmanaged/jvmr_2.11-2.11.2.1.jar")
  )
  
  /*
   * Projects *****************************************************************
   */
  lazy val root = (project in file(".")).
    configs(IntegrationTest).
    settings(commonSettings: _*).
    settings(Defaults.itSettings: _*).
    dependsOn(common).
    dependsOn(sparklib % "test;it").
    dependsOn(flinklib % "test;it"). 
    dependsOn(mapreduce % "test;it").
    aggregate(common, sparklib, flinklib,mapreduce) // remove this if you don't want to automatically build these projects when building piglet 

  lazy val common = (project in file("common")).
    settings(commonSettings: _*)

  lazy val sparklib = (project in file("sparklib")).
    settings(commonSettings: _*).
    dependsOn(common)

  lazy val flinklib = (project in file("flinklib")).
    settings(commonSettings: _*).
    dependsOn(common)

  lazy val mapreduce = (project in file("mapreduce")).
    settings(commonSettings: _*).
    dependsOn(common)
        

  /*
   * define the backend for the compiler: currently we support spark and flink
   */
  val backend = sys.props.getOrElse("backend", default="spark")
  
  val itDeps = backend match {
    case "flink" | "flinks" => Seq(Dependencies.flinkDist % "test;it" from Dependencies.flinkAddress)
    case "spark" | "sparks" => Seq(Dependencies.sparkCore % "test;it", Dependencies.sparkSql % "test;it")
    case "mapreduce" => Seq(Dependencies.pig % "test;it")
    case _ => println(s"Unsupported backend: $backend ! I don't know which dependencies to include!"); Seq.empty[ModuleID]
  }
  
  val itTests = backend match{
    case "flink" => Seq("dbis.test.flink.FlinkCompileIt")
    case "flinks" => Seq("dbis.test.flink.FlinksCompileIt")
    case "spark" => Seq("dbis.test.spark.SparkCompileIt")
    case "mapreduce" => Seq.empty[String] // TODO
    case _ => println(s"Unsupported backend: $backend - Will execute no tests"); Seq.empty[String]
  }
}

/*
 * Dependencies
 */
object Dependencies {
  // Libraries
  val scalaCompiler = "org.scala-lang" % "scala-compiler" %  "2.11.7"
  val scalaTest = "org.scalatest" %% "scalatest" % "2.2.0"
  val scalaParserCombinators = "org.scala-lang.modules" %% "scala-parser-combinators" % "1.0.3"
  val scalaIoFile = "com.github.scala-incubator.io" %% "scala-io-file" % "0.4.3-1"
  val jline = "jline" % "jline" % "2.12.1"
  val graphCore = "com.assembla.scala-incubator" %% "graph-core" % "1.9.2"
  val sparkCore = "org.apache.spark" %% "spark-core" % "1.4.1"
  val sparkSql = "org.apache.spark" %% "spark-sql" % "1.4.1"
  val flinkDist = "org.apache.flink" %% "flink-dist" % "0.10-SNAPSHOT"
  val scopt = "com.github.scopt" %% "scopt" % "3.3.0"
  val scalasti = "org.clapper" %% "scalasti" % "2.0.0"
  val jeromq = "org.zeromq" % "jeromq" % "0.3.4"
  val kiama = "com.googlecode.kiama" %% "kiama" % "1.8.0"
  val typesafe = "com.typesafe" % "config" % "1.3.0"
  val scalaLogging = "com.typesafe.scala-logging" %% "scala-logging" % "3.1.0" 
  val log4j = "log4j" % "log4j" % "1.2.17"
  val slf4j= "org.slf4j" % "slf4j-simple" % "1.6.4"
  val hadoop = "org.apache.hadoop" % "hadoop-client" % "2.7.1"
  val pig = "org.apache.pig" % "pig" % "0.15.0"
<<<<<<< HEAD
  val scalikejdbc = "org.scalikejdbc" %% "scalikejdbc" % "2.2.7"
  val scalikejdbc_config = "org.scalikejdbc" %% "scalikejdbc-config" % "2.2.7"
  val h2 = "com.h2database"  %  "h2" % "1.4.189"
=======
  val commons = "org.apache.commons" % "commons-exec" % "1.3"
  val twitterUtil = "com.twitter" %% "util-eval" % "6.27.0"
>>>>>>> 4d1dd670

  val flinkAddress = "http://cloud01.prakinf.tu-ilmenau.de/flink-dist-0.10-SNAPSHOT.jar"
  
  // Projects
  val rootDeps = Seq(
    jline,
    scalaTest % "test;it" withSources(),
    scalaParserCombinators withSources(),
    scalaCompiler,
    scopt,
    scalaIoFile,
    scalasti,
    kiama,
    typesafe,
    scalaLogging,
    log4j,
<<<<<<< HEAD
//    slf4j,
    scalikejdbc,
    scalikejdbc_config,
    h2,
    hadoop % "provided"
=======
    commons,
    slf4j,
    hadoop % "provided",
    twitterUtil
>>>>>>> 4d1dd670
  )
}<|MERGE_RESOLUTION|>--- conflicted
+++ resolved
@@ -40,7 +40,7 @@
   lazy val mapreduce = (project in file("mapreduce")).
     settings(commonSettings: _*).
     dependsOn(common)
-        
+    
 
   /*
    * define the backend for the compiler: currently we support spark and flink
@@ -87,14 +87,11 @@
   val slf4j= "org.slf4j" % "slf4j-simple" % "1.6.4"
   val hadoop = "org.apache.hadoop" % "hadoop-client" % "2.7.1"
   val pig = "org.apache.pig" % "pig" % "0.15.0"
-<<<<<<< HEAD
+  val commons = "org.apache.commons" % "commons-exec" % "1.3"
+  val twitterUtil = "com.twitter" %% "util-eval" % "6.27.0"
   val scalikejdbc = "org.scalikejdbc" %% "scalikejdbc" % "2.2.7"
   val scalikejdbc_config = "org.scalikejdbc" %% "scalikejdbc-config" % "2.2.7"
   val h2 = "com.h2database"  %  "h2" % "1.4.189"
-=======
-  val commons = "org.apache.commons" % "commons-exec" % "1.3"
-  val twitterUtil = "com.twitter" %% "util-eval" % "6.27.0"
->>>>>>> 4d1dd670
 
   val flinkAddress = "http://cloud01.prakinf.tu-ilmenau.de/flink-dist-0.10-SNAPSHOT.jar"
   
@@ -111,17 +108,12 @@
     typesafe,
     scalaLogging,
     log4j,
-<<<<<<< HEAD
 //    slf4j,
     scalikejdbc,
     scalikejdbc_config,
     h2,
-    hadoop % "provided"
-=======
+    hadoop % "provided",
     commons,
-    slf4j,
-    hadoop % "provided",
     twitterUtil
->>>>>>> 4d1dd670
   )
 }