import sbt._
import Keys._

object PigBuild extends Build {

  /*
   * Common Settings **********************************************************
   */
  lazy val commonSettings = Seq(
    version := "1.0",
    scalaVersion := "2.11.7",
    organization := "dbis",
    unmanagedJars in Compile += file("lib_unmanaged/jvmr_2.11-2.11.2.1.jar")
  )
  
  /*
   * Projects *****************************************************************
   */
  lazy val root = (project in file(".")).
    configs(IntegrationTest).
    settings(commonSettings: _*).
    settings(Defaults.itSettings: _*).
    dependsOn(common).
    dependsOn(sparklib % "test;it").
    dependsOn(flinklib % "test;it"). 
    dependsOn(mapreduce % "test;it").
    aggregate(common, sparklib, flinklib, mapreduce) // remove this if you don't want to automatically build these projects when building piglet 

  lazy val common = (project in file("common")).
    settings(commonSettings: _*)

  lazy val sparklib = (project in file("sparklib")).
    settings(commonSettings: _*).
    dependsOn(common)

  lazy val flinklib = (project in file("flinklib")).
    settings(commonSettings: _*).
    dependsOn(common)

  lazy val mapreduce = (project in file("mapreduce")).
    settings(commonSettings: _*).
    dependsOn(common)
        
  lazy val zeppelin = (project in file("zeppelin")).
    settings(commonSettings: _*).
    dependsOn(common).
    dependsOn(root)

  /*
   * define the backend for the compiler: currently we support spark and flink
   */
  val backend = sys.props.getOrElse("backend", default="spark")
  
  val itDeps = backend match {
    case "flink" | "flinks" => Seq(
       Dependencies.flinkCore % "test;it",
       Dependencies.flinkStreaming % "test;it"
    )
    case "spark" | "sparks" => Seq(
      Dependencies.sparkCore % "test;it",
      Dependencies.sparkSql % "test;it",
      Dependencies.h2Database % "test;it"
    )
    case "mapreduce" => Seq(Dependencies.pig % "test;it")
    case _ => println(s"Unsupported backend: $backend ! I don't know which dependencies to include!"); Seq.empty[ModuleID]
  }
  
  val itTests = backend match{
    case "flink" => Seq("dbis.test.flink.FlinkCompileIt")
    case "flinks" => Seq("dbis.test.flink.FlinksCompileIt")
    case "spark" => Seq("dbis.test.spark.SparkCompileIt")
    case "sparks" => Seq("dbis.test.spark.SparksCompileIt")
    case "mapreduce" => Seq.empty[String] // TODO
    case _ => println(s"Unsupported backend: $backend - Will execute no tests"); Seq.empty[String]
  }
}

/*
 * Dependencies
 */
object Dependencies {
  // Libraries
  val scalaLib = "org.scala-lang" % "scala-library" %  "2.11.7"
  val scalaCompiler = "org.scala-lang" % "scala-compiler" %  "2.11.7"
  val scalaTest = "org.scalatest" %% "scalatest" % "3.0.0-M12"
  val scalaParserCombinators = "org.scala-lang.modules" %% "scala-parser-combinators" % "1.0.3"
  val scalaIoFile = "com.github.scala-incubator.io" %% "scala-io-file" % "0.4.3-1"
  val jline = "jline" % "jline" % "2.13"
  val sparkCore = "org.apache.spark" %% "spark-core" % "1.5.2"
  val sparkSql = "org.apache.spark" %% "spark-sql" % "1.5.2"
<<<<<<< HEAD
  val sparkREPL = "org.apache.spark" %% "spark-repl" % "1.5.2"
  val sparkStreaming = "org.apache.spark" %% "spark-streaming" % "1.5.2"
  val flinkDist = "org.apache.flink" %% "flink-dist" % "0.10.0"
=======
  val sparkStreaming = "org.apache.spark" %% "spark-streaming" % "1.5.2"
  //val flinkDist = "org.apache.flink" %% "flink-dist" % "0.10.0"
  val flinkCore = "org.apache.flink" %% "flink-core" % "0.10.0"
  val flinkStreaming = "org.apache.flink" %% "flink-streaming-scala" % "0.10.0"
>>>>>>> a41c90ed
  val scopt = "com.github.scopt" %% "scopt" % "3.3.0"
  val scalasti = "org.clapper" %% "scalasti" % "2.0.0"
  val jeromq = "org.zeromq" % "jeromq" % "0.3.4"
  val kiama = "com.googlecode.kiama" %% "kiama" % "1.8.0"
  val typesafe = "com.typesafe" % "config" % "1.3.0"
  val scalaLogging = "com.typesafe.scala-logging" %% "scala-logging" % "3.1.0" 
  val log4j = "log4j" % "log4j" % "1.2.17"
//  val slf4j = "org.slf4j" % "slf4j-simple" % "1.7.5"
  val slf4j = "org.slf4j" % "slf4j-log4j12" % "1.7.13"
  val hadoop = "org.apache.hadoop" % "hadoop-client" % "2.7.1"
  val pig = "org.apache.pig" % "pig" % "0.15.0"
  val commons = "org.apache.commons" % "commons-exec" % "1.3"
  val twitterUtil = "com.twitter" %% "util-eval" % "6.29.0"
  val scalikejdbc = "org.scalikejdbc" %% "scalikejdbc" % "2.2.7"
  val scalikejdbc_config = "org.scalikejdbc" %% "scalikejdbc-config" % "2.2.7"
  val h2Database = "com.h2database" % "h2" % "1.4.190"

  //val flinkAddress = "http://cloud01.prakinf.tu-ilmenau.de/flink-dist-0.10.0.jar"
  
  // Projects
  val rootDeps = Seq(
    scalaLib,
    jline,
    scalaTest % "test;it" withSources(),
    scalaParserCombinators withSources(),
    scalaCompiler,
    scopt,
    scalaIoFile,
    scalasti,
    kiama,
    typesafe,
    scalaLogging,
    log4j,
    scalikejdbc,
    scalikejdbc_config,
    commons,
    slf4j % "provided",
    hadoop % "provided",
    twitterUtil,
    h2Database
  )
}<|MERGE_RESOLUTION|>--- conflicted
+++ resolved
@@ -88,16 +88,11 @@
   val jline = "jline" % "jline" % "2.13"
   val sparkCore = "org.apache.spark" %% "spark-core" % "1.5.2"
   val sparkSql = "org.apache.spark" %% "spark-sql" % "1.5.2"
-<<<<<<< HEAD
   val sparkREPL = "org.apache.spark" %% "spark-repl" % "1.5.2"
-  val sparkStreaming = "org.apache.spark" %% "spark-streaming" % "1.5.2"
-  val flinkDist = "org.apache.flink" %% "flink-dist" % "0.10.0"
-=======
   val sparkStreaming = "org.apache.spark" %% "spark-streaming" % "1.5.2"
   //val flinkDist = "org.apache.flink" %% "flink-dist" % "0.10.0"
   val flinkCore = "org.apache.flink" %% "flink-core" % "0.10.0"
   val flinkStreaming = "org.apache.flink" %% "flink-streaming-scala" % "0.10.0"
->>>>>>> a41c90ed
   val scopt = "com.github.scopt" %% "scopt" % "3.3.0"
   val scalasti = "org.clapper" %% "scalasti" % "2.0.0"
   val jeromq = "org.zeromq" % "jeromq" % "0.3.4"
