import sbt._
import Keys._

object PigBuild extends Build {

  /*
   * Common Settings **********************************************************
   */
  lazy val commonSettings = Seq(
    version := "1.0",
    scalaVersion := "2.11.7",
    organization := "dbis"
  )

  /*
   * Projects *****************************************************************
   */
  lazy val root = (project in file(".")).
    configs(IntegrationTest).
    settings(commonSettings: _*).
    settings(Defaults.itSettings: _*).
    dependsOn(common).
    dependsOn(sparklib % "test;it").
    dependsOn(flinklib % "test;it"). 
    aggregate(common, sparklib, flinklib) // remove this if you don't want to automatically build these projects when building piglet 

  lazy val common = (project in file("common")).
    settings(commonSettings: _*)

  lazy val sparklib = (project in file("sparklib")).
    settings(commonSettings: _*).
    dependsOn(common)

  lazy val flinklib = (project in file("flinklib")).
    settings(commonSettings: _*).
    dependsOn(common)

    
    

  /*
   * define the backend for the compiler: currently we support spark and flink
   */
  val backend = sys.props.getOrElse("backend", default="spark")
    
  val itTests = backend match{
    case "flink" => Seq("dbis.test.flink.FlinkCompileIt","dbis.test.flink.FlinksCompileIt")
    case "spark" => Seq("dbis.test.spark.SparkCompileIt")
    case _ => println(s"Unsupported backend: $backend"); Seq.empty[String]
  }
 
}

/*
 * Dependencies
 */
object Dependencies {
<<<<<<< HEAD
  // Libraries
  val scalaCompiler = "org.scala-lang" % "scala-compiler" %  "2.11.7"
  val scalaTest = "org.scalatest" %% "scalatest" % "2.2.0"
  val scalaParserCombinators = "org.scala-lang.modules" %% "scala-parser-combinators" % "1.0.3"
  val scalaIoFile = "com.github.scala-incubator.io" %% "scala-io-file" % "0.4.3-1"
  val jline = "jline" % "jline" % "2.12.1"
  val graphCore = "com.assembla.scala-incubator" %% "graph-core" % "1.9.2"
  val sparkCore = "org.apache.spark" %% "spark-core" % "1.4.0"
  val sparkSql = "org.apache.spark" %% "spark-sql" % "1.4.0"
  val flinkDist = "org.apache.flink" %% "flink-dist" % "0.9-SNAPSHOT"
  val scopt = "com.github.scopt" %% "scopt" % "3.3.0"
  val scalasti = "org.clapper" %% "scalasti" % "2.0.0"
  val jeromq = "org.zeromq" % "jeromq" % "0.3.4"
  val kiama = "com.googlecode.kiama" %% "kiama" % "1.8.0"
  val typesafe = "com.typesafe" % "config" % "1.3.0"
  val scalaLogging = "com.typesafe.scala-logging" %% "scala-logging" % "3.1.0"
  val log4j = "log4j" % "log4j" % "1.2.17"
  val hadoop = "org.apache.hadoop" % "hadoop-client" % "2.7.1"
=======
  // Versions
  lazy val scalaVersion =       "2.11.7"
  lazy val scalaTestVersion =   "2.2.0"
  lazy val scalaPCVersion =     "1.0.3"
  lazy val scalaIoFileVersion = "0.4.3-1"
  lazy val jlineVersion =       "2.12.1"
  lazy val graphVersion =       "1.9.2"
  lazy val sparkVersion =       "1.4.0"
  lazy val flinkVersion =       "0.9.0"
//  lazy val flinkVersion =       "0.10-SNAPSHOT"
  lazy val scoptVersion =       "3.3.0"
  lazy val scalastiVersion =    "2.0.0"
  lazy val jeromqVersion =      "0.3.4"
  lazy val kiamaVersion =       "1.8.0"
  lazy val typesafeVersion =    "1.3.0"
  lazy val scalaLogVersion =    "3.1.0"
  lazy val log4jVersion =       "1.2.17"
  lazy val slf4jVersion =       "1.6.4"

  // Libraries
  val scalaCompiler = "org.scala-lang" % "scala-compiler" % scalaVersion
  val scalaTest = "org.scalatest" %% "scalatest" % scalaTestVersion
  val scalaParserCombinators = "org.scala-lang.modules" %% "scala-parser-combinators" % scalaPCVersion
  val scalaIoFile = "com.github.scala-incubator.io" %% "scala-io-file" % scalaIoFileVersion
  val jline = "jline" % "jline" % jlineVersion
  val sparkCore = "org.apache.spark" %% "spark-core" % sparkVersion
  val sparkSql = "org.apache.spark" %% "spark-sql" % sparkVersion
  val flinkDist = "org.apache.flink" %% "flink-dist" % flinkVersion
  val scopt = "com.github.scopt" %% "scopt" % scoptVersion
  val scalasti = "org.clapper" %% "scalasti" % scalastiVersion
  val jeromq = "org.zeromq" % "jeromq" % jeromqVersion
  val kiama = "com.googlecode.kiama" %% "kiama" % kiamaVersion
  val typesafe = "com.typesafe" % "config" % typesafeVersion
  val scalaLogging = "com.typesafe.scala-logging" %% "scala-logging" % scalaLogVersion 
  val log4j = "log4j" % "log4j" % log4jVersion
  val slf4j= "org.slf4j" % "slf4j-simple" % slf4jVersion
>>>>>>> 56f3cbe6

  // Projects
  val rootDeps = Seq(
    jline,
    scalaTest % "test;it" withSources(),
    scalaParserCombinators withSources(),
    scalaCompiler,
    scopt,
    scalaIoFile,
    scalasti,
    kiama,
    typesafe,
    scalaLogging,
    log4j,
<<<<<<< HEAD
    hadoop % "provided",
    
    sparkCore % "test;it",
    sparkSql % "test;it",
    
    flinkDist % "test;it"  from "http://cloud01.prakinf.tu-ilmenau.de/flink-0.9.jar"
=======
    slf4j
  )
  val sparkDeps = Seq(
    scalaTest % "test" withSources(),
    scalaCompiler,
    sparkCore % "provided",
    sparkSql % "provided"
  )
  val flinkDeps = Seq(
    scalaTest % "test" withSources(),
    scalaCompiler,
    jeromq,
    flinkDist % "provided" from "http://cloud01.prakinf.tu-ilmenau.de/flink-0.9.jar"
//    flinkDist % "provided" from "file:/home/blaze/Documents/TU_Ilmenau/Masterthesis/projects/flink/build-target/lib/flink-dist-0.10-SNAPSHOT.jar"
>>>>>>> 56f3cbe6
  )
}<|MERGE_RESOLUTION|>--- conflicted
+++ resolved
@@ -12,50 +12,18 @@
     organization := "dbis"
   )
 
-  /*
-   * Projects *****************************************************************
-   */
-  lazy val root = (project in file(".")).
-    configs(IntegrationTest).
-    settings(commonSettings: _*).
-    settings(Defaults.itSettings: _*).
-    dependsOn(common).
-    dependsOn(sparklib % "test;it").
-    dependsOn(flinklib % "test;it"). 
-    aggregate(common, sparklib, flinklib) // remove this if you don't want to automatically build these projects when building piglet 
 
-  lazy val common = (project in file("common")).
-    settings(commonSettings: _*)
 
-  lazy val sparklib = (project in file("sparklib")).
-    settings(commonSettings: _*).
-    dependsOn(common)
 
-  lazy val flinklib = (project in file("flinklib")).
-    settings(commonSettings: _*).
-    dependsOn(common)
 
-    
-    
 
-  /*
-   * define the backend for the compiler: currently we support spark and flink
-   */
-  val backend = sys.props.getOrElse("backend", default="spark")
-    
-  val itTests = backend match{
-    case "flink" => Seq("dbis.test.flink.FlinkCompileIt","dbis.test.flink.FlinksCompileIt")
-    case "spark" => Seq("dbis.test.spark.SparkCompileIt")
-    case _ => println(s"Unsupported backend: $backend"); Seq.empty[String]
   }
- 
 }
 
 /*
  * Dependencies
  */
 object Dependencies {
-<<<<<<< HEAD
   // Libraries
   val scalaCompiler = "org.scala-lang" % "scala-compiler" %  "2.11.7"
   val scalaTest = "org.scalatest" %% "scalatest" % "2.2.0"
@@ -71,47 +39,9 @@
   val jeromq = "org.zeromq" % "jeromq" % "0.3.4"
   val kiama = "com.googlecode.kiama" %% "kiama" % "1.8.0"
   val typesafe = "com.typesafe" % "config" % "1.3.0"
-  val scalaLogging = "com.typesafe.scala-logging" %% "scala-logging" % "3.1.0"
+  val scalaLogging = "com.typesafe.scala-logging" %% "scala-logging" % "3.1.0" 
   val log4j = "log4j" % "log4j" % "1.2.17"
   val hadoop = "org.apache.hadoop" % "hadoop-client" % "2.7.1"
-=======
-  // Versions
-  lazy val scalaVersion =       "2.11.7"
-  lazy val scalaTestVersion =   "2.2.0"
-  lazy val scalaPCVersion =     "1.0.3"
-  lazy val scalaIoFileVersion = "0.4.3-1"
-  lazy val jlineVersion =       "2.12.1"
-  lazy val graphVersion =       "1.9.2"
-  lazy val sparkVersion =       "1.4.0"
-  lazy val flinkVersion =       "0.9.0"
-//  lazy val flinkVersion =       "0.10-SNAPSHOT"
-  lazy val scoptVersion =       "3.3.0"
-  lazy val scalastiVersion =    "2.0.0"
-  lazy val jeromqVersion =      "0.3.4"
-  lazy val kiamaVersion =       "1.8.0"
-  lazy val typesafeVersion =    "1.3.0"
-  lazy val scalaLogVersion =    "3.1.0"
-  lazy val log4jVersion =       "1.2.17"
-  lazy val slf4jVersion =       "1.6.4"
-
-  // Libraries
-  val scalaCompiler = "org.scala-lang" % "scala-compiler" % scalaVersion
-  val scalaTest = "org.scalatest" %% "scalatest" % scalaTestVersion
-  val scalaParserCombinators = "org.scala-lang.modules" %% "scala-parser-combinators" % scalaPCVersion
-  val scalaIoFile = "com.github.scala-incubator.io" %% "scala-io-file" % scalaIoFileVersion
-  val jline = "jline" % "jline" % jlineVersion
-  val sparkCore = "org.apache.spark" %% "spark-core" % sparkVersion
-  val sparkSql = "org.apache.spark" %% "spark-sql" % sparkVersion
-  val flinkDist = "org.apache.flink" %% "flink-dist" % flinkVersion
-  val scopt = "com.github.scopt" %% "scopt" % scoptVersion
-  val scalasti = "org.clapper" %% "scalasti" % scalastiVersion
-  val jeromq = "org.zeromq" % "jeromq" % jeromqVersion
-  val kiama = "com.googlecode.kiama" %% "kiama" % kiamaVersion
-  val typesafe = "com.typesafe" % "config" % typesafeVersion
-  val scalaLogging = "com.typesafe.scala-logging" %% "scala-logging" % scalaLogVersion 
-  val log4j = "log4j" % "log4j" % log4jVersion
-  val slf4j= "org.slf4j" % "slf4j-simple" % slf4jVersion
->>>>>>> 56f3cbe6
 
   // Projects
   val rootDeps = Seq(
@@ -126,28 +56,11 @@
     typesafe,
     scalaLogging,
     log4j,
-<<<<<<< HEAD
     hadoop % "provided",
     
     sparkCore % "test;it",
     sparkSql % "test;it",
     
     flinkDist % "test;it"  from "http://cloud01.prakinf.tu-ilmenau.de/flink-0.9.jar"
-=======
-    slf4j
-  )
-  val sparkDeps = Seq(
-    scalaTest % "test" withSources(),
-    scalaCompiler,
-    sparkCore % "provided",
-    sparkSql % "provided"
-  )
-  val flinkDeps = Seq(
-    scalaTest % "test" withSources(),
-    scalaCompiler,
-    jeromq,
-    flinkDist % "provided" from "http://cloud01.prakinf.tu-ilmenau.de/flink-0.9.jar"
-//    flinkDist % "provided" from "file:/home/blaze/Documents/TU_Ilmenau/Masterthesis/projects/flink/build-target/lib/flink-dist-0.10-SNAPSHOT.jar"
->>>>>>> 56f3cbe6
   )
 }